![Realm](logo.png)

Realm is a mobile database that runs directly inside phones, tablets or wearables.
This repository holds the source code for the Java version of Realm, which currently runs only on Android.

## Features

* **Mobile-first:** Realm is the first database built from the ground up to run directly inside phones, tablets and wearables.
* **Simple:** Data is directly exposed as objects and queryable by code, removing the need for ORM's riddled with performance & maintenance issues. Plus, we've worked hard to [keep our API down to very few classes](http://realm.io/docs/java/): most of our users pick it up intuitively, getting simple apps up & running in minutes.
* **Modern:** Realm supports easy thread-safety, relationships & encryption.
* **Fast:** Realm is faster than even raw SQLite on common operations, while maintaining an extremely rich feature set.

## Getting Started

Please see the [detailed instructions in our docs](http://realm.io/docs/java/#installation) to add Realm to your project.

## Documentation

Documentation for Realm can be found at [realm.io/docs/java](http://realm.io/docs/java).
The API reference is located at [realm.io/docs/java/api](http://realm.io/docs/java/api).

## Getting Help

- **Need help with your code?**: Look for previous questions on the [#realm tag](https://stackoverflow.com/questions/tagged/realm?sort=newest) — or [ask a new question](http://stackoverflow.com/questions/ask?tags=realm). We activtely monitor & answer questions on SO!
- **Have a bug to report?** [Open an issue](https://github.com/realm/realm-java/issues/new). If possible, include the version of Realm, a full log, the Realm file, and a project that shows the issue.
- **Have a feature request?** [Open an issue](https://github.com/realm/realm-java/issues/new). Tell us what the feature should do, and why you want the feature.
- Sign up for our [**Community Newsletter**](http://eepurl.com/VEKCn) to get regular tips, learn about other use-cases and get alerted of blogposts and tutorials about Realm.

## Using Snapshots

If you want to test recent bugfixes or features that have not been packaged in an official release yet, you can use a **-SNAPSHOT** release of the current development version of Realm via Gradle, available on [OJO](http://oss.jfrog.org/oss-snapshot-local/io/realm/realm-android/)

    buildscript {
        repositories {
            maven {
                url 'http://oss.jfrog.org/artifactory/oss-snapshot-local'
            }
        }
        dependencies {
            classpath "io.realm:gradle-plugin:<version>-SNAPSHOT"
        }       
    }

    repositories {
        maven {
            url 'http://oss.jfrog.org/artifactory/oss-snapshot-local'
        }
    }

<<<<<<< HEAD
=======
    dependencies {
      compile 'io.realm:realm-android:0.84.0-SNAPSHOT'
    }

>>>>>>> f493fc9f
## Building Realm

In case you don't want to use the precompiled version, you can build Realm yourself from source.

Prerequisites:

 * Make sure `make` is available in your `$PATH`
 * Download the [**JDK 7**](http://www.oracle.com/technetwork/java/javase/downloads/jdk7-downloads-1880260.html) or [**JDK 8**](http://www.oracle.com/technetwork/java/javase/downloads/jdk8-downloads-2133151.html) from Oracle and install it.
 * Download & install the Android SDK, **Android 4.4.2 (API 19)**, **Android 4.4W (API 20)** and **Android 5.0 (API 21)** (for example through Android Studio’s **Android SDK Manager**)
 * Download the **Android NDK (= r10d)** for [Mac](http://dl.google.com/android/ndk/android-ndk-r10d-darwin-x86_64.bin) or [Linux](http://dl.google.com/android/ndk/android-ndk-r10d-linux-x86_64.bin).
 * Add two environment variables to your profile:

    ```
    export ANDROID_HOME=~/Library/Android/sdk
    export NDK_HOME=/usr/local/Cellar/android-ndk/r10d
    ```

Once you have completed all the pre-requisites building Realm is done with a simple command

    ./gradlew assembleExamples

That command will generate:

 * a jar file for the Realm the gradle plugin
 * an aar file for the Realm library
 * a jar file for the annotations
 * a jar file for the annotations processor

### Other Commands
 * `./gradlew tasks` will show all the available tasks
 * `./gradlew javadoc` will generate the Javadocs
 * `./gradlew monkeyExamples` will run the monkey tests on all the examples

Generating the Javadoc using the command above will report a large number of warnings. The Javadoc is generated, and we will fix the issue in the near future.

## Contributing

See [CONTRIBUTING.md](CONTRIBUTING.md) for more details!

## License

Realm Java is published under the Apache 2.0 license.  
The underlying core is available under the [Realm Core Binary License](LICENSE#L210-L243) while we [work to open-source it under the Apache 2.0 license](http://realm.io/docs/java/#faq).

**This product is not being made available to any person located in Cuba, Iran,
North Korea, Sudan, Syria or the Crimea region, or to any other person that is
not eligible to receive the product under U.S. law.**

## Feedback

**_If you use Realm and are happy with it, all we ask is that you please consider sending out a tweet mentioning [@realm](http://twitter.com/realm), announce your app on [our mailing-list](https://groups.google.com/forum/#!forum/realm-java), or email [help@realm.io](mailto:help@realm.io) to let us know about it!_**

**_And if you don't like it, please let us know what you would like improved, so we can fix it!_**

![analytics](https://ga-beacon.appspot.com/UA-50247013-2/realm-java/README?pixel)<|MERGE_RESOLUTION|>--- conflicted
+++ resolved
@@ -38,7 +38,7 @@
         }
         dependencies {
             classpath "io.realm:gradle-plugin:<version>-SNAPSHOT"
-        }       
+        }
     }
 
     repositories {
@@ -47,13 +47,6 @@
         }
     }
 
-<<<<<<< HEAD
-=======
-    dependencies {
-      compile 'io.realm:realm-android:0.84.0-SNAPSHOT'
-    }
-
->>>>>>> f493fc9f
 ## Building Realm
 
 In case you don't want to use the precompiled version, you can build Realm yourself from source.
@@ -95,7 +88,7 @@
 
 ## License
 
-Realm Java is published under the Apache 2.0 license.  
+Realm Java is published under the Apache 2.0 license.
 The underlying core is available under the [Realm Core Binary License](LICENSE#L210-L243) while we [work to open-source it under the Apache 2.0 license](http://realm.io/docs/java/#faq).
 
 **This product is not being made available to any person located in Cuba, Iran,
