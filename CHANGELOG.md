--- conflicted
+++ resolved
@@ -1,14 +1,11 @@
 ## X.Y.Z (YYYY-MM-DD)
 
 ### Enhancements
+* [ObjectServer] Added `ObjectServerError.getErrorType()` and `ObjectServerError.getErrorType()` which returns the underlying native error information. This is especially relevant if `ObjectServerError.getErrorCode()` returns `UNKNOWN`. [#6364](https://github.com/realm/realm-java/issues/6364)
 * Added better checks for detecting corrupted files, both before and after the file is written to disk.
 
 ### Fixed
-<<<<<<< HEAD
-=======
-* ?? (Issue [#??](https://github.com/realm/realm-java/issues/??), since ??).
 * [ObjectServer] Native errors sometimes mapped to the wrong Java ErrorCode. [#6364](https://github.com/realm/realm-java/issues/6364)
->>>>>>> 22e95505
 * [ObjectServer] Query-based Sync queries involving LIMIT, limited the result before permissions were evaluated. This could sometimes result in the wrong number of elements being returned.
 * Removed Java 8 bytecode. Resulted in errors like `D8: Invoke-customs are only supported starting with Android O (--min-api 26)` if not compiled with Java 8. (Issue [#6300](https://github.com/realm/realm-java/issues/6300), since 5.8.0).
 
