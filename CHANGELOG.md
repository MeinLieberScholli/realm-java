--- conflicted
+++ resolved
@@ -3,10 +3,7 @@
 ### Enhancements
 * [RealmApp] Introduced `SyncSession.RecoverOrDiscardUnsyncedChangesStrategy`, an alternative automatic client reset strategy that tries to automatically recover any unsynced data from the client, and discards any unsynced data if not possible. This is now the default client reset policy if not explicitly set in the `SyncConfiguration`.
 * [RealmApp] Introduced `SyncSession.RecoverUnsyncedChangesStrategy`, an alternative automatic client reset strategy that tries to automatically recover any unsynced data from the client and will revert to manual client reset if not possible.
-<<<<<<< HEAD
 * [RealmApp] Flexible sync client reset is no longer limited to `ManuallyRecoverChangesStrategy`, it now supports all available strategies: `RecoverOrDiscardUnsyncedChangesStrategy`, `RecoverUnsyncedChangesStrategy`, `DiscardUnsyncedChangesStrategy` and `ManuallyRecoverChangesStrategy`.
-=======
->>>>>>> d7f3fda5
 
 ### Fixed
 * Now queries can point to fields with query language-reserved words like 'desc', 'sort', 'distinct', etc. Issue [#7705](https://github.com/realm/realm-java/issues/7705)
