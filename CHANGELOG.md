## 5.0.1 (YYYY-MM-DD)

### Enhancements

<<<<<<< HEAD
* `RealmList.move()` did not move items correctly for unmanaged lists (#5860).
* `RealmObject.isValid()` not correctly returns `false` if `null` is provided as an argument (#5865).
* Fixes an issue caused by JNI local table reference overflow (#5880).
* [ObjectServer] `SyncConfiguration.automatic()` will make use of the host port to work out the default Realm URL.
=======
* [ObjectServer] `SyncConfiguration.automatic()` will make use of the host port to work out the default Realm URL.
* [ObjectServer] A role is now automatically created for each user with that user as its only member. This simplifies the common use case of restricting access to specific objects to a single user. This role can be accessed at `PermissionUser.getRole()`.
>>>>>>> b7b33ceb

### Bug Fixes

* `RealmQuery.findFirst()` and `RealmQuery.findFirstAsync()` not working correctly with sorting (#5714).

### Internal

* Upgraded to Realm Sync 3.0.1
* Upgraded to Realm Core 5.4.2

## 5.0.0 (2018-03-15)

This release is compatible with the Realm Object Server 3.0.0-beta.3 or later.

### Known Bugs

* API's marked @ObjectServer are shipped as part of the base binary, they should only be available when enabling synchronized Realms.

### Breaking Changes

* [ObjectServer] Renamed `SyncUser.currentUser()` to `SyncUser.current()`.
* [ObjectServer] Renamed `SyncUser.login(...)` and `SyncUser.loginAsync(...)` to `SyncUser.logIn(...)` and `SyncUser.logInAsync(...)`.
* [ObjectServer] Renamed `SyncUser.logout()` to `SyncUser.logOut()`.
* The `OrderedCollectionChangeSet` parameter in `OrderedRealmCollectionChangeListener.onChange()` is no longer nullable. Use `changeSet.getState()` instead (#5619).
* `realm.subscribeForObjects()` have been removed. Use `RealmQuery.findAllAsync(String subscriptionName)` and `RealmQuery.findAllAsync()` instead.
* Removed previously deprecated `RealmQuery.findAllSorted()`, `RealmQuery.findAllSortedAsync()` `RealmQuery.distinct() and `RealmQuery.distinctAsync()`.
* Renamed `RealmQuery.distinctValues()` to `RealmQuery.distinct()`

### Enhancements

* [ObjectServer] Added support for partial Realms. Read [here](https://realm.io/docs/java/latest/#partial-realms) for more information.
* [ObjectServer] Added support for Object Level Permissions (requires partial synchronized Realms). Read [here](https://realm.io/docs/java/latest/#partial-realms) for more information.
* [ObjectServer] Added `SyncConfiguration.automatic()` and `SyncConfiguration.automatic(SyncUser user)` (#5806).
* Added two new methods to `OrderedCollectionChangeSet`: `getState()` and `getError()` (#5619).

## Bug Fixes

* Better exception message if a non model class is provided to methods only accepting those (#5779).

### Internal

* Upgraded to Realm Sync 3.0.0
* Upgraded to Realm Core 5.3.0


## 4.4.0 (2018-03-13)

### Enhancements

* Added support for mapping between a Java name and the underlying name in the Realm file using `@RealmModule`, `@RealmClass` and `@RealmField` annotations (#5280).

## Bug Fixes

* [ObjectServer] Fixed an issue where login after a logout will not resume Syncing (https://github.com/realm/my-first-realm-app/issues/22).


## 4.3.4 (2018-02-06)

## Bug Fixes

* Added missing `RealmQuery.oneOf()` for Kotlin that accepts non-nullable types (#5717).
* [ObjectServer] Fixed an issue preventing sync to resume when the network is back (#5677).

## 4.3.3 (2018-01-19)

### Internal

* Downgrade JavaAssist to 3.21.0-GA to fix an issue with a `ClassNotFoundException` at runtime (#5641).


## 4.3.2 (2018-01-17)

### Bug Fixes

* Throws a better exception message when calling `RealmObjectSchema.addField()` with a `RealmModel` class (#3388).
* Use https for Realm version checker (#4043).
* Prevent Realms Gradle plugin from transitively forcing specific versions of Google Build Tools onto downstream projects (#5640).
* [ObjectServer] logging a warning message instead of throwing an exception, when sync report an unknown error code (#5403).

### Enhancements

* [ObjectServer] added support for both Anonymous and Nickname authentication.


### Internal

* Upgraded to Realm Sync 2.2.9
* Upgraded to Realm Core 5.1.2

## 4.3.1 (2017-12-06)

### Bug Fixes

* Fixed kotlin standard library being added to both Java and Kotlin projects (#5587).


## 4.3.0 (2017-12-05)

### Deprecated

* Support for mips devices are deprecated.
* `RealmQuery.findAllSorted()` and `RealmQuery.findAllSortedAsync()` variants in favor of predicate `RealmQuery.sort().findAll()`.
* `RealmQuery.distinct()` and `RealmQuery.distinctAsync()` variants in favor of predicate `RealmQuery.distinctValues().findAll()`

### Enhancements

* [ObjectServer] Added explicit support for JSON Web Tokens (JWT) using `SyncCredentials.jwt(String token)`. It requires Object Server 2.0.23+ (#5580).
* Projects using Kotlin now include additional extension functions that make working with Kotlin easier. See [docs](https://realm.io/docs/java/latest/#kotlin) for more info (#4684).
* New query predicate: `sort()`.
* New query predicate: `distinctValues()`. Will be renamed to `distinct` in next major version.
* The Realm annotation processor now has a stable output when there are no changes to model classes, improving support for incremental compilers (#5567).

### Bug Fixes

* Added missing `toString()` for the implementation of `OrderedCollectionChangeSet`.
* Sync queries are evaluated immediately to solve the performance issue when the query results are huge, `RealmResults.size()` takes too long time (#5387).
* Correctly close the Realm instance if an exception was thrown while opening it. This avoids `IllegalStateException` when deleting the Realm in the catch block (#5570).
* Fixed the listener on `RealmList` not being called when removing the listener then adding it again (#5507). Please notice that a similar issue still exists for `RealmResults`.

### Internal

* Use `OsList` instead of `OsResults` to add notification token on for `RealmList<RealmModel>`.
* Updated Gradle and plugins to support Android Studio `3.0.0` (#5472).
* Upgraded to Realm Sync 2.1.8.
* Upgraded to Realm Core 4.0.4.

### Credits

* Thanks to @tbsandee for fixing a typo (#5548).
* Thanks to @vivekkiran for updating Gradle and plugins to support Android Studio `3.0.0` (#5472).
* Thanks to @madisp for adding better support for incremental compilers (#5567).


## 4.2.0 (2017-11-17)

### Enhancements

* Added support for using non-encrypted Realms in multiple processes. Some caveats apply. Read [doc](https://realm.io/docs/java/latest/#multiprocess) for more info (#1091).
* Added support for importing primitive lists from JSON (#5362).
* [ObjectServer] Support SSL validation using Android TrustManager (no need to specify `trustedRootCA` in `SynConfiguration` if the certificate is installed on the device), fixes (#4759).
* Added the and() function to `RealmQuery` in order to improve readability.

### Bug Fixes

* Leaked file handler in the Realm Transformer (#5521).
* Potential fix for "RealmError: Incompatible lock file" crash (#2459).

### Internal

* Updated JavaAssist to 3.22.0-GA.
* Upgraded to Realm Sync 2.1.4.
* Upgraded to Realm Core 4.0.3.

### Credits

* Thanks to @rakshithravi1997 for adding `RealmQuery.and()` (#5520).


## 4.1.1 (2017-10-27)

### Bug Fixes

* Fixed the compile warnings of using deprecated method `RealmProxyMediator.getTableName()` in generated mediator classes (#5455).
* [ObjectServer] now retrying network query when encountering any `IOException` (#5453).
* Fixed a `NoClassDefFoundError` due to using `@SafeVarargs` below API 19 (#5463).

### Internal

* Updated Realm Sync to 2.1.0.


## 4.1.0 (2017-10-20)

### Enhancements

* `Realm.deleteRealm()` and `RealmConfiguration.assetFile()` are multi-processes safe now.

### Bug Fixes

* Fix some potential database corruption caused by deleting the Realm file while a Realm instance are still opened in another process or the sync client thread.
* Added `realm.ignoreKotlinNullability` as a kapt argument to disable treating kotlin non-null types as `@Required` (#5412) (introduced in `v3.6.0`).
* Increased http connect/write timeout for low bandwidth network.


## 4.0.0 (2017-10-16)

### Breaking Changes

The internal file format has been upgraded. Opening an older Realm will upgrade the file automatically, but older versions of Realm will no longer be able to read the file.

* [ObjectServer] Updated protocol version to 22 which is only compatible with Realm Object Server >= 2.0.0.
* [ObjectServer] Removed deprecated APIs `SyncUser.retrieveUser()` and `SyncUser.retrieveUserAsync()`. Use `SyncUser.retrieveInfoForUser()` and `retrieveInfoForUserAsync()` instead.
* [ObjectServer] `SyncUser.Callback` now accepts a generic parameter indicating type of object returned when `onSuccess` is called.
* [ObjectServer] Renamed `SyncUser.getAccessToken` to `SyncUser.getRefreshToken`.
* [ObjectServer] Removed deprecated API `SyncUser.getManagementRealm()`.
* Calling `distinct()` on a sorted `RealmResults` no longer clears any sorting defined (#3503).
* Relaxed upper bound of type parameter of `RealmList`, `RealmQuery`, `RealmResults`, `RealmCollection`, `OrderedRealmCollection` and `OrderedRealmCollectionSnapshot`.
* Realm has upgraded its RxJava1 support to RxJava2 (#3497)
  * `Realm.asObservable()` has been renamed to `Realm.asFlowable()`.
  * `RealmList.asObservable()` has been renamed to `RealmList.asFlowable()`.
  * `RealmResults.asObservable()` has been renamed to `RealmResults.asFlowable()`.
  * `RealmObject.asObservable()` has been renamed to `RealmObject.asFlowable()`.
  * `RxObservableFactory` now return RxJava2 types instead of RxJava1 types.
* Removed deprecated APIs `RealmSchema.close()` and `RealmObjectSchema.close()`. Those don't have to be called anymore.
* Removed deprecated API `RealmResults.removeChangeListeners()`. Use `RealmResults.removeAllChangeListeners()` instead.
* Removed deprecated API `RealmObject.removeChangeListeners()`. Use `RealmObject.removeAllChangeListeners()` instead.
* Removed `UNSUPPORTED_TABLE`, `UNSUPPORTED_MIXED` and `UNSUPPORTED_DATE` from `RealmFieldType`.
* Removed deprecated API `RealmResults.distinct()`/`RealmResults.distinctAsync()`. Use `RealmQuery.distinct()`/`RealmQuery.distinctAsync()` instead.
* `RealmQuery.createQuery(Realm, Class)`, `RealmQuery.createDynamicQuery(DynamicRealm, String)`, `RealmQuery.createQueryFromResult(RealmResults)` and `RealmQuery.createQueryFromList(RealmList)` have been removed. Use `Realm.where(Class)`, `DynamicRealm.where(String)`, `RealmResults.where()` and `RealmList.where()` instead.

### Enhancements

* [ObjectServer] `SyncUserInfo` now also exposes a users metadata using `SyncUserInfo.getMetadata()`
* `RealmList` can now contain `String`, `byte[]`, `Boolean`, `Long`, `Integer`, `Short`, `Byte`, `Double`, `Float` and `Date` values. [Queries](https://github.com/realm/realm-java/issues/5361) and [Importing primitive lists from JSON](https://github.com/realm/realm-java/issues/5362) are not supported yet.
* Added support for lists of primitives in `RealmObjectSchema` with `addRealmListField(String fieldName, Class<?> primitiveType)`
* Added support for lists of primitives in `DynamicRealmObject` with `setList(String fieldName, RealmList<?> list)` and `getList(String fieldName, Class<?> primitiveType)`.
* Minor performance improvement when copy/insert objects into Realm.
* Added `static RealmObject.getRealm(RealmModel)`, `RealmObject.getRealm()` and `DynamicRealmObject.getDynamicRealm()` (#4720).
* Added `RealmResults.asChangesetObservable()` that emits the pair `(results, changeset)` (#4277).
* Added `RealmList.asChangesetObservable()` that emits the pair `(list, changeset)` (#4277).
* Added `RealmObject.asChangesetObservable()` that emits the pair `(object, changeset)` (#4277).
* All Realm annotations are now kept at runtime, allowing runtime tools access to them (#5344).
* Speedup schema initialization when a Realm file is first accessed (#5391).

### Bug Fixes

* [ObjectServer] Exposing a `RealmConfiguration` that allows a user to open the backup Realm after the client reset (#4759/#5223).
* [ObjectServer] Realm no longer throws a native “unsupported instruction” exception in some cases when opening a synced Realm asynchronously (https://github.com/realm/realm-object-store/issues/502).
* [ObjectServer] Fixed "Cannot open the read only Realm" issue when get`PermissionManager` (#5414).
* Throw `IllegalArgumentException` instead of `IllegalStateException` when calling string/binary data setters if the data length exceeds the limit.
* Added support for ISO8601 2-digit time zone designators (#5309).
* "Bad File Header" caused by the device running out of space while compacting the Realm (#5011).
* `RealmQuery.equalTo()` failed to find null values on an indexed field if using Case.INSENSITIVE (#5299).
* Assigning a managed object's own list to itself would accidentally clear it (#5395).
* Don't try to acquire `ApplicationContext` if not available in `Realm.init(Context)` (#5389).
* Removing and re-adding a changelistener from inside a changelistener sometimes caused notifications to be missed (#5411).

### Internal

* Upgraded to Realm Sync 2.0.2.
* Upgraded to Realm Core 4.0.2.
* Upgraded to OkHttp 3.9.0.
* Upgraded to RxJava 2.1.4.
* Use Object Store to create the primary key table.

### Credits

* Thanks to @JussiPekonen for adding support for 2-digit time zone designators when importing JSON (#5309).


## 3.7.2 (2017-09-12)

### Bug Fixes

* Fixed a JNI memory issue when doing queries which might potentially cause various native crashes.
* Fixed a bug that `RealmList.deleteFromRealm(int)`, `RealmList.deleteFirstFromRealm()` and `RealmList.deleteLastFromRealm()` did not remove target objects from Realm. This bug was introduced in `3.7.1` (#5233).
* Crash with "'xxx' doesn't exist in current schema." when ProGuard is enabled (#5211).


## 3.7.1 (2017-09-07)

### Bug Fixes

* Fixed potential memory leaks of `LinkView` when calling bulk insertions APIs.
* Fixed possible assertion when using `PermissionManager` at the beginning (#5195).
* Crash caused by JNI couldn't find `SharedRealm`'s inner classes when ProGuard is enabled (#5211).

### Internal

* Replaced LinkView with Object Store's List.
* Renaming `io.realm.internal.CollectionChangeSet` to `io.realm.internal.OsCollectionChangeSet`.


## 3.7.0 (2017-09-01)

### Deprecated

* [ObjectServer] `SyncUser.getManagementRealm()`. Use `SyncUser.getPermissionManager()` instead.

### Enhancements

* [ObjectServer] `SyncUser.getPermissionManager` added as a helper API for working with permissions and permission offers.

### Internal

* [ObjectServer] Upgraded OkHttp to 3.7.0.


## 3.6.0 (2017-09-01)

### Breaking Changes

* [ObjectServer] `SyncUser.logout()` no longer throws an exception when associated Realms instances are not closed (#4962).

### Deprecated

* [ObjectServer] `SyncUser#retrieveUser` and `SyncUser#retrieveUserAsync` replaced by `SyncUser#retrieveInfoForUser`
and `SyncUser#retrieveInfoForUserAsync` which returns a `SyncUserInfo` with mode information (#5008).
* [ObjectServer] `SyncUser#Callback` replaced by the generic version `SyncUser#RequestCallback<T>`.

### Enhancements

* [ObjectServer] Added `SyncSession.uploadAllLocalChanges()`.
* [ObjectServer] APIs of `UserStore` have been changed to support same user identity but different authentication server scenario.
* [ObjectServer] Added `SyncUser.allSessions` to retrieve the all valid sessions belonging to the user (#4783).
* Added `Nullable` annotation to methods that may return `null` in order to improve Kotlin usability. This also introduced a dependency to `com.google.code.findbugs:jsr305`.
* `org.jetbrains.annotations.NotNull` is now an alias for `@Required`. This means that the Realm Schema now fully understand Kotlin non-null types.
* Added support for new data type `MutableRealmIntegers`. The new type behaves almost exactly as a reference to a Long (mutable nullable, etc) but supports `increment` and `decrement` methods, which implement a Conflict Free Replicated Data Type, whose value will converge even when changed across distributed devices with poor connections (#4266).
* Added more detailed exception message for `RealmMigrationNeeded`.
* Bumping schema version only without any actual schema changes will just succeed even when the migration block is not supplied. It threw an `RealmMigrationNeededException` before in the same case.
* Throw `IllegalStateException` when schema validation fails because of wrong declaration of `@LinkingObjects`.

### Bug Fixes

* Potential crash after using `Realm.getSchema()` to change the schema of a typed Realm. `Realm.getSchema()` now returns an immutable `RealmSchema` instance.
* `Realm.copyToRealmOrUpdate()` could cause a `RealmList` field to contain duplicated elements (#4957).
* `RealmSchema.create(String)` and `RealmObjectSchema.setClassName(String)` did not accept class name whose length was 51 to 57.
* Workaround for an Android JVM crash when using `compactOnLaunch()` (#4964).
* Class name in exception message from link query is wrong (#5096).
* The `compactOnLaunch` callback is no longer invoked if the Realm at that path is already open on other threads.

### Internal

* [ObjectServer] removed `ObjectServerUser` and its inner classes, in a step to reduce `SyncUser` complexity (#3741).
* [ObjectServer] changed the `SyncSessionStopPolicy` to `AfterChangesUploaded` to align with other binding and to prevent use cases where the Realm might be deleted before the last changes get synchronized (#5028).
* Upgraded Realm Sync to 1.10.8
* Let Object Store handle migration.


## 3.5.0 (2017-07-11)

### Enhancements

* Added `RealmConfiguration.Builder.compactOnLaunch()` to compact the file on launch (#3739).
* [ObjectServer] Adding user lookup API for administrators (#4828).
* An `IllegalStateException` will be thrown if the given `RealmModule` doesn't include all required model classes (#3398).

### Bug Fixes

* Bug in `isNull()`, `isNotNull()`, `isEmpty()`, and `isNotEmpty()` when queries involve nullable fields in link queries (#4856).
* Bug in how to resolve field names when querying `@LinkingObjects` as the last field (#4864).
* Rare crash in `RealmLog` when log level was set to `LogLevel.DEBUG`.
* Broken case insensitive query with indexed field (#4788).
* [ObjectServer] Bug related to the behaviour of `SyncUser#logout` and the use of invalid `SyncUser` with `SyncConfiguration` (#4822).
* [ObjectServer] Not all error codes from the server were recognized correctly, resulting in UNKNOWN being reported instead.
* [ObjectServer] Prevent the use of a `SyncUser` that explicitly logged out, to open a Realm (#4975).

### Internal

* Use Object Store to do table initialization.
* Removed `Table#Table()`, `Table#addEmptyRow()`, `Table#addEmptyRows()`, `Table#add(Object...)`, `Table#pivot(long,long,PivotType)` and `Table#createnative()`.
* Upgraded Realm Core to 2.8.6
* Upgraded Realm Sync to 1.10.5
* Removed `io.realm.internal.OutOfMemoryError`. `java.lang.OutOfMemoryError` will be thrown instead.


## 3.4.0 (2017-06-22)

### Breaking Changes

* [ObjectServer] Updated protocol version to 18 which is only compatible with ROS > 1.6.0.

### Deprecated

* `RealmSchema.close()` and `RealmObjectSchema.close()`. They don't need to be closed manually. They were added to the public API by mistake.

### Enhancements

* [ObjectServer] Added support for Sync Progress Notifications through `SyncSession.addDownloadProgressListener(ProgressMode, ProgressListener)` and `SyncSession.addUploadProgressListener(ProgressMode, ProgressListener)` (#4104).
* [ObjectServer] Added `SyncSession.getState()` (#4784).
* Added support for querying inverse relationships (#2904).
* Moved inverse relationships out of beta stage.
* Added `Realm.getDefaultConfiguration()` (#4725).

### Bug Fixes

* [ObjectServer] Bug which may crash when the JNI local reference limitation was reached on sync client thread.
* [ObjectServer] Retrying connections with exponential backoff, when encountering `ConnectException` (#4310).
* When converting nullable BLOB field to required, `null` values should be converted to `byte[0]` instead of `byte[1]`.
* Bug which may cause duplicated primary key values when migrating a nullable primary key field to not nullable. `RealmObjectSchema.setRequired()` and `RealmObjectSchema.setNullable()` will throw when converting a nullable primary key field with null values stored to a required primary key field.

### Internal

* Upgraded to Realm Sync 1.10.1
* Upgraded to Realm Core 2.8.4

### Credits

* Thanks to Anis Ben Nsir (@abennsir) for upgrading Roboelectric in the unitTestExample (#4698).


## 3.3.2 (2017-06-09)

### Bug Fixes

* [ObjectServer] Crash when an authentication error happens (#4726).
* [ObjectServer] Enabled encryption with Sync (#4561).
* [ObjectServer] Admin users did not connect correctly to the server (#4750).

### Internal

* Factor out internal interface ManagedObject.

## 3.3.1 (2017-05-26)

### Bug Fixes

* [ObjectServer] Accepted extra columns against synced Realm (#4706).


## 3.3.0 (2017-05-24)

### Enhancements

* [ObjectServer] Added two options to `SyncConfiguration` to provide a trusted root CA `trustedRootCA` and to disable SSL validation `disableSSLVerification` (#4371).
* [ObjectServer] Added support for changing passwords through `SyncUser.changePassword()` using an admin user (#4588).

### Bug Fixes

* Queries on proguarded Realm model classes, failed with "Table not found" (#4673).


## 3.2.1 (2017-05-19)

### Enhancements

* Not in transaction illegal state exception message changed to "Cannot modify managed objects outside of a write transaction.".

### Bug Fixes

* [ObjectServer] `schemaVersion` was mistakenly required in order to trigger migrations (#4658).
* [ObjectServer] Fields removed from model classes will now correctly be hidden instead of throwing an exception when opening the Realm (#4658).
* Random crashes which were caused by a race condition in encrypted Realm (#4343).

### Internal

* Upgraded to Realm Sync 1.8.5.
* Upgraded to Realm Core 2.8.0.

## 3.2.0 (2017-05-16)

### Enhancements

* [ObjectServer] Added support for `SyncUser.isAdmin()` (#4353).
* [ObjectServer] New set of Permission API's have been added to `SyncUser` through `SyncUser.getPermissionManager()` (#4296).
* [ObjectServer] Added support for changing passwords through `SyncUser.changePassword()` (#4423).
* [ObjectServer] Added support for `SyncConfiguration.Builder.waitForInitialRemoteData()` (#4270).
* Transient fields are now allowed in model classes, but are implicitly treated as having the `@Ignore` annotation (#4279).
* Added `Realm.refresh()` and `DynamicRealm.refresh()` (#3476).
* Added `Realm.getInstanceAsync()` and `DynamicRealm.getInstanceAsync()` (#2299).
* Added `DynamicRealmObject#linkingObjects(String,String)` to support linking objects on `DynamicRealm` (#4492).
* Added support for read only Realms using `RealmConfiguration.Builder.readOnly()` and `SyncConfiguration.Builder.readOnly()`(#1147).
* Change listeners will now auto-expand variable names to be more descriptive when using Android Studio.
* The `toString()` methods for the standard and dynamic proxies now print "proxy", or "dynamic" before the left bracket enclosing the data.

### Bug Fixes

* `@LinkingObjects` annotation now also works with Kotlin (#4611).

### Internal

* Use separated locks for different `RealmCache`s (#4551).

## 3.1.4 (2017-05-04)

## Bug fixes

* Added missing row validation check in certain cases on invalidated/deleted objects (#4540).
* Initializing Realm is now more resilient if `Context.getFilesDir()` isn't working correctly (#4493).
* `OrderedRealmCollectionSnapshot.get()` returned a wrong object (#4554).
* `onSuccess` callback got triggered infinitely if a synced transaction was committed in the async transaction's `onSuccess` callback (#4594).

## 3.1.3 (2017-04-20)

### Enhancements

* [ObjectServer] Resume synchronization as soon as the connectivity is back (#4141).

### Bug Fixes

* `equals()` and `hashCode()` of managed `RealmObject`s that come from linking objects don't work correctly (#4487).
* Field name was missing in exception message when `null` was set to required field (#4484).
* Now throws `IllegalStateException` when a getter of linking objects is called against deleted or not yet loaded `RealmObject`s (#4499).
* `NullPointerException` caused by local transaction inside the listener of `findFirstAsync()`'s results (#4495).
* Native crash when adding listeners to `RealmObject` after removing listeners from the same `RealmObject` before (#4502).
* Native crash with "Invalid argument" error happened on some Android 7.1.1 devices when opening Realm on external storage (#4461).
* `OrderedRealmCollectionChangeListener` didn't report change ranges correctly when circular link's field changed (#4474).

### Internal

* Upgraded to Realm Sync 1.6.0.
* Upgraded to Realm Core 2.6.1.

## 3.1.2 (2017-04-12)

### Bug Fixes

* Crash caused by JNI couldn't find `OsObject.notifyChangeListeners` when ProGuard is enabled (#4461).
* Incompatible return type of `RealmSchema.getAll()` and `BaseRealm.getSchema()` (#4443).
* Memory leaked when synced Realm was initialized (#4465).
* An `IllegalStateException` will be thrown when starting iterating `OrderedRealmCollection` if the Realm is closed (#4471).

## 3.1.1 (2017-04-07)

### Bug Fixes

* Crash caused by Listeners on `RealmObject` getting triggered the 2nd time with different changed field (#4437).
* Unintentionally exposing `StandardRealmSchema` (#4443).
* Workaround for crashes on specific Samsung devices which are caused by a buggy `memmove` call (#3651).

## 3.1.0 (2017-04-05)

### Breaking Changes

* Updated file format of Realm files. Existing Realm files will automatically be migrated to the new format when they are opened, but older versions of Realm cannot open these files.
* [ObjectServer] Due to file format changes, Realm Object Server 1.3.0 or later is required.

### Enhancements

* Added support for reverse relationships through the `@LinkingObjects` annotation. See `io.realm.annotations.LinkingObjects` for documentation.  
  * This feature is in `@Beta`.
  * Queries on linking objects do not work.  Queries like `where(...).equalTo("field.linkingObjects.id", 7).findAll()` are not yet supported.
  * Backlink verification is incomplete.  Evil code can cause native crashes.
* The listener on `RealmObject` will only be triggered if the object changes (#3894).
* Added `RealmObjectChangeListener` interface that provide detailed information about `RealmObject` field changes.
* Listeners on `RealmList` and `RealmResults` will be triggered immediately when the transaction is committed on the same thread (#4245).
* The real `RealmMigrationNeededException` is now thrown instead of `IllegalArgumentException` if no migration is provided for a Realm that requires it.
* `RealmQuery.distinct()` can be performed on unindexed fields (#2285).
* `targetSdkVersion` is now 25.
* [ObjectServer] In case of a Client Reset, information about the location of the backed up Realm file is now reported through the `ErrorHandler` interface (#4080).
* [ObjectServer] Authentication URLs now automatically append `/auth` if no other path segment is set (#4370).

### Bug Fixes

* Crash with `LogicError` with `Bad version number` on notifier thread (#4369).
* `Realm.migrateRealm(RealmConfiguration)` now fails correctly with an `IllegalArgumentException` if a `SyncConfiguration` is provided (#4075).
* Potential cause for Realm file corruptions (never reported).
* Add `@Override` annotation to proxy class accessors and stop using raw type in proxy classes in order to remove warnings from javac (#4329).
* `findFirstAsync()` now returns an invalid object if there is no object matches the query condition instead of running the query repeatedly until it can find one (#4352).
* [ObjectServer] Changing the log level after starting a session now works correctly (#4337).

### Internal

* Using the Object Store's Session and SyncManager.
* Upgraded to Realm Sync 1.5.0.
* Upgraded to Realm Core 2.5.1.
* Upgraded Gradle to 3.4.1

## 3.0.0 (2017-02-28)

### Breaking Changes

* `RealmResults.distinct()` returns a new `RealmResults` object instead of filtering on the original object (#2947).
* `RealmResults` is auto-updated continuously. Any transaction on the current thread which may have an impact on the order or elements of the `RealmResults` will change the `RealmResults` immediately instead of change it in the next event loop. The standard `RealmResults.iterator()` will continue to work as normal, which means that you can still delete or modify elements without impacting the iterator. The same is not true for simple for-loops. In some cases a simple for-loop will not work (https://realm.io/docs/java/3.0.0/api/io/realm/OrderedRealmCollection.html#loops), and you must use the new createSnapshot() method.
* `RealmChangeListener` on `RealmObject` will now also be triggered when the object is deleted. Use `RealmObject.isValid()` to check this state(#3138).
* `RealmObject.asObservable()` will now emit the object when it is deleted. Use `RealmObject.isValid()` to check this state (#3138).
* Removed deprecated classes `Logger` and `AndroidLogger` (#4050).

### Deprecated

* `RealmResults.removeChangeListeners()`. Use `RealmResults.removeAllChangeListeners()` instead.
* `RealmObject.removeChangeListeners()`. Use `RealmObject.removeAllChangeListeners()` instead.
* `RealmResults.distinct()` and `RealmResults.distinctAsync()`. Use `RealmQuery.distinct()` and `RealmQuery.distinctAsync()` instead.

### Enhancements

* Added support for sorting by link's field (#672).
* Added `OrderedRealmCollectionSnapshot` class and `OrderedRealmCollection.createSnapshot()` method. `OrderedRealmCollectionSnapshot` is useful when changing `RealmResults` or `RealmList` in simple loops.
* Added `OrderedRealmCollectionChangeListener` interface for supporting fine-grained collection notifications.
* Added support for ChangeListeners on `RealmList`.
* Added `RealmList.asObservable()`.

### Bug Fixes

* Element type checking in `DynamicRealmObject#setList()` (#4252).
* Now throws `IllegalStateException` instead of process crash when any of thread confined methods in `RealmQuery` is called from wrong thread (#4228).
* Now throws `IllegalStateException` when any of thread confined methods in `DynamicRealmObject` is called from wrong thread (#4258).

### Internal

* Use Object Store's `Results` as the backend for `RealmResults` (#3372).
  - Use Object Store's notification mechanism to trigger listeners.
  - Local commits triggers Realm global listener and `RealmObject` listener on current thread immediately instead of in the next event loop.


## 2.3.2 (2017-02-27)

### Bug fixes

* Log levels in JNI layer were all reported as "Error" (#4204).
* Encrypted realms can end up corrupted if many threads are reading and writing at the same time (#4128).
* "Read-only file system" exception when compacting Realm file on external storage (#4140).

### Internal

* Updated to Realm Sync v1.2.1.
* Updated to Realm Core v2.3.2.

### Enhancements

* Improved performance of getters and setters in proxy classes.


## 2.3.1 (2017-02-07)

### Enhancements

* [ObjectServer] The `serverUrl` given to `SyncConfiguration.Builder()` is now more lenient and will also accept only paths as argument (#4144).
* [ObjectServer] Add a timer to refresh periodically the access_token.

### Bug fixes

* NPE problem in SharedRealm.finalize() (#3730).
* `RealmList.contains()` and `RealmResults.contains()` now correctly use custom `equals()` method on Realm model classes.
* Build error when the project is using Kotlin (#4087).
* Bug causing classes to be replaced by classes already in Gradle's classpath (#3568).
* NullPointerException when notifying a single object that it changed (#4086).


## 2.3.0 (2017-01-19)

### Object Server API Changes

* Realm Sync v1.0.0 has been released, and Realm Mobile Platform is no longer considered in beta.
* Breaking change: Location of Realm files are now placed in `getFilesDir()/<userIdentifier>` instead of `getFilesDir()/`.
  This is done in order to support shared Realms among users, while each user retaining their own local copy.
* Breaking change: `SyncUser.all()` now returns Map instead of List.
* Breaking change: Added a default `UserStore` saving users in a Realm file (`RealmFileUserStore`).
* Breaking change: Added multi-user support to `UserStore`. Added `get(String)` and `remove(String)`, removed `remove()` and renamed `get()` to `getCurrent()`.
* Breaking change: Changed the order of arguments to `SyncCredentials.custom()` to match iOS: token, provider, userInfo.
* Added support for `PermissionOffer` and `PermissionOfferResponse` to `SyncUser.getManagementRealm()`.
* Exceptions thrown in error handlers are ignored but logged (#3559).
* Removed unused public constants in `SyncConfiguration` (#4047).
* Fixed bug, preventing Sync client to renew the access token (#4038) (#4039).
* Now `SyncUser.logout()` properly revokes tokens (#3639).

### Bug fixes

* Fixed native memory leak setting the value of a primary key (#3993).
* Activated Realm's annotation processor on connectedTest when the project is using kapt (#4008).
* Fixed "too many open files" issue (#4002).
* Added temporary work-around for bug crashing Samsung Tab 3 devices on startup (#3651).

### Enhancements

* Added `like` predicate for String fields (#3752).

### Internal

* Updated to Realm Sync v1.0.0.
* Added a Realm backup when receiving a Sync client reset message from the server.

## 2.2.2 (2017-01-16)

### Object Server API Changes (In Beta)

* Disabled `Realm.compactRealm()` when sync is enabled as it might corrupt the Realm (https://github.com/realm/realm-core/issues/2345).

### Bug fixes

* "operation not permitted" issue when creating Realm file on some devices' external storage (#3629).
* Crash on API 10 devices (#3726).
* `UnsatisfiedLinkError` caused by `pipe2` (#3945).
* Unrecoverable error with message "Try again" when the notification fifo is full (#3964).
* Realm migration wasn't triggered when the primary key definition was altered (#3966).
* Use phantom reference to solve the finalize time out issue (#2496).

### Enhancements

* All major public classes are now non-final. This is mostly a compromise to support Mockito. All protected fields/methods are still not considered part of the public API and can change without notice (#3869).
* All Realm instances share a single notification daemon thread.
* Fixed Java lint warnings with generated proxy classes (#2929).

### Internal

* Upgraded Realm Core to 2.3.0.
* Upgraded Realm Sync to 1.0.0-BETA-6.5.

## 2.2.1 (2016-11-12)

### Object Server API Changes (In Beta)

* Fixed `SyncConfiguration.toString()` so it now outputs a correct description instead of an empty string (#3787).

### Bug fixes

* Added version number to the native library, preventing ReLinker from accidentally loading old code (#3775).
* `Realm.getLocalInstanceCount(config)` throwing NullPointerException if called after all Realms have been closed (#3791).

## 2.2.0 (2016-11-12)

### Object Server API Changes (In Beta)

* Added support for `SyncUser.getManagementRealm()` and permission changes.

### Bug fixes

* Kotlin projects no longer create the `RealmDefaultModule` if no Realm model classes are present (#3746).
* Remove `includedescriptorclasses` option from ProGuard rule file in order to support built-in shrinker of Android Gradle Plugin (#3714).
* Unexpected `RealmMigrationNeededException` was thrown when a field was added to synced Realm.

### Enhancements

* Added support for the `annotationProcessor` configuration provided by Android Gradle Plugin 2.2.0 or later. Realm plugin adds its annotation processor to the `annotationProcessor` configuration instead of `apt` configuration if it is available and the `com.neenbedankt.android-apt` plugin is not used. In Kotlin projects, `kapt` is used instead of the `annotationProcessor` configuration (#3026).

## 2.1.1 (2016-10-27)

### Bug fixes

* Fixed a bug in `Realm.insert` and `Realm.insertOrUpdate` methods causing a `StackOverFlow` when you try to insert a cyclic graph of objects between Realms (#3732).

### Object Server API Changes (In Beta)

* Set default RxFactory to `SyncConfiguration`.

### Bug fixes

* ProGuard configuration introduced in 2.1.0 unexpectedly kept classes that did not have the @KeepMember annotation (#3689).

## 2.1.0 (2016-10-25)

### Breaking changes

* * `SecureUserStore` has been moved to its own GitHub repository: https://github.com/realm/realm-android-user-store
  See https://github.com/realm/realm-android-user-store/blob/master/README.md for further info on how to include it.


### Object Server API Changes (In Beta)

* Renamed `User` to `SyncUser`, `Credentials` to `SyncCredentials` and `Session` to `SyncSession` to align names with Cocoa.
* Removed `SyncManager.setLogLevel()`. Use `RealmLog.setLevel()` instead.
* `SyncUser.logout()` now correctly clears `SyncUser.currentUser()` (#3638).
* Missing ProGuard configuration for libraries used by Sync extension (#3596).
* Error handler was not called when sync session failed (#3597).
* Added `User.all()` that returns all known Realm Object Server users.
* Upgraded Realm Sync to 1.0.0-BETA-3.2

### Deprecated

* `Logger`. Use `RealmLogger` instead.
* `AndroidLogger`. The logger for Android is implemented in native code instead.

### Bug fixes

* The following were not kept by ProGuard: names of native methods not in the `io.realm.internal` package, names of classes used in method signature (#3596).
* Permission error when a database file was located on external storage (#3140).
* Memory leak when unsubscribing from a RealmResults/RealmObject RxJava Observable (#3552).

### Enhancements

* `Realm.compactRealm()` now works for encrypted Realms.
* Added `first(E defaultValue)` and `last(E defaultValue)` methods to `RealmList` and `RealmResult`. These methods will return the provided object instead of throwing an `IndexOutOfBoundsException` if the list is empty.
* Reduce transformer logger verbosity (#3608).
* `RealmLog.setLevel(int)` for setting the log level across all loggers.

### Internal

* Upgraded Realm Core to 2.1.3

### Credits

* Thanks to Max Furman (@maxfurman) for adding support for `first()` and `last()` default values.

## 2.0.2 (2016-10-06)

This release is not protocol-compatible with previous versions of the Realm Mobile Platform. The base library is still fully compatible.

### Bug fixes

* Build error when using Java 7 (#3563).

### Internal

* Upgraded Realm Core to 2.1.0
* Upgraded Realm Sync to 1.0.0-BETA-2.0.

## 2.0.1 (2016-10-05)

### Bug fixes

* `android.net.conn.CONNECTIVITY_CHANGE` broadcast caused `RuntimeException` if sync extension was disabled (#3505).
* `android.net.conn.CONNECTIVITY_CHANGE` was not delivered on Android 7 devices.
* `distinctAsync` did not respect other query parameters (#3537).
* `ConcurrentModificationException` from Gradle when building an application (#3501).

### Internal

* Upgraded to Realm Core 2.0.1 / Realm Sync 1.3-BETA

## 2.0.0 (2016-09-27)

This release introduces support for the Realm Mobile Platform!
See <https://realm.io/news/introducing-realm-mobile-platform/> for an overview of these great new features.

### Breaking Changes

* Files written by Realm 2.0 cannot be read by 1.x or earlier versions. Old files can still be opened.
* It is now required to call `Realm.init(Context)` before calling any other Realm API.
* Removed `RealmConfiguration.Builder(Context)`, `RealmConfiguration.Builder(Context, File)` and `RealmConfiguration.Builder(File)` constructors.
* `isValid()` now always returns `true` instead of `false` for unmanaged `RealmObject` and `RealmList`. This puts it in line with the behaviour of the Cocoa and .NET API's (#3101).
* armeabi is not supported anymore.
* Added new `RealmFileException`.
  - `IncompatibleLockFileException` has been removed and replaced by `RealmFileException` with kind `INCOMPATIBLE_LOCK_FILE`.
  - `RealmIOExcpetion` has been removed and replaced by `RealmFileException`.
* `RealmConfiguration.Builder.assetFile(Context, String)` has been renamed to `RealmConfiguration.Builder.assetFile(String)`.
* Object with primary key is now required to define it when the object is created. This means that `Realm.createObject(Class<E>)` and `DynamicRealm.createObject(String)` now throws `RealmException` if they are used to create an object with a primary key field. Use `Realm.createObject(Class<E>, Object)` or `DynamicRealm.createObject(String, Object)` instead.
* Importing from JSON without the primary key field defined in the JSON object now throws `IllegalArgumentException`.
* Now `Realm.beginTransaction()`, `Realm.executeTransaction()` and `Realm.waitForChange()` throw `RealmMigrationNeededException` if a remote process introduces incompatible schema changes (#3409).
* The primary key value of an object can no longer be changed after the object was created. Instead a new object must be created and all fields copied over.
* Now `Realm.createObject(Class)` and `Realm.createObject(Class,Object)` take the values from the model's fields and default constructor. Creating objects through the `DynamicRealm` does not use these values (#777).
* When `Realm.create*FromJson()`s create a new `RealmObject`, now they take the default values defined by the field itself and its default constructor for those fields that are not defined in the JSON object.

### Enhancements

* Added `realmObject.isManaged()`, `RealmObject.isManaged(obj)` and `RealmCollection.isManaged()` (#3101).
* Added `RealmConfiguration.Builder.directory(File)`.
* `RealmLog` has been moved to the public API. It is now possible to control which events Realm emit to Logcat. See the `RealmLog` class for more details.
* Typed `RealmObject`s can now continue to access their fields properly even though the schema was changed while the Realm was open (#3409).
* A `RealmMigrationNeededException` will be thrown with a cause to show the detailed message when a migration is needed and the migration block is not in the `RealmConfiguration`.


### Bug fixes

* Fixed a lint error in proxy classes when the 'minSdkVersion' of user's project is smaller than 11 (#3356).
* Fixed a potential crash when there were lots of async queries waiting in the queue.
* Fixed a bug causing the Realm Transformer to not transform field access in the model's constructors (#3361).
* Fixed a bug causing a build failure when the Realm Transformer adds accessors to a model class that was already transformed in other project (#3469).
* Fixed a bug causing the `NullPointerException` when calling getters/setters in the model's constructors (#2536).

### Internal

* Moved JNI build to CMake.
* Updated Realm Core to 2.0.0.
* Updated ReLinker to 1.2.2.

## 1.2.0 (2016-08-19)

### Bug fixes

* Throw a proper exception when operating on a non-existing field with the dynamic API (#3292).
* `DynamicRealmObject.setList` should only accept `RealmList<DynamicRealmObject>` (#3280).
* `DynamicRealmObject.getX(fieldName)` now throws a proper exception instead of a native crash when called with a field name of the wrong type (#3294).
* Fixed a concurrency crash which might happen when `Realm.executeTransactionAsync()` tried to call `onSucess` after the Realm was closed.

### Enhancements

* Added `RealmQuery.in()` for a comparison against multiple values.
* Added byte array (`byte[]`) support to `RealmQuery`'s `equalTo` and `notEqualTo` methods.
* Optimized internal caching of schema classes (#3315).

### Internal

* Updated Realm Core to 1.5.1.
* Improved sorting speed.
* Completely removed the `OptionalAPITransformer`.

### Credits

* Thanks to Brenden Kromhout (@bkromhout) for adding binary array support to `equalTo` and `notEqualTo`.

## 1.1.1 (2016-07-01)

### Bug fixes

* Fixed a wrong JNI method declaration which might cause "method not found" crash on some devices.
* Fixed a bug that `Error` in the background async thread is not forwarded to the caller thread.
* Fixed a crash when an empty `Collection` is passed to `insert()`/`insertOrUpdate()` (#3103).
* Fixed a bug that does not transfer the primary key when `RealmSchemaObject.setClassName()` is called to rename a class (#3118).
* Fixed bug in `Realm.insert` and `Realm.insertOrUpdate` methods causing a `RealmList` to be cleared when inserting a managed `RealmModel` (#3105).
* Fixed a concurrency allocation bug in storage engine which might lead to some random crashes.
* Bulk insertion now throws if it is not called in a transaction (#3173).
* The IllegalStateException thrown when accessing an empty RealmObject is now more meaningful (#3200).
* `insert()` now correctly throws an exception if two different objects have the same primary key (#3212).
* Blackberry Z10 throwing "Function not implemented" (#3178).
* Reduced the number of file descriptors used by Realm Core (#3197).
* Throw a proper `IllegalStateException` if a `RealmChangeListener` is used inside an IntentService (#2875).

### Enhancements

* The Realm Annotation processor no longer consumes the Realm annotations. Allowing other annotation processors to run.

### Internal

* Updated Realm Core to 1.4.2.
* Improved sorting speed.

## 1.1.0 (2016-06-30)

### Bug fixes

* A number of bug fixes in the storage engine related to memory management in rare cases when a Realm has been compacted.
* Disabled the optional API transformer since it has problems with DexGuard (#3022).
* `OnSuccess.OnSuccess()` might not be called with the correct Realm version for async transaction (#1893).
* Fixed a bug in `copyToRealm()` causing a cyclic dependency objects being duplicated.
* Fixed a build failure when model class has a conflicting name such as `Map`, `List`, `String`, ... (#3077).

### Enhancements

* Added `insert(RealmModel obj)`, `insertOrUpdate(RealmModel obj)`, `insert(Collection<RealmModel> collection)` and `insertOrUpdate(Collection<RealmModel> collection)` to perform batch inserts (#1684).
* Enhanced `Table.toString()` to show a PrimaryKey field details (#2903).
* Enabled ReLinker when loading a Realm from a custom path by adding a `RealmConfiguration.Builder(Context, File)` constructor (#2900).
* Changed `targetSdkVersion` of `realm-library` to 24.
* Logs warning if `DynamicRealm` is not closed when GC happens as it does for `Realm`.

### Deprecated

* `RealmConfiguration.Builder(File)`. Use `RealmConfiguration.Builder(Context, File)` instead.

### Internal

* Updated Realm Core to 1.2.0.

## 1.0.1 (2016-05-25)

### Bug fixes

* Fixed a crash when calling `Table.toString()` in debugger (#2429).
* Fixed a race condition which would cause some `RealmResults` to not be properly updated inside a `RealmChangeListener`. This could result in crashes when accessing items from those results (#2926/#2951).
* Revised `RealmResults.isLoaded()` description (#2895).
* Fixed a bug that could cause Realm to lose track of primary key when using `RealmObjectSchema.removeField()` and `RealmObjectSchema.renameField()` (#2829/#2926).
* Fixed a bug that prevented some devices from finding async related JNI methods correctly.
* Updated ProGuard configuration in order not to depend on Android's default configuration (#2972).
* Fixed a race condition between Realms notifications and other UI events. This could e.g. cause ListView to crash (#2990).
* Fixed a bug that allowed both `RealmConfiguration.Builder.assetFile()`/`deleteRealmIfMigrationNeeded()` to be configured at the same time, which leads to the asset file accidentally being deleted in migrations (#2933).
* Realm crashed outright when the same Realm file was opened in two processes. Realm will now optimistically retry opening for 1 second before throwing an Error (#2459).

### Enhancements

* Removes RxJava related APIs during bytecode transforming to make RealmObject plays well with reflection when rx.Observable doesn't exist.

## 1.0.0 (2016-05-25)

No changes since 0.91.1.

## 0.91.1 (2016-05-25)

* Updated Realm Core to 1.0.1.

### Bug fixes

* Fixed a bug when opening a Realm causes a staled memory mapping. Symptoms are error messages like "Bad or incompatible history type", "File format version doesn't match", and "Encrypted interprocess sharing is currently unsupported".

## 0.91.0 (2016-05-20)

* Updated Realm Core to 1.0.0.

### Breaking changes

* Removed all `@Deprecated` methods.
* Calling `Realm.setAutoRefresh()` or `DynamicRealm.setAutoRefresh()` from non-Looper thread throws `IllegalStateException` even if the `autoRefresh` is false (#2820).

### Bug fixes

* Calling RealmResults.deleteAllFromRealm() might lead to native crash (#2759).
* The annotation processor now correctly reports an error if trying to reference interfaces in model classes (#2808).
* Added null check to `addChangeListener` and `removeChangeListener` in `Realm` and `DynamicRealm` (#2772).
* Calling `RealmObjectSchema.addPrimaryKey()` adds an index to the primary key field, and calling `RealmObjectSchema.removePrimaryKey()` removes the index from the field (#2832).
* Log files are not deleted when calling `Realm.deleteRealm()` (#2834).

### Enhancements

* Upgrading to OpenSSL 1.0.1t. From July 11, 2016, Google Play only accept apps using OpenSSL 1.0.1r or later (https://support.google.com/faqs/answer/6376725, #2749).
* Added support for automatically copying an initial database from assets using `RealmConfiguration.Builder.assetFile()`.
* Better error messages when certain file operations fail.

### Credits

* Paweł Surówka (@thesurix) for adding the `RealmConfiguration.Builder.assetFile()`.

## 0.90.1

* Updated Realm Core to 0.100.2.

### Bug fixes

* Opening a Realm while closing a Realm in another thread could lead to a race condition.
* Automatic migration to the new file format could in rare circumstances lead to a crash.
* Fixing a race condition that may occur when using Async API (#2724).
* Fixed CannotCompileException when related class definition in android.jar cannot be found (#2703).

### Enhancements

* Prints path when file related exceptions are thrown.

## 0.90.0

* Updated Realm Core to 0.100.0.

### Breaking changes

* RealmChangeListener provides the changed object/Realm/collection as well (#1594).
* All JSON methods on Realm now only wraps JSONException in RealmException. All other Exceptions are thrown as they are.
* Marked all methods on `RealmObject` and all public classes final (#1594).
* Removed `BaseRealm` from the public API.
* Removed `HandlerController` from the public API.
* Removed constructor of `RealmAsyncTask` from the public API (#1594).
* `RealmBaseAdapter` has been moved to its own GitHub repository: https://github.com/realm/realm-android-adapters
  See https://github.com/realm/realm-android-adapters/blob/master/README.md for further info on how to include it.
* File format of Realm files is changed. Files will be automatically upgraded but opening a Realm file with older
  versions of Realm is not possible.

### Deprecated

* `Realm.allObjects*()`. Use `Realm.where(clazz).findAll*()` instead.
* `Realm.distinct*()`. Use `Realm.where(clazz).distinct*()` instead.
* `DynamicRealm.allObjects*()`. Use `DynamicRealm.where(className).findAll*()` instead.
* `DynamicRealm.distinct*()`. Use `DynamicRealm.where(className).distinct*()` instead.
* `Realm.allObjectsSorted(field, sort, field, sort, field, sort)`. Use `RealmQuery.findAllSorted(field[], sort[])`` instead.
* `RealmQuery.findAllSorted(field, sort, field, sort, field, sort)`. Use `RealmQuery.findAllSorted(field[], sort[])`` instead.
* `RealmQuery.findAllSortedAsync(field, sort, field, sort, field, sort)`. Use `RealmQuery.findAllSortedAsync(field[], sort[])`` instead.
* `RealmConfiguration.setModules()`. Use `RealmConfiguration.modules()` instead.
* `Realm.refresh()` and `DynamicRealm.refresh()`. Use `Realm.waitForChange()`/`stopWaitForChange()` or `DynamicRealm.waitForChange()`/`stopWaitForChange()` instead.

### Enhancements

* `RealmObjectSchema.getPrimaryKey()` (#2636).
* `Realm.createObject(Class, Object)` for creating objects with a primary key directly.
* Unit tests in Android library projects now detect Realm model classes.
* Better error message if `equals()` and `hashCode()` are not properly overridden in custom Migration classes.
* Expanding the precision of `Date` fields to cover full range (#833).
* `Realm.waitForChange()`/`stopWaitForChange()` and `DynamicRealm.waitForChange()`/`stopWaitForChange()` (#2386).

### Bug fixes

* `RealmChangeListener` on `RealmObject` is not triggered when adding listener on returned `RealmObject` of `copyToRealmOrUpdate()` (#2569).

### Credits

* Thanks to Brenden Kromhout (@bkromhout) for adding `RealmObjectSchema.getPrimaryKey()`.

## 0.89.1

### Bug fixes

* @PrimaryKey + @Required on String type primary key no longer throws when using copyToRealm or copyToRealmOrUpdate (#2653).
* Primary key is cleared/changed when calling RealmSchema.remove()/RealmSchema.rename() (#2555).
* Objects implementing RealmModel can be used as a field of RealmModel/RealmObject (#2654).

## 0.89.0

### Breaking changes

* @PrimaryKey field value can now be null for String, Byte, Short, Integer, and Long types. Older Realms should be migrated, using RealmObjectSchema.setNullable(), or by adding the @Required annotation (#2515).
* `RealmResults.clear()` now throws UnsupportedOperationException. Use `RealmResults.deleteAllFromRealm()` instead.
* `RealmResults.remove(int)` now throws UnsupportedOperationException. Use `RealmResults.deleteFromRealm(int)` instead.
* `RealmResults.sort()` and `RealmList.sort()` now return the sorted result instead of sorting in-place.
* `RealmList.first()` and `RealmList.last()` now throw `ArrayIndexOutOfBoundsException` if `RealmList` is empty.
* Removed deprecated method `Realm.getTable()` from public API.
* `Realm.refresh()` and `DynamicRealm.refresh()` on a Looper no longer have any effect. `RealmObject` and `RealmResults` are always updated on the next event loop.

### Deprecated

* `RealmObject.removeFromRealm()` in place of `RealmObject.deleteFromRealm()`
* `Realm.clear(Class)` in favour of `Realm.delete(Class)`.
* `DynamicRealm.clear(Class)` in place of `DynamicRealm.delete(Class)`.

### Enhancements

* Added a `RealmModel` interface that can be used instead of extending `RealmObject`.
* `RealmCollection` and `OrderedRealmCollection` interfaces have been added. `RealmList` and `RealmResults` both implement these.
* `RealmBaseAdapter` now accept an `OrderedRealmCollection` instead of only `RealmResults`.
* `RealmObjectSchema.isPrimaryKey(String)` (#2440)
* `RealmConfiguration.initialData(Realm.Transaction)` can now be used to populate a Realm file before it is used for the first time.

### Bug fixes

* `RealmObjectSchema.isRequired(String)` and `RealmObjectSchema.isNullable(String)` don't throw when the given field name doesn't exist.

### Credits

* Thanks to @thesurix for adding `RealmConfiguration.initialData()`.

## 0.88.3

* Updated Realm Core to 0.97.3.

### Enhancements

* Throws an IllegalArgumentException when calling Realm.copyToRealm()/Realm.copyToRealmOrUpdate() with a RealmObject which belongs to another Realm instance in a different thread.
* Improved speed of cleaning up native resources (#2496).

### Bug fixes

* Field annotated with @Ignored should not have accessors generated by the bytecode transformer (#2478).
* RealmResults and RealmObjects can no longer accidentially be GC'ed if using `asObservable()`. Previously this caused the observable to stop emitting (#2485).
* Fixed an build issue when using Realm in library projects on Windows (#2484).
* Custom equals(), toString() and hashCode() are no longer incorrectly overwritten by the proxy class (#2545).

## 0.88.2

* Updated Realm Core to 0.97.2.

### Enhancements

* Outputs additional information when incompatible lock file error occurs.

### Bug fixes

* Race condition causing BadVersionException when running multiple async writes and queries at the same time (#2021/#2391/#2417).

## 0.88.1

### Bug fixes

* Prevent throwing NullPointerException in RealmConfiguration.equals(RealmConfiguration) when RxJava is not in the classpath (#2416).
* RealmTransformer fails because of missing annotation classes in user's project (#2413).
* Added SONAME header to shared libraries (#2432).
* now DynamicRealmObject.toString() correctly shows null value as "null" and the format is aligned to the String from typed RealmObject (#2439).
* Fixed an issue occurring while resolving ReLinker in apps using a library based on Realm (#2415).

## 0.88.0 (2016-03-10)

* Updated Realm Core to 0.97.0.

### Breaking changes

* Realm has now to be installed as a Gradle plugin.
* DynamicRealm.executeTransaction() now directly throws any RuntimeException instead of wrapping it in a RealmException (#1682).
* DynamicRealm.executeTransaction() now throws IllegalArgumentException instead of silently accepting a null Transaction object.
* String setters now throw IllegalArgumentException instead of RealmError for invalid surrogates.
* DynamicRealm.distinct()/distinctAsync() and Realm.distinct()/distinctAsync() now throw IllegalArgumentException instead of UnsupportedOperationException for invalid type or unindexed field.
* All thread local change listeners are now delayed until the next Looper event instead of being triggered when committing.
* Removed RealmConfiguration.getSchemaMediator() from public API which was deprecated in 0.86.0. Please use RealmConfiguration.getRealmObjectClasses() to obtain the set of model classes (#1797).
* Realm.migrateRealm() throws a FileNotFoundException if the Realm file doesn't exist.
* It is now required to unsubscribe from all Realm RxJava observables in order to fully close the Realm (#2357).

### Deprecated

* Realm.getInstance(Context). Use Realm.getInstance(RealmConfiguration) or Realm.getDefaultInstance() instead.
* Realm.getTable(Class) which was public because of the old migration API. Use Realm.getSchema() or DynamicRealm.getSchema() instead.
* Realm.executeTransaction(Transaction, Callback) and replaced it with Realm.executeTransactionAsync(Transaction), Realm.executeTransactionAsync(Transaction, OnSuccess), Realm.executeTransactionAsync(Transaction, OnError) and Realm.executeTransactionAsync(Transaction, OnSuccess, OnError).

### Enhancements

* Support for custom methods, custom logic in accessors, custom accessor names, interface implementation and public fields in Realm objects (#909).
* Support to project Lombok (#502).
* RealmQuery.isNotEmpty() (#2025).
* Realm.deleteAll() and RealmList.deleteAllFromRealm() (#1560).
* RealmQuery.distinct() and RealmResults.distinct() (#1568).
* RealmQuery.distinctAsync() and RealmResults.distinctAsync() (#2118).
* Improved .so loading by using [ReLinker](https://github.com/KeepSafe/ReLinker).
* Improved performance of RealmList#contains() (#897).
* distinct(...) for Realm, DynamicRealm, RealmQuery, and RealmResults can take multiple parameters (#2284).
* "realm" and "row" can be used as field name in model classes (#2255).
* RealmResults.size() now returns Integer.MAX_VALUE when actual size is greater than Integer.MAX_VALUE (#2129).
* Removed allowBackup from AndroidManifest (#2307).

### Bug fixes

* Error occurring during test and (#2025).
* Error occurring during test and connectedCheck of unit test example (#1934).
* Bug in jsonExample (#2092).
* Multiple calls of RealmResults.distinct() causes to return wrong results (#2198).
* Calling DynamicRealmObject.setList() with RealmList<DynamicRealmObject> (#2368).
* RealmChangeListeners did not triggering correctly if findFirstAsync() didn't find any object. findFirstAsync() Observables now also correctly call onNext when the query completes in that case (#2200).
* Setting a null value to trigger RealmChangeListener (#2366).
* Preventing throwing BadVersionException (#2391).

### Credits

* Thanks to Bill Best (@wmbest2) for snapshot testing.
* Thanks to Graham Smith (@grahamsmith) for a detailed bug report (#2200).

## 0.87.5 (2016-01-29)
* Updated Realm Core to 0.96.2.
  - IllegalStateException won't be thrown anymore in RealmResults.where() if the RealmList which the RealmResults is created on has been deleted. Instead, the RealmResults will be treated as empty forever.
  - Fixed a bug causing a bad version exception, when using findFirstAsync (#2115).

## 0.87.4 (2016-01-28)
* Updated Realm Core to 0.96.0.
  - Fixed bug causing BadVersionException or crashing core when running async queries.

## 0.87.3 (2016-01-25)
* IllegalArgumentException is now properly thrown when calling Realm.copyFromRealm() with a DynamicRealmObject (#2058).
* Fixed a message in IllegalArgumentException thrown by the accessors of DynamicRealmObject (#2141).
* Fixed RealmList not returning DynamicRealmObjects of the correct underlying type (#2143).
* Fixed potential crash when rolling back removal of classes that reference each other (#1829).
* Updated Realm Core to 0.95.8.
  - Fixed a bug where undetected deleted object might lead to seg. fault (#1945).
  - Better performance when deleting objects (#2015).

## 0.87.2 (2016-01-08)
* Removed explicit GC call when committing a transaction (#1925).
* Fixed a bug when RealmObjectSchema.addField() was called with the PRIMARY_KEY modifier, the field was not set as a required field (#2001).
* Fixed a bug which could throw a ConcurrentModificationException in RealmObject's or RealmResults' change listener (#1970).
* Fixed RealmList.set() so it now correctly returns the old element instead of the new (#2044).
* Fixed the deployment of source and javadoc jars (#1971).

## 0.87.1 (2015-12-23)
* Upgraded to NDK R10e. Using gcc 4.9 for all architectures.
* Updated Realm Core to 0.95.6
  - Fixed a bug where an async query can be copied incomplete in rare cases (#1717).
* Fixed potential memory leak when using async query.
* Added a check to prevent removing a RealmChangeListener from a non-Looper thread (#1962). (Thank you @hohnamkung.)

## 0.87.0 (2015-12-17)
* Added Realm.asObservable(), RealmResults.asObservable(), RealmObject.asObservable(), DynamicRealm.asObservable() and DynamicRealmObject.asObservable().
* Added RealmConfiguration.Builder.rxFactory() and RxObservableFactory for custom RxJava observable factory classes.
* Added Realm.copyFromRealm() for creating detached copies of Realm objects (#931).
* Added RealmObjectSchema.getFieldType() (#1883).
* Added unitTestExample to showcase unit and instrumentation tests. Examples include jUnit3, jUnit4, Espresso, Robolectric, and MPowermock usage with Realm (#1440).
* Added support for ISO8601 based dates for JSON import. If JSON dates are invalid a RealmException will be thrown (#1213).
* Added APK splits to gridViewExample (#1834).

## 0.86.1 (2015-12-11)
* Improved the performance of removing objects (RealmResults.clear() and RealmResults.remove()).
* Updated Realm Core to 0.95.5.
* Updated ProGuard configuration (#1904).
* Fixed a bug where RealmQuery.findFirst() returned a wrong result if the RealmQuery had been created from a RealmResults.where() (#1905).
* Fixed a bug causing DynamicRealmObject.getObject()/setObject() to use the wrong class (#1912).
* Fixed a bug which could cause a crash when closing Realm instances in change listeners (#1900).
* Fixed a crash occurring during update of multiple async queries (#1895).
* Fixed listeners not triggered for RealmObject & RealmResults created using copy or create methods (#1884).
* Fixed RealmChangeListener never called inside RealmResults (#1894).
* Fixed crash when calling clear on a RealmList (#1886).

## 0.86.0 (2015-12-03)
* BREAKING CHANGE: The Migration API has been replaced with a new API.
* BREAKING CHANGE: RealmResults.SORT_ORDER_ASCENDING and RealmResults.SORT_ORDER_DESCENDING constants have been replaced by Sort.ASCENDING and Sort.DESCENDING enums.
* BREAKING CHANGE: RealmQuery.CASE_SENSITIVE and RealmQuery.CASE_INSENSITIVE constants have been replaced by Case.SENSITIVE and Case.INSENSITIVE enums.
* BREAKING CHANGE: Realm.addChangeListener, RealmObject.addChangeListener and RealmResults.addChangeListener hold a strong reference to the listener, you should unregister the listener to avoid memory leaks.
* BREAKING CHANGE: Removed deprecated methods RealmQuery.minimum{Int,Float,Double}, RealmQuery.maximum{Int,Float,Double}, RealmQuery.sum{Int,Float,Double} and RealmQuery.average{Int,Float,Double}. Use RealmQuery.min(), RealmQuery.max(), RealmQuery.sum() and RealmQuery.average() instead.
* BREAKING CHANGE: Removed RealmConfiguration.getSchemaMediator() which is public by mistake. And RealmConfiguration.getRealmObjectClasses() is added as an alternative in order to obtain the set of model classes (#1797).
* BREAKING CHANGE: Realm.addChangeListener, RealmObject.addChangeListener and RealmResults.addChangeListener will throw an IllegalStateException when invoked on a non-Looper thread. This is to prevent registering listeners that will not be invoked.
* BREAKING CHANGE: trying to access a property on an unloaded RealmObject obtained asynchronously will throw an IllegalStateException
* Added new Dynamic API using DynamicRealm and DynamicRealmObject.
* Added Realm.getSchema() and DynamicRealm.getSchema().
* Realm.createOrUpdateObjectFromJson() now works correctly if the RealmObject class contains a primary key (#1777).
* Realm.compactRealm() doesn't throw an exception if the Realm file is opened. It just returns false instead.
* Updated Realm Core to 0.95.3.
  - Fixed a bug where RealmQuery.average(String) returned a wrong value for a nullable Long/Integer/Short/Byte field (#1803).
  - Fixed a bug where RealmQuery.average(String) wrongly counted the null value for average calculation (#1854).

## 0.85.1 (2015-11-23)
* Fixed a bug which could corrupt primary key information when updating from a Realm version <= 0.84.1 (#1775).

## 0.85.0 (2016-11-19)
* BREAKING CHANGE: Removed RealmEncryptionNotSupportedException since the encryption implementation changed in Realm's underlying storage engine. Encryption is now supported on all devices.
* BREAKING CHANGE: Realm.executeTransaction() now directly throws any RuntimeException instead of wrapping it in a RealmException (#1682).
* BREAKING CHANGE: RealmQuery.isNull() and RealmQuery.isNotNull() now throw IllegalArgumentException instead of RealmError if the fieldname is a linked field and the last element is a link (#1693).
* Added Realm.isEmpty().
* Setters in managed object for RealmObject and RealmList now throw IllegalArgumentException if the value contains an invalid (unmanaged, removed, closed, from different Realm) object (#1749).
* Attempting to refresh a Realm while a transaction is in process will now throw an IllegalStateException (#1712).
* The Realm AAR now also contains the ProGuard configuration (#1767). (Thank you @skyisle.)
* Updated Realm Core to 0.95.
  - Removed reliance on POSIX signals when using encryption.

## 0.84.2
* Fixed a bug making it impossible to convert a field to become required during a migration (#1695).
* Fixed a bug making it impossible to read Realms created using primary keys and created by iOS (#1703).
* Fixed some memory leaks when an Exception is thrown (#1730).
* Fixed a memory leak when using relationships (#1285).
* Fixed a bug causing cached column indices to be cleared too soon (#1732).

## 0.84.1 (2015-10-28)
* Updated Realm Core to 0.94.4.
  - Fixed a bug that could cause a crash when running the same query multiple times.
* Updated ProGuard configuration. See [documentation](https://realm.io/docs/java/latest/#proguard) for more details.
* Updated Kotlin example to use 1.0.0-beta.
* Fixed warnings reported by "lint -Xlint:all" (#1644).
* Fixed a bug where simultaneous opening and closing a Realm from different threads might result in a NullPointerException (#1646).
* Fixed a bug which made it possible to externally modify the encryption key in a RealmConfiguration (#1678).

## 0.84.0 (2015-10-22)
* Added support for async queries and transactions.
* Added support for parsing JSON Dates with timezone information. (Thank you @LateralKevin.)
* Added RealmQuery.isEmpty().
* Added Realm.isClosed() method.
* Added Realm.distinct() method.
* Added RealmQuery.isValid(), RealmResults.isValid() and RealmList.isValid(). Each method checks whether the instance is still valid to use or not(for example, the Realm has been closed or any parent object has been removed).
* Added Realm.isInTransaction() method.
* Updated Realm Core to version 0.94.3.
  - Fallback for mremap() now work correctly on BlackBerry devices.
* Following methods in managed RealmList now throw IllegalStateException instead of native crash when RealmList.isValid() returns false: add(int,RealmObject), add(RealmObject)
* Following methods in managed RealmList now throw IllegalStateException instead of ArrayIndexOutOfBoundsException when RealmList.isValid() returns false: set(int,RealmObject), move(int,int), remove(int), get(int)
* Following methods in managed RealmList now throw IllegalStateException instead of returning 0/null when RealmList.isValid() returns false: clear(), removeAll(Collection), remove(RealmObject), first(), last(), size(), where()
* RealmPrimaryKeyConstraintException is now thrown instead of RealmException if two objects with same primary key are inserted.
* IllegalStateException is now thrown when calling Realm's clear(), RealmResults's remove(), removeLast(), clear() or RealmObject's removeFromRealm() from an incorrect thread.
* Fixed a bug affecting RealmConfiguration.equals().
* Fixed a bug in RealmQuery.isNotNull() which produced wrong results for binary data.
* Fixed a bug in RealmQuery.isNull() and RealmQuery.isNotNull() which validated the query prematurely.
* Fixed a bug where closed Realms were trying to refresh themselves resulting in a NullPointerException.
* Fixed a bug that made it possible to migrate open Realms, which could cause undefined behavior when querying, reading or writing data.
* Fixed a bug causing column indices to be wrong for some edge cases. See #1611 for details.

## 0.83.1 (2015-10-15)
* Updated Realm Core to version 0.94.1.
  - Fixed a bug when using Realm.compactRealm() which could make it impossible to open the Realm file again.
  - Fixed a bug, so isNull link queries now always return true if any part is null.

## 0.83 (2015-10-08)
* BREAKING CHANGE: Database file format update. The Realm file created by this version cannot be used by previous versions of Realm.
* BREAKING CHANGE: Removed deprecated methods and constructors from the Realm class.
* BREAKING CHANGE: Introduced boxed types Boolean, Byte, Short, Integer, Long, Float and Double. Added null support. Introduced annotation @Required to indicate a field is not nullable. String, Date and byte[] became nullable by default which means a RealmMigrationNeededException will be thrown if an previous version of a Realm file is opened.
* Deprecated methods: RealmQuery.minimum{Int,Float,Double}, RealmQuery.maximum{Int,Float,Double}. Use RealmQuery.min() and RealmQuery.max() instead.
* Added support for x86_64.
* Fixed an issue where opening the same Realm file on two Looper threads could potentially lead to an IllegalStateException being thrown.
* Fixed an issue preventing the call of listeners on refresh().
* Opening a Realm file from one thread will no longer be blocked by a transaction from another thread.
* Range restrictions of Date fields have been removed. Date fields now accepts any value. Milliseconds are still removed.

## 0.82.2 (2015-09-04)
* Fixed a bug which might cause failure when loading the native library.
* Fixed a bug which might trigger a timeout in Context.finalize().
* Fixed a bug which might cause RealmObject.isValid() to throw an exception if the object is deleted.
* Updated Realm core to version 0.89.9
  - Fixed a potential stack overflow issue which might cause a crash when encryption was used.
  - Embedded crypto functions into Realm dynamic lib to avoid random issues on some devices.
  - Throw RealmEncryptionNotSupportedException if the device doesn't support Realm encryption. At least one device type (HTC One X) contains system bugs that prevents Realm's encryption from functioning properly. This is now detected, and an exception is thrown when trying to open/create an encrypted Realm file. It's up to the application to catch this and decide if it's OK to proceed without encryption instead.

## 0.82.1 (2015-08-06)
* Fixed a bug where using the wrong encryption key first caused the right key to be seen as invalid.
* Fixed a bug where String fields were ignored when updating objects from JSON with null values.
* Fixed a bug when calling System.exit(0), the process might hang.

## 0.82 (2015-07-28)
* BREAKING CHANGE: Fields with annotation @PrimaryKey are indexed automatically now. Older schemas require a migration.
* RealmConfiguration.setModules() now accept ignore null values which Realm.getDefaultModule() might return.
* Trying to access a deleted Realm object throw throws a proper IllegalStateException.
* Added in-memory Realm support.
* Closing realm on another thread different from where it was created now throws an exception.
* Realm will now throw a RealmError when Realm's underlying storage engine encounters an unrecoverable error.
* @Index annotation can also be applied to byte/short/int/long/boolean/Date now.
* Fixed a bug where RealmQuery objects are prematurely garbage collected.
* Removed RealmQuery.between() for link queries.

## 0.81.1 (2015-06-22)
* Fixed memory leak causing Realm to never release Realm objects.

## 0.81 (2015-06-19)
* Introduced RealmModules for working with custom schemas in libraries and apps.
* Introduced Realm.getDefaultInstance(), Realm.setDefaultInstance(RealmConfiguration) and Realm.getInstance(RealmConfiguration).
* Deprecated most constructors. They have been been replaced by Realm.getInstance(RealmConfiguration) and Realm.getDefaultInstance().
* Deprecated Realm.migrateRealmAtPath(). It has been replaced by Realm.migrateRealm(RealmConfiguration).
* Deprecated Realm.deleteFile(). It has been replaced by Realm.deleteRealm(RealmConfiguration).
* Deprecated Realm.compactFile(). It has been replaced by Realm.compactRealm(RealmConfiguration).
* RealmList.add(), RealmList.addAt() and RealmList.set() now copy unmanaged objects transparently into Realm.
* Realm now works with Kotlin (M12+). (Thank you @cypressious.)
* Fixed a performance regression introduced in 0.80.3 occurring during the validation of the Realm schema.
* Added a check to give a better error message when null is used as value for a primary key.
* Fixed unchecked cast warnings when building with Realm.
* Cleaned up examples (remove old test project).
* Added checking for missing generic type in RealmList fields in annotation processor.

## 0.80.3 (2015-05-22)
* Calling Realm.copyToRealmOrUpdate() with an object with a null primary key now throws a proper exception.
* Fixed a bug making it impossible to open Realms created by Realm-Cocoa if a model had a primary key defined.
* Trying to using Realm.copyToRealmOrUpdate() with an object with a null primary key now throws a proper exception.
* RealmChangedListener now also gets called on the same thread that did the commit.
* Fixed bug where Realm.createOrUpdateWithJson() reset Date and Binary data to default values if not found in the JSON output.
* Fixed a memory leak when using RealmBaseAdapter.
* RealmBaseAdapter now allow RealmResults to be null. (Thanks @zaki50.)
* Fixed a bug where a change to a model class (`RealmList<A>` to `RealmList<B>`) would not throw a RealmMigrationNeededException.
* Fixed a bug where setting multiple RealmLists didn't remove the previously added objects.
* Solved ConcurrentModificationException thrown when addChangeListener/removeChangeListener got called in the onChange. (Thanks @beeender)
* Fixed duplicated listeners in the same realm instance. Trying to add duplicated listeners is ignored now. (Thanks @beeender)

## 0.80.2 (2015-05-04)
* Trying to use Realm.copyToRealmOrUpdate() with an object with a null primary key now throws a proper exception.
* RealmMigrationNeedException can now return the path to the Realm that needs to be migrated.
* Fixed bug where creating a Realm instance with a hashcode collision no longer returned the wrong Realm instance.
* Updated Realm Core to version 0.89.2
  - fixed bug causing a crash when opening an encrypted Realm file on ARM64 devices.

## 0.80.1 (2015-04-16)
* Realm.createOrUpdateWithJson() no longer resets fields to their default value if they are not found in the JSON input.
* Realm.compactRealmFile() now uses Realm Core's compact() method which is more failure resilient.
* Realm.copyToRealm() now correctly handles referenced child objects that are already in the Realm.
* The ARM64 binary is now properly a part of the Eclipse distribution package.
* A RealmMigrationExceptionNeeded is now properly thrown if @Index and @PrimaryKey are not set correctly during a migration.
* Fixed bug causing Realms to be cached even though they failed to open correctly.
* Added Realm.deleteRealmFile(File) method.
* Fixed bug causing queries to fail if multiple Realms has different field ordering.
* Fixed bug when using Realm.copyToRealm() with a primary key could crash if default value was already used in the Realm.
* Updated Realm Core to version 0.89.0
  - Improved performance for sorting RealmResults.
  - Improved performance for refreshing a Realm after inserting or modifying strings or binary data.
  - Fixed bug causing incorrect result when querying indexed fields.
  - Fixed bug causing corruption of string index when deleting an object where there are duplicate values for the indexed field.
  - Fixed bug causing a crash after compacting the Realm file.
* Added RealmQuery.isNull() and RealmQuery.isNotNull() for querying relationships.
* Fixed a potential NPE in the RealmList constructor.

## 0.80 (2015-03-11)
* Queries on relationships can be case sensitive.
* Fixed bug when importing JSONObjects containing NULL values.
* Fixed crash when trying to remove last element of a RealmList.
* Fixed bug crashing annotation processor when using "name" in model classes for RealmObject references
* Fixed problem occurring when opening an encrypted Realm with two different instances of the same key.
* Version checker no longer reports that updates are available when latest version is used.
* Added support for static fields in RealmObjects.
* Realm.writeEncryptedCopyTo() has been reenabled.

## 0.79.1 (2015-02-20)
* copyToRealm() no longer crashes on cyclic data structures.
* Fixed potential crash when using copyToRealmOrUpdate with an object graph containing a mix of elements with and without primary keys.

## 0.79 (2015-02-16)
* Added support for ARM64.
* Added RealmQuery.not() to negate a query condition.
* Added copyToRealmOrUpdate() and createOrUpdateFromJson() methods, that works for models with primary keys.
* Made the native libraries much smaller. Arm went from 1.8MB to 800KB.
* Better error reporting when trying to create or open a Realm file fails.
* Improved error reporting in case of missing accessors in model classes.
* Re-enabled RealmResults.remove(index) and RealmResults.removeLast().
* Primary keys are now supported through the @PrimaryKey annotation.
* Fixed error when instantiating a Realm with the wrong key.
* Throw an exception if deleteRealmFile() is called when there is an open instance of the Realm.
* Made migrations and compression methods synchronised.
* Removed methods deprecated in 0.76. Now Realm.allObjectsSorted() and RealmQuery.findAllSorted() need to be used instead.
* Reimplemented Realm.allObjectSorted() for better performance.

## 0.78 (2015-01-22)
* Added proper support for encryption. Encryption support is now included by default. Keys are now 64 bytes long.
* Added support to write an encrypted copy of a Realm.
* Realm no longer incorrectly warns that an instance has been closed too many times.
* Realm now shows a log warning if an instance is being finalized without being closed.
* Fixed bug causing Realms to be cached during a RealmMigration resulting in invalid realms being returned from Realm.getInstance().
* Updated core to 0.88.

## 0.77 (2015-01-16)
* Added Realm.allObjectsSorted() and RealmQuery.findAllSorted() and extending RealmResults.sort() for multi-field sorting.
* Added more logging capabilities at the JNI level.
* Added proper encryption support. NOTE: The key has been increased from 32 bytes to 64 bytes (see example).
* Added support for unmanaged objects and custom constructors.
* Added more precise imports in proxy classes to avoid ambiguous references.
* Added support for executing a transaction with a closure using Realm.executeTransaction().
* Added RealmObject.isValid() to test if an object is still accessible.
* RealmResults.sort() now has better error reporting.
* Fixed bug when doing queries on the elements of a RealmList, ie. like Realm.where(Foo.class).getBars().where().equalTo("name").
* Fixed bug causing refresh() to be called on background threads with closed Realms.
* Fixed bug where calling Realm.close() too many times could result in Realm not getting closed at all. This now triggers a log warning.
* Throw NoSuchMethodError when RealmResults.indexOf() is called, since it's not implemented yet.
* Improved handling of empty model classes in the annotation processor
* Removed deprecated static constructors.
* Introduced new static constructors based on File instead of Context, allowing to save Realm files in custom locations.
* RealmList.remove() now properly returns the removed object.
* Calling realm.close() no longer prevent updates to other open realm instances on the same thread.

## 0.76.0 (2014-12-19)
* RealmObjects can now be imported using JSON.
* Gradle wrapper updated to support Android Studio 1.0.
* Fixed bug in RealmObject.equals() so it now correctly compares two objects from the same Realm.
* Fixed bug in Realm crashing for receiving notifications after close().
* Realm class is now marked as final.
* Replaced concurrency example with a better thread example.
* Allowed to add/remove RealmChangeListeners in RealmChangeListeners.
* Upgraded to core 0.87.0 (encryption support, API changes).
* Close the Realm instance after migrations.
* Added a check to deny the writing of objects outside of a transaction.

## 0.75.1 (2014-12-03)
* Changed sort to be an in-place method.
* Renamed SORT_ORDER_DECENDING to SORT_ORDER_DESCENDING.
* Added sorting functionality to allObjects() and findAll().
* Fixed bug when querying a date column with equalTo(), it would act as lessThan()

## 0.75.0 (2014-11-28)
* Realm now implements Closeable, allowing better cleanup of native resources.
* Added writeCopyTo() and compactRealmFile() to write and compact a Realm to a new file.
* RealmObject.toString(), equals() and hashCode() now support models with cyclic references.
* RealmResults.iterator() and listIterator() now correctly iterates the results when using remove().
* Bug fixed in Exception text when field names was not matching the database.
* Bug fixed so Realm no longer throws an Exception when removing the last object.
* Bug fixed in RealmResults which prevented sub-querying.
* The Date type does not support millisecond resolution, and dates before 1901-12-13 and dates after 2038-01-19 are not supported on 32 bit systems.
* Fixed bug so Realm no longer throws an Exception when removing the last object.
* Fixed bug in RealmResults which prevented sub-querying.

## 0.74.0 (2014-11-19)
* Added support for more field/accessors naming conventions.
* Added case sensitive versions of string comparison operators equalTo and notEqualTo.
* Added where() to RealmList to initiate queries.
* Added verification of fields names in queries with links.
* Added exception for queries with invalid field name.
* Allow static methods in model classes.
* An exception will now be thrown if you try to move Realm, RealmResults or RealmObject between threads.
* Fixed a bug in the calculation of the maximum of date field in a RealmResults.
* Updated core to 0.86.0, fixing a bug in cancelling an empty transaction, and major query speedups with floats/doubles.
* Consistent handling of UTF-8 strings.
* removeFromRealm() now calls moveLastOver() which is faster and more reliable when deleting multiple objects.

## 0.73.1 (2014-11-05)
* Fixed a bug that would send infinite notifications in some instances.

## 0.73.0 (2014-11-04)
* Fixed a bug not allowing queries with more than 1024 conditions.
* Rewritten the notification system. The API did not change but it's now much more reliable.
* Added support for switching auto-refresh on and off (Realm.setAutoRefresh).
* Added RealmBaseAdapter and an example using it.
* Added deleteFromRealm() method to RealmObject.

## 0.72.0 (2014-10-27)
* Extended sorting support to more types: boolean, byte, short, int, long, float, double, Date, and String fields are now supported.
* Better support for Java 7 and 8 in the annotations processor.
* Better support for the Eclipse annotations processor.
* Added Eclipse support to the distribution folder.
* Added Realm.cancelTransaction() to cancel/abort/rollback a transaction.
* Added support for link queries in the form realm.where(Owner.class).equalTo("cat.age", 12).findAll().
* Faster implementation of RealmQuery.findFirst().
* Upgraded core to 0.85.1 (deep copying of strings in queries; preparation for link queries).

## 0.71.0 (2014-10-07)
* Simplified the release artifact to a single Jar file.
* Added support for Eclipse.
* Added support for deploying to Maven.
* Throw exception if nested transactions are used (it's not allowed).
* Javadoc updated.
* Fixed [bug in RealmResults](https://github.com/realm/realm-java/issues/453).
* New annotation @Index to add search index to a field (currently only supporting String fields).
* Made the annotations processor more verbose and strict.
* Added RealmQuery.count() method.
* Added a new example about concurrency.
* Upgraded to core 0.84.0.

## 0.70.1 (2014-09-30)
* Enabled unit testing for the realm project.
* Fixed handling of camel-cased field names.

## 0.70.0 (2014-09-29)
* This is the first public beta release.<|MERGE_RESOLUTION|>--- conflicted
+++ resolved
@@ -2,18 +2,14 @@
 
 ### Enhancements
 
-<<<<<<< HEAD
+* [ObjectServer] `SyncConfiguration.automatic()` will make use of the host port to work out the default Realm URL.
+* [ObjectServer] A role is now automatically created for each user with that user as its only member. This simplifies the common use case of restricting access to specific objects to a single user. This role can be accessed at `PermissionUser.getRole()`.
+
+### Bug Fixes
+
+* Fixes an issue caused by JNI local table reference overflow (#5880).
 * `RealmList.move()` did not move items correctly for unmanaged lists (#5860).
 * `RealmObject.isValid()` not correctly returns `false` if `null` is provided as an argument (#5865).
-* Fixes an issue caused by JNI local table reference overflow (#5880).
-* [ObjectServer] `SyncConfiguration.automatic()` will make use of the host port to work out the default Realm URL.
-=======
-* [ObjectServer] `SyncConfiguration.automatic()` will make use of the host port to work out the default Realm URL.
-* [ObjectServer] A role is now automatically created for each user with that user as its only member. This simplifies the common use case of restricting access to specific objects to a single user. This role can be accessed at `PermissionUser.getRole()`.
->>>>>>> b7b33ceb
-
-### Bug Fixes
-
 * `RealmQuery.findFirst()` and `RealmQuery.findFirstAsync()` not working correctly with sorting (#5714).
 
 ### Internal
