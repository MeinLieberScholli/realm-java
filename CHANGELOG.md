--- conflicted
+++ resolved
@@ -1,33 +1,9 @@
-<<<<<<< HEAD
 This branch tracks the Realm Java SDK release with support for Android Gradle Plugin version 7.4 and
 newer. For releases supporting the current Android Gradle Plugin (7.3.x and below) please refer to 
 the main release [CHANGELOG.md](https://github.com/realm/realm-java/blob/releases/CHANGELOG.md).
 
-## 10.13.3-transformer-api (2023-03-16)
-=======
-## 10.14.1 (YYYY-MM-DD)
-
-This release will bump the Realm file format from version 22 to 23. Opening a file with an older format will automatically upgrade it. Downgrading to a previous file format is not possible.
-
-### Breaking Changes
-* None.
-
-### Enhancements
-* None.
-
-### Fixed
-* None.
-
-### Compatibility
-* File format: Generates Realms with format v23. Unsynced Realms will be upgraded from Realm Java 2.0 and later. Synced Realms can only be read and upgraded if created with Realm Java v10.0.0-BETA.1.
-* APIs are backwards compatible with all previous release of realm-java in the 10.6.y series.
-* Realm Studio 11.0.0-alpha.0 or above is required to open Realms created by this version.
-
-### Internal
-* None.
-
-
-## 10.14.0 (2023-04-13)
+
+## 10.14.0-transformer-api (YYYY-MM-DD)
 
 This release will bump the Realm file format from version 22 to 23. Opening a file with an older format will automatically upgrade it. Downgrading to a previous file format is not possible.
 
@@ -36,6 +12,7 @@
 
 ### Enhancements
 * Updated OpenSSL from 1.1.1n to 3.0.8. 
+* Realm will now use a lot less memory and disk space when different versions of realm objects are used. (Core Issue [#5440](https://github.com/realm/realm-core/issues/5440))
 * Realm will now use a lot less memory and disk space when different versions of realm objects are used. (Core Issue [#5440](https://github.com/realm/realm-core/issues/5440))
 * Realm will now continuously track and reduce the size of the Realm file when it is in use rather that only when opening the file with Configuration.compactOnLaunch enabled. (Core Issue [#5754](https://github.com/realm/realm-core/issues/5754))
 * Multiple processes can now access the same encrypted Realm instead of throwing `Encrypted interprocess sharing is currently unsupported`. (Core Issue [#1845](https://github.com/realm/realm-core/issues/1845))
@@ -56,8 +33,7 @@
 * Updated to Realm Core 13.9.0, commit 063927de66f79a0afffbbe36c0bb14d27deba8f2.
 
 
-## 10.13.1 (2023-03-16)
->>>>>>> 8f3b68a7
+## 10.13.3-transformer-api (2023-03-16)
 
 ### Enhancements
 * None.
@@ -108,10 +84,6 @@
 
 ### Internal
 * None.
-<<<<<<< HEAD
-=======
-
->>>>>>> 8f3b68a7
 
 ### Credits
 * Thanks to @pstavytskyi-turo for adding support for Gradle configuration cache. (Issue [#7299](https://github.com/realm/realm-java/issues/7299))
