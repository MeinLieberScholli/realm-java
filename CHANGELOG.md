## 10.4.0 (YYYY-MM-DD)

### Enhancements
<<<<<<< HEAD
* Added support for `java.util.UUID` as supported field in model classes.
* Added support for `java.util.UUID` as a primary key.

### Fixes
* None.

### Compatibility
* None.

### Internal
* None.
=======
* Added support for the string-based Realm Query Language through `RealmQuery.rawPredicate(...)`. This allows many new type of queries not previously supported by the typed query API. See the Javadoc on this method for further details. (Issue [#6116](https://github.com/realm/realm-java/pull/6116))

### Fixes
* None

### Compatibility
* File format: Generates Realms with format v20. Unsynced Realms will be upgraded from Realm Java 2.0 and later. Synced Realms can only be read and upgraded if created with Realm Java v10.0.0-BETA.1.
* APIs are backwards compatible with all previous release of realm-java in the 10.x.y series.
* Realm Studio 10.0.0 or above is required to open Realms created by this version.

### Internal
* Updated to Realm Core commit: b72b5d6897fac5c1029c2a56a87096877fdca766.
* Updated to NDK 22.0.7026061.
>>>>>>> 7a55509a


## 10.3.0 (2021-01-08)

### Enhancements
* [RealmApp] Upgraded to OpenSSL 1.1.1g.

### Fixes
* [RealmApp] Integrating a remote Sync changeset into the local Realm could result in an `Index out of range error`.
* Change notifications not firing when removing and adding an object with the same primary key within a transaction (Issue [#7098](https://github.com/realm/realm-java/issues/7098)).
* Race condition which would lead to "uncaught exception in notifier thread: N5realm15InvalidTableRefE: transaction_ended" and a crash when the source Realm was closed or invalidated at a very specific time during the first run of a collection notifier (Core issue [#3761](https://github.com/realm/realm-core/issues/3761), since v7.0.0).
* Deleting and recreating objects with embedded objects could fail (Core issue [#4240](https://github.com/realm/realm-core/pull/4240), since v10.0.0)
* Added `@Nullable` annotation to input parameter in `RealmObject.isValid(item)` to avoid mismatch warnings from Kotlin code (Issue [#7216](https://github.com/realm/realm-java/issues/7216)).

### Compatibility
* File format: Generates Realms with format v20. Unsynced Realms will be upgraded from Realm Java 2.0 and later. Synced Realms can only be read and upgraded if created with Realm Java v10.0.0-BETA.1.
* APIs are backwards compatible with all previous release of realm-java in the 10.x.y series.
* Realm Studio 10.0.0 or above is required to open Realms created by this version.

### Internal
* Updated to Realm Core: 10.3.3 (Monorepo).
* Updated to Realm Core commit: 8af0f8d609491986b49f2c986e771d9dc445664d.


## 10.2.0 (2020-12-02)

### Deprecated
* [RealmApp] `Credentials.google(authenticationCode: String)`. Use `Credentials.google(token: String, authType: GoogleAuthType)` instead.

### Breaking Changes
* None.

### Enhancements
* [RealmApp] Added `Credentials.google(token: String, authType: GoogleAuthType)`, as MongoDB Realm now supports multiple ways of logging into Google Accounts.  

### Fixes
* [RealmApp] Bug that would prevent eventual consistency during conflict resolution. Affected clients would experience data divergence and potentially consistency errors as a result if they experienced conflict resolution between cycles of Create-Erase-Create for objects with primary keys.
* Clean up JNI references to prevent crash from JNI reference table overflow (Issue [#7217](https://github.com/realm/realm-java/issues/7217))

### Compatibility
* File format: Generates Realms with format v20. Unsynced Realms will be upgraded from Realm Java 2.0 and later. Synced Realms can only be read and upgraded if created with Realm Java v10.0.0-BETA.1.
* APIs are backwards compatible with all previous release of realm-java in the 10.x.y series.
* Realm Studio 10.0.0 or above is required to open Realms created by this version.

### Internal
* Updated to Realm Sync: 10.1.4.
* Updated to Object Store commit: f838a27402c5b5243280102014defd844420abba66eb93c10334507d9c0fd513.


## 10.1.2 (2020-12-02)

### Breaking Changes
* None.

### Enhancements
* None.

### Fixes
* Complementary fix for missed edge case in https://github.com/realm/realm-java/pull/7220 where KAPT crash if we process a RealmObject referencing a type in RealmList defined in another module. (Issue [#7213](https://github.com/realm/realm-java/issues/7213), since v10.0.0).

### Compatibility
* File format: Generates Realms with format v20. Unsynced Realms will be upgraded from Realm Java 2.0 and later. Synced Realms can only be read and upgraded if created with Realm Java v10.0.0-BETA.1.
* APIs are backwards compatible with all previous release of realm-java in the 10.x.y series.
* Realm Studio 10.0.0 or above is required to open Realms created by this version.


## 10.1.1 (2020-11-27)

### Breaking Changes
* None.

### Enhancements
* None.

### Fixes
* KAPT crash when processing a RealmObject referenced from another module (changed revealed after we started checking for embedded types). (Issue [#7213](https://github.com/realm/realm-java/issues/7213), since v10.0.0).

### Compatibility
* File format: Generates Realms with format v20. Unsynced Realms will be upgraded from Realm Java 2.0 and later. Synced Realms can only be read and upgraded if created with Realm Java v10.0.0-BETA.1.
* APIs are backwards compatible with all previous release of realm-java in the 10.x.y series.
* Realm Studio 10.0.0 or above is required to open Realms created by this version.

### Internal
* Updated to Realm Sync: 10.1.3.
* Updated to Realm Core: 10.1.3.
* Updated to Object Store commit: fc6daca61133aa9601e4cb34fbeb9ec7569e162e.


## 10.1.0 (2020-11-23)

### Breaking Changes
* None.

### Enhancements
* Added `FlowFactory` interface that allows customization of `Flow` emissions, just as we do with `RxObservableFactory`. A default implementation, `RealmFlowFactory`, is provided when building `RealmConfiguration`s.
* Added `toChangeSetFlow` methods (similar to the Rx `asChangesetFlowable` methods) for `RealmObject`, `RealmResults` and `RealmList`.

### Fixes
* Fixed crash when adding classes containing an `ObjectId` as primary key to the schema. (Issue [#7189](https://github.com/realm/realm-java/issues/7189), since v10.0.0)
* Fixed crash when creating proxy classes containing an `ObjectId` as primary key. (Issue [#7197](https://github.com/realm/realm-java/issues/7197), since v10.0.0)
* Fixed crash where calls to `toFlow` could crash if the Flow job is canceled and object updates are emitted after that happens. (Issue [7211](https://github.com/realm/realm-java/issues/7211), since v10.0.1)

### Compatibility
* File format: Generates Realms with format v20. Unsynced Realms will be upgraded from Realm Java 2.0 and later. Synced Realms can only be read and upgraded if created with Realm Java v10.0.0-BETA.1.
* APIs are backwards compatible with all previous release of realm-java in the 10.x.y series.
* Realm Studio 10.0.0 or above is required to open Realms created by this version.

### Internal
* Updated to Realm Sync: 10.1.3.
* Updated to Realm Core: 10.1.3.
* Updated to Object Store commit: fc6daca61133aa9601e4cb34fbeb9ec7569e162e.


## 10.0.1 (2020-11-06)

### Breaking Changes
* None.

### Enhancements
* Improved the error message for `NoSuchTable` errors. In some cases an outdated native reference was used,but the table was still there. In those cases an `InvalidTableRef` error is now used.

### Fixes
* [RealmApp] The `SyncConfiguration.Builder.allowQueriesOnUiThread` flag was wrongly initialized to `false` keeping users from running queries from the UI thread when using synced Realms. It now defaults to `true`, allowing queries to be run from the UI. (Issue [#7177](https://github.com/realm/realm-java/issues/7177), since 10.0.0)
* Crash with `Assertion failed: m_method_id != nullptr with (method_name, signature) =  ["<init>", "(Ljava/lang/String;)V"]` when `Minify` is enabled. (Issue [#7159](https://github.com/realm/realm-java/pull/7159), since 10.0.0)
* Fix crash in case insensitive query on indexed string columns when nothing matches (Cocoa issue [#6836](https://github.com/realm/realm-cocoa/issues/6836), since v10.0.0)
* Fix list of primitives with nullable values where `Lst::is_null(ndx)` always false even on null values, (Core issue [#3987](https://github.com/realm/realm-core/pull/3987), since v10.0.0).
* Fix queries for the size of a list of primitive nullable ints returning size + 1. (Core issue [#4016](https://github.com/realm/realm-core/pull/4016), since v10.0.0).

### Compatibility
* File format: Generates Realms with format v20. Unsynced Realms will be upgraded from Realm Java 2.0 and later. Synced Realms can only be read and upgraded if created with Realm Java v10.0.0-BETA.1.
* APIs are backwards compatible with all previous release of realm-java in the 10.x.y series.
* Realm Studio 10.0.0 or above is required to open Realms created by this version.

### Internal
* Updated to Realm Sync: 10.1.0.
* Updated to Realm Core: 10.1.0.
* Updated to Object Store commit: fd246c54de7d1fee6bcbeb3609de75a4eccd5b70.


## 10.0.0 (2020-10-15)

NOTE: This is a unified release note covering all v10.0.0-BETA.X v10.0.0-RC.X releases.

NOTE: Support for syncing with realm.cloud.io and/or Realm Object Server has been replaced with support for syncing with MongoDB Realm Cloud.

NOTE: This version upgrades the Realm file format to version 20. It is not possible to downgrade to earlier versions than v10.0.0-BETA.7. Non-sync Realms will be upgraded automatically. Synced Realms can only be automatically upgraded if created with Realm Java v10.0.0-BETA.1 and above.

### Breaking Changes
* [RealmApp] Most APIs for interacting with Realm Cloud have changed significantly. All new APIs can be found in the `io.realm.mongodb` package. The entry point is through the `App` class from which you can create and login users and otherwise interact with MongoDB Realm. See [the docs](https://docs.mongodb.com/realm/android/) for further details. Synced Realms still use a `SyncConfiguration` that are largely created the same way.
* [RealmApp] Client Resets are now handled through a custom `SyncConfiguration.Builder.clientResetHandler()` instead of through the default session error handler `SyncConfiguration.Builder.errorHandler()`
* [RealmApp] Realm files have changed location on disk. They are now located in `getFiles()/mongodb-realm`.
* [RealmApp] All synced model classes not marked as embedded are required to have a primary key named `_id`. It is possible to use `@RealmField(name = "_id")` to map from any Java or Kotlin property.
* From now on it is by default not allowed to run transactions with either `Realm.executeTransaction()` or `DynamicRealm.executeTransaction()` from the UI thread. Doing so will yield a `RealmException`. Users can override this behavior by using `RealmConfiguration.Builder.allowWritesOnUiThread(true)` when building a `RealmConfiguration` to obtain a Realm or DynamicRealm instance, however, we do not recommend doing so. Instead, we recommend using `executeTransactionAsync()` or, alternatively, using non-UI threads when calling `executeTransaction()` for both `Realm`s and `DynamicRealm`s.

### Enhancements
* Users can now opt out from allowing queries to be launched from the UI thread by using `RealmConfiguration.Builder.allowQueriesOnUiThread(false)`. A `RealmException` will be thrown when calling `RealmQuery.findAll()`, `RealmQuery.findFirst()`, `RealmQuery.minimumDate()`, `RealmQuery.maximumDate()`, `RealmQuery.count()`, `RealmQuery.sum()`, `RealmQuery.max()`, `RealmQuery.min()`, `RealmQuery.average()` and `RealmQuery.averageDecimal128()` from the UI thread after having used `allowQueriesOnUiThread(false)`. Queries will be allowed from the thread from which the Realm instance was obtained as it always has been by default, although we recommend using `RealmQuery.findAllAsync()` or `RealmQuery.findFirstAsync()`, or, alternatively, using a non-UI thread to launch them.
* `BaseRealm.refresh()` will throw a `RealmException` if it is being called from the UI thread if `allowQueriesOnUiThread` is set to `false`, though it will be allowed by default.
* Added `DynamicRealm.executeTransactionAsync()`.
* Added Kotlin extension suspend function `Realm.executeTransactionAwait()` which runs transactions inside coroutines.
* Added Kotlin extension function `RealmResults.toFlow()` which returns a Kotlin flow, similar to our RxJava convenience method `asFlowable()`.
* Added Kotlin extension function `RealmList.toFlow()` which returns a Kotlin flow, similar to our RxJava convenience method `asFlowable()`.
* Added Kotlin extension function `RealmModel.toFlow()` which returns a Kotlin flow, similar to our RxJava convenience method `asFlowable()`.
* RealmLists can now be marked final. (Issue [#6892](https://github.com/realm/realm-java/issues/6892))
* Added support for `distinct` queries on non-index and linked fields. (Issue [#1906](https://github.com/realm/realm-java/issues/1906))
* Added support for `org.bson.types.Decimal128` and `org.bson.types.ObjectId` as supported fields in model classes.
* Added support for `org.bson.types.ObjectId` as a primary key.
* Added support for "Embedded Objects". They are enabled using `@RealmClass(embedded = true)`. An embedded object must have exactly one parent object linking to it and it will be deleted when the parent is. Embedded objects can also be the parent of other embedded classes. Read more [here](https://docs.mongodb.com/realm/android/embedded-objects/). (Issue [#6713](https://github.com/realm/realm-java/issues/6713))  


### Fixes
* None.

### Compatibility
* File format: Generates Realms with format v20. Unsynced Realms will be upgraded from Realm Java 2.0 and later. Synced Realms can only be read and upgraded if created with Realm Java v10.0.0-BETA.1.
* APIs are backwards compatible with all previous release of realm-java in the 10.x.y series.
* Realm Studio 10.0.0 or above is required to open Realms created by this version.

### Internal
* Updated to Realm Sync: 10.0.0.
* Updated to Realm Core: 10.0.0.


## 10.0.0-RC.2 (2020-10-12)

### Enhancements
* [RealmApp] Illegal schemas where embedded object classes referenced each other is now correctly detected and throws and exception when opening a Realm with such a schema.

### Fixed
* [RealmApp] It is now possible to use types different than `ObjectId` for the `_id` field in documents inserted with `MongoCollection.insertOne` and `MongoCollection.insertMany`.
* [RealmApp] Lossy round trip of Double and Timestamps through functions when using Bson. (ObjectStore issue (#1106)[https://github.com/realm/realm-object-store/issues/1106])  

### Compatibility
* File format: Generates Realms with format v20. Unsynced Realms will be upgraded from Realm Java 2.0 and later. Synced Realms can only be read and upgraded if created with Realm Java 10.0.0-BETA.1.
* APIs are backwards compatible with all previous release of realm-java in the 10.x.y series.
* Realm Studio 10.0.0 and above is required to open Realms created by this version.

### Internal
* Updated to Object Store commit: 6b44209e6fcac0137e193c96444f93c50d184d06.


## 10.0.0-RC.1 (2020-10-02)

We no longer support Realm Cloud (legacy), but instead the new MongoDB Realm Cloud. MongoDB Realm is a serverless platform that enables developers to quickly build applications without having to set up server infrastructure. MongoDB Realm is built on top of MongoDB Atlas, automatically integrating the connection to your database.

The old Realm Cloud legacy APIs have undergone significant refactoring. The new APIs are all located in the `io.realm.mongodb` package with `io.realm.mongodb.App` as the entry point.

### Breaking Changes
* From now on it is not allowed by default to run transactions with either `Realm.executeTransaction()` or `DynamicRealm.executeTransaction()` from the UI thread. Doing so will yield a `RealmException`. Users can override this behavior by using `RealmConfiguration.Builder.allowWritesOnUiThread(true)` when building a `RealmConfiguration` to obtain a Realm or DynamicRealm instance, though we do not recommend doing so. Instead, we recommend using `executeTransactionAsync()` or, alternatively, using non-UI threads when calling `executeTransaction()` for both `Realm`s and `DynamicRealm`s.

### Enhancements
* Users can now opt out from allowing queries to be launched from the UI thread by using `RealmConfiguration.Builder.allowQueriesOnUiThread(false)`. A `RealmException` will be thrown when calling `RealmQuery.findAll()`, `RealmQuery.findFirst()`, `RealmQuery.minimumDate()`, `RealmQuery.maximumDate()`, `RealmQuery.count()`, `RealmQuery.sum()`, `RealmQuery.max()`, `RealmQuery.min()`, `RealmQuery.average()` and `RealmQuery.averageDecimal128()` from the UI thread after having used `allowQueriesOnUiThread(false)`. Queries will be allowed from the thread from which the Realm instance was obtained as it always has been by default, although we recommend using `RealmQuery.findAllAsync()` or `RealmQuery.findFirstAsync()`, or, alternatively, using a non-UI thread to launch them.
* `BaseRealm.refresh()` will throw a `RealmException` if it is being called from the UI thread if `allowQueriesOnUiThread` is set to `false`, though it will be allowed by default.
* Added `DynamicRealm.executeTransactionAsync()`.
* Added Kotlin extension suspend function `Realm.executeTransactionAwait()` which runs transactions inside coroutines.
* Added Kotlin extension function `RealmResults.toFlow()` which returns a Kotlin flow, similar to our RxJava convenience method `asFlowable()`.
* Added Kotlin extension function `RealmList.toFlow()` which returns a Kotlin flow, similar to our RxJava convenience method `asFlowable()`.
* Added Kotlin extension function `RealmModel.toFlow()` which returns a Kotlin flow, similar to our RxJava convenience method `asFlowable()`.

### Fixed
* Using `Realm.copyToRealmOrUpdate()` and `Realm.insertOrUpdate()` did not correctly update objects if they contained lists of embedded objets. Instead of replacing the original list, list items was appended to the original list. Note, some corner cases are still not supported. See [#7138](https://github.com/realm/realm-java/issues/7138) for more information. (Issue [#7131](https://github.com/realm/realm-java/issues/7131), since 10.0.0-BETA.1).

### Compatibility
* File format: Generates Realms with format v20. Unsynced Realms will be upgraded from Realm Java 2.0 and later. Synced Realms can only be read and upgraded if created with Realm Java 10.0.0-BETA.1.
* APIs are backwards compatible with all previous release of realm-java in the 10.x.y series.
* Realm Studio 10.0.0 and above is required to open Realms created by this version.

### Internal
* Updated to Object Store commit: ef6736cc07a8b94d1242c522969114bb8047deef
* Updated to Realm Sync 10.0.0-beta.14.
* Updated to Realm Core 10.0.0-beta.9.


## 10.0.0-BETA.8 (2020-09-23)

We no longer support Realm Cloud (legacy), but instead the new MongoDB Realm Cloud. MongoDB Realm is a serverless platform that enables developers to quickly build applications without having to set up server infrastructure. MongoDB Realm is built on top of MongoDB Atlas, automatically integrating the connection to your database.

The old Realm Cloud legacy APIs have undergone significant refactoring. The new APIs are all located in the `io.realm.mongodb` package with `io.realm.mongodb.App` as the entry point.

### Fixed
* [RealmApp] Logging in caused an `token contains an invalid number of segments` error. (Issue [#7117](https://github.com/realm/realm-java/issues/7117), since 10.0.0-BETA.7)
* [RealmApp] The order of arguments to `EmailPassword.resetPassword()` was not handled correctly, resulting in resetting the password failing. (Issue [#7116](https://github.com/realm/realm-java/issues/7116), since 10.0.0-BETA.1)

### Compatibility
* File format: Generates Realms with format v20. Unsynced Realms will be upgraded from Realm Java 2.0 and later. Synced Realms can only be read and upgraded if created with Realm Java 10.0.0-BETA.1.
* APIs are backwards compatible with all previous release of realm-java in the 10.x.y series.
* Realm Studio 10.0.0 and above is required to open Realms created by this version.

### Internal
* Updated to Object Store commit: 035eb07f3ef313bfb78c046be9cf6b4f065d6772.


## 10.0.0-BETA.7 (2020-09-16)

We no longer support Realm Cloud (legacy), but instead the new MongoDB Realm Cloud. MongoDB Realm is a serverless platform that enables developers to quickly build applications without having to set up server infrastructure. MongoDB Realm is built on top of MongoDB Atlas, automatically integrating the connection to your database.

The old Realm Cloud legacy APIs have undergone significant refactoring. The new APIs are all located in the `io.realm.mongodb` package with `io.realm.mongodb.App` as the entry point.

WARNING: This release upgrades the fileformat to 20. Non-sync Realms will be upgraded automatically. Synced Realms can only be automatically upgraded if created with Realm Java 10.0.0-BETA.1 and above.


### Breaking Changes
* [RealmApp] Moved `User.remove()` to `App.removeUser()`.
* [RealmApp] Renamed `ApiKeyAuth.createApiKey()` to `ApiKeyAuth.create()` and `ApiKeyAuth.createApiKeyAsync()` to `ApiKeyAuth.createAsync()`.
* [RealmApp] Renamed `ApiKeyAuth.fetchApiKey()` to `ApiKeyAuth.fetch()` and `ApiKeyAuth.fetchApiKeyAsync()` to `ApiKeyAuth.fetchAsync()`.
* [RealmApp] Renamed `ApiKeyAuth.fetchAllApiKeys()` to `ApiKeyAuth.fetchAll()` and `ApiKeyAuth.fetchAllApiKeysAsync()` to `ApiKeyAuth.fetchAllAsync()`.
* [RealmApp] Renamed `ApiKeyAuth.deleteApiKey()` to `ApiKeyAuth.delete()` and `ApiKeyAuth.deleteApiKeyAsync()` to `ApiKeyAuth.deleteAsync()`.
* [RealmApp] Renamed `ApiKeyAuth.enableApiKey()` to `ApiKeyAuth.enable()` and `ApiKeyAuth.enableApiKeyAsync()` to `ApiKeyAuth.enableAsync()`.
* [RealmApp] Renamed `ApiKeyAuth.disableApiKey()` to `ApiKeyAuth.disable()` and `ApiKeyAuth.disableApiKeyAsync()` to `ApiKeyAuth.disableAsync()`.
* [RealmApp] Renamed `User.getApiKeysAuth()` to `User.getApiKeys()`.
* [RealmApp] Renamed `UserApiKey` class to `ApiKey`.
* [RealmApp] Removed support for `Credentials.serverApiKey()`.
* [RealmApp] Renamed `App.getEmailPasswordAuth()` to `App.getEmailPassword()`.
* [RealmApp] User profile methods `getName()`, `getEmail()`, `getPictureUrl()`, `getFirstName()`, `getLastName()`, `getGender()`, `getBirthday()`, `getMinAge()` and `getMaxAge()` are now available under a new class `UserProfile`. It can be accessed using `User.getProfile()`.
* [RealmApp] Renamed `Sync.refreshConnections()` to `Sync.reconnect()`.
* [RealmApp] Renamed `Credentials.IdentityProvider` to `Credentials.Provider`.
* [RealmApp] Removed support for `User.getLocalId()`.
* [RealmApp] Client Resets are now handled through a custom `SyncConfiguration.Builder.clientResetHandler()` instead of through the default session error handler `SyncConfiguration.Builder.errorHandler()`

### Enhancements
* [RealmApp] It is now possible to create App instances with different app id's.
* [RealmApp] Support for using `null` as a partition value.
* [RealmApp] Improve errors exception messages from `SyncSession.downloadAllServerChanges()` and `SyncSession.uploadAllLocalChanges()`.
* [RealmApp] Support for watching MongoCollection change streams (Issue [#6912](https://github.com/realm/realm-java/issues/6912))
* [RealmApp] Support for retrying a custom confirmation function on an User for a given email (Issue [#7079](https://github.com/realm/realm-java/pull/7079))
* [RealmApp] Support for getting all app sessions via `Sync.getAllSessions()`.
* [RealmApp] Support to retrieve the MongoClient service name using `MongoClient.getServiceName()`
* [RealmApp] Support to retrieve the MongoDatabase name using `MongoDatabase.getName()`
* [RealmApp] Support to retrieve the MongoCollection name using `MongoCollection.getName()`

### Fixed
* If you have a realm file growing towards 2Gb and have a table with more than 16 columns, then you may get a "Key not found" exception when updating an object. If asserts are enabled at the sdk level, you may get an "assert(m_has_refs)" instead. ([#3194](https://github.com/realm/realm-js/issues/3194), since v7.0.0)
* In cases where you have more than 32 columns in a table, you may get a currrupted file resulting in various crashes ([#7057](https://github.com/realm/realm-java/issues/7057), since v7.0.0)

### Compatibility
* File format: Generates Realms with format v20. Unsynced Realms will be upgraded from Realm Java 2.0 and later. Synced Realms can only be read and upgraded if created with Realm Java 10.0.0-BETA.1.
* APIs are backwards compatible with all previous release of realm-java in the 10.x.y series.
* Realm Studio 10.0.0 and above is required to open Realms created by this version.

### Internal
* Updated to Object Store commit: 6ab48d3b4b1e0865f68b84d5993bb2aad910320b.
* Updated to Realm Sync 10.0.0-beta.11.
* Updated to Realm Core 10.0.0-beta.7.


## 10.0.0-BETA.6 (2020-08-17)

We no longer support Realm Cloud (legacy), but instead the new MongoDB Realm Cloud. MongoDB Realm is a serverless platform that enables developers to quickly build applications without having to set up server infrastructure. MongoDB Realm is built on top of MongoDB Atlas, automatically integrating the connection to your database.

The old Realm Cloud legacy APIs have undergone significant refactoring. The new APIs are all located in the `io.realm.mongodb` package with `io.realm.mongodb.App` as the entry point.

### Breaking Changes
* [RealmApp] Realm files have changed location on disk, so Realms should upload all their data to the server before upgrading.
* [RealmApp] Removed GMS Task framework and added RealmResultTask to provide with a mechanism to operate with asynchronous operations. MongoCollection has been updated to reflect this change.

### Enhancements
* [RealmApp] Credentials information (e.g. username, password) displayed in Logcat is now obfuscated by default, even if [LogLevel] is set to DEBUG, TRACE or ALL.
* RealmLists can now be marked final. (Issue [#6892](https://github.com/realm/realm-java/issues/6892))
* It is now possible to create embedded objects using [DynamicRealm]s. (Issue [#6982](https://github.com/realm/realm-java/pull/6982))
* Added extra validation and more meaningful error messages when creating embedded objects pointing to the wrong parent property. (See issue above)

### Fixed
* [RealmApp] The same user opening different Realms with different partion key values would crash with an IllegalArgumentException. (Issue [#6882](https://github.com/realm/realm-java/issues/6882), since 10.0.0-BETA.1)
* [RealmApp] Sync would not refresh the access token if started with an expired one. (Since 10.0.0-BETA.1)
* [RealmApp] Leaking objects when registering session listeners. (Issue [#6916](https://github.com/realm/realm-java/issues/6916))
* Added support for Json-import of objects containing embedded objects. (Issue [#6896](https://github.com/realm/realm-java/issues/6896))
* Upgrading the file format result did in some cases not work correctly. This could result in a number of crashes, e.g. `FORMAT_UPGRADE_REQUIRED`. (Issue [#6889](https://github.com/realm/realm-java/issues/6889), since 7.0.0)  
* Bug in memory mapping management. This bug could result in multiple different asserts as well as segfaults. In many cases stack backtraces would include members of the EncyptedFileMapping near the top - even if encryption was not used at all. In other cases asserts or crashes would be in methods reading an array header or array element. In all cases the application would terminate immediately. (Realm Core PR [#3838](https://github.com/realm/realm-core/pull/3838), since 7.0.0)
* It was possible to use `RealmObjectSchema` to mark a Class as embedded even if some of the objects broke the constraints for being embedded.

### Compatibility
* File format: Generates Realms with format v11 (Reads and upgrades all previous formats from Realm Java 2.0 and later).
* APIs are backwards compatible with all previous release of realm-java in the 10.x.y series.
* Realm Studio 10.0.0 and above is required to open Realms created by this version.

### Internal
* Upgraded to Object Store commit: 5b5fb8a90192cb4ee6799e7465745cd2067f939b.
* Upgraded to Realm Sync 10.0.0-beta.6.
* Upgraded to Realm Core 10.0.0-beta.4.


## 10.0.0-BETA.5 (2020-06-19)

We no longer support Realm Cloud (legacy), but instead the new MongoDB Realm Cloud. MongoDB Realm is a serverless platform that enables developers to quickly build applications without having to set up server infrastructure. MongoDB Realm is built on top of MongoDB Atlas, automatically integrating the connection to your database.

The old Realm Cloud legacy API's have undergone significant refactoring. The new API's are all located in the `io.realm.mongodb` package with `io.realm.mongodb.App` as the entry point.

### Enhancements
* [RealmApp] Added support for Api Keys, Server Api Keys and Custom Functions as Credential types when logging in.
* Added support for `distinct` queries on non-index and linked fields. (Issue [#1906](https://github.com/realm/realm-java/issues/1906))

### Fixed
* None.

### Compatibility
* File format: Generates Realms with format v11 (Reads and upgrades all previous formats from Realm Java 2.0 and later).
* APIs are backwards compatible with all previous release of realm-java in the 10.x.y series.
* Realm Studio 10.0.0 and above is required to open Realms created by this version.

### Internal
* Upgraded to Object Store commit: e1570f8d3d7cf4d77f049933e6a241a501301383.

## 10.0.0-BETA.4 (2020-06-11)

We no longer support Realm Cloud (legacy), but instead the new MongoDB Realm Cloud. MongoDB Realm is a serverless platform that enables developers to quickly build applications without having to set up server infrastructure. MongoDB Realm is built on top of MongoDB Atlas, automatically integrating the connection to your database.

The old Realm Cloud legacy API's have undergone significant refactoring. The new API's are all located in the `io.realm.mongodb` package with `io.realm.mongodb.App` as the entry point.

### Breaking Changes
* None.

### Enhancements
* [RealmApp] Added support for Custom Data using `User.customData()` and `User.refreshCustomData()`.
* [RealmApp] Added support for managing push notifications using `App.getPush()`.

### Fixed
* [RealmApp] Opening a synced Realm for a cached user with expired access token would crash the app with `Assertion failed: cls with (class_name) = ["io/realm/internal/objectstore/OsJavaNetworkTransport$Response"]`. (Issue [#6937](https://github.com/realm/realm-java/issues/6937), since 10.0.0-BETA.1)

### Compatibility
* File format: Generates Realms with format v11 (Reads and upgrades all previous formats from Realm Java 2.0 and later).
* APIs are backwards compatible with all previous release of realm-java in the 10.x.y series.
* Realm Studio 10.0.0 and above is required to open Realms created by this version.

### Internal
* Updated to Object Store commit: 017d58fbec8a18ab003976b4c346308df88349a6.


## 10.0.0-BETA.3 (2020-06-09)

We no longer support Realm Cloud (legacy), but instead the new MongoDB Realm Cloud. MongoDB Realm is a serverless platform that enables developers to quickly build applications without having to set up server infrastructure. MongoDB Realm is built on top of MongoDB Atlas, automatically integrating the connection to your database.

The old Realm Cloud legacy API's have undergone significant refactoring. The new API's are all located in the `io.realm.mongodb` package with `io.realm.mongodb.App` as the entry point.

### Breaking Changes
* None.

### Enhancements
* None.

### Fixed
* [RealmApp] When restarting an app, the base URL used would in some cases be incorrect. (Since 10.0.0-BETA.2)

### Compatibility
* File format: Generates Realms with format v11 (Reads and upgrades all previous formats from Realm Java 2.0 and later).
* APIs are backwards compatible with all previous release of realm-java in the 10.x.y series.
* Realm Studio 10.0.0 and above is required to open Realms created by this version.

### Internal
* Updated to Object Store commit: c02707bc28e1886970c5da29ef481dc0cb6c3dd8.


## 10.0.0-BETA.2 (2020-06-08)

We no longer support Realm Cloud (legacy), but instead the new MongoDB Realm Cloud. MongoDB Realm is a serverless platform that enables developers to quickly build applications without having to set up server infrastructure. MongoDB Realm is built on top of MongoDB Atlas, automatically integrating the connection to your database.

The old Realm Cloud legacy API's have undergone significant refactoring. The new API's are all located in the `io.realm.mongodb` package with `io.realm.mongodb.App` as the entry point.

### Breaking Changes
* None.

### Enhancements
* None.

### Fixed
* [RealmApp] `AppConfiguration` did not fallback to the correct default baseUrl if none was provided. (Since 10.0.0-BETA.1)
* [RealmApp] When restarting an app, re-using the already logged in user would result in Sync not resuming. (Since 10.0.0-BETA.1)

### Compatibility
* File format: Generates Realms with format v11 (Reads and upgrades all previous formats from Realm Java 2.0 and later).
* APIs are backwards compatible with all previous release of realm-java in the 10.x.y series.
* Realm Studio 10.0.0 and above is required to open Realms created by this version.

### Internal
* Updated to Object Store commit: c50be4dd178ef7e11d453f61a5ac2afa8c1c10bf.
* Updated to Realm Sync 10.0.0-beta.2.


## 10.0.0-BETA.1 (2020-06-05)

We no longer support Realm Cloud (legacy), but instead the new MongoDB Realm Cloud. MongoDB Realm is a serverless platform that enables developers to quickly build applications without having to set up server infrastructure. MongoDB Realm is built on top of MongoDB Atlas, automatically integrating the connection to your database.

The old Realm Cloud legacy API's have undergone significant refactoring. The new API's are all located in the `io.realm.mongodb` package with `io.realm.mongodb.App` as the entry point.

### Breaking Changes
* [RealmApp] Removed all references and API's releated to permissions. These are now managed through MongoDB Realm.
* [RealmApp] Query Based Sync API's and Subscriptions. These API's are not initially supported by MongoDB Realm. They will be re-introduced in a future release. `SyncConfiguration.partitionKey()` has been added as a replacement.  
* [RealmApp] Removed support for Client Resync. These API's are not initially supported by MongoDB Realm. They will be re-introduced in a future release.
* [RealmApp] Removed suppport for custom SSL certificates. These API's are not initially supported by MongoDB Realm. They will be re-introduced in a future release.
* [RealmApp] Destructive updates of a schema of a synced Realm will now consistently throw an `UnsupportedOperationException` instead of some methods throwing `IllegalArgumentException`. The affected methods are `RealmSchema.remove(String)`, `RealmSchema.rename(String, String)`, `RealmObjectSchema.setClassName(String)`, `RealmObjectSchema.removeField(String)`, `RealmObjectSchema.renameField(String, String)`, `RealmObjectSchema.removeIndex(String)`, `RealmObjectSchema.removePrimaryKey()`, `RealmObjectSchema.addPrimaryKey(String)` and `RealmObjectSchema.addField(String, Class<?>, FieldAttribute)`

### Enhancements
* Added support for `org.bson.types.Decimal128` and `org.bson.types.ObjectId` as supported fields in model classes.
* Added support for `org.bson.types.ObjectId` as a primary key.
* Added support for "Embedded Objects". They are enabled using `@RealmClass(embedded = true)`. An embedded object must have exactly one parent object linking to it and it will be deleted when the the parent is. Embedded objects can also be the parent of other embedded classes. Read more [here](https://realm.io/docs/java/latest/#embedded-objects). (Issue [#6713](https://github.com/realm/realm-java/issues/6713))  

### Fixed
* After upgrading a Realm file, you may at some point receive a 'NoSuchTable' exception. (Issue [Core#3701](https://github.com/realm/realm-core/issues/3701), since 7.0.0)
* If the Realm file upgrade process was interrupted/killed for various reasons, the following run would some assertions failing. (Issue [#6866](https://github.com/realm/realm-java/issues/6866), since 7.0.0).

### Compatibility
* File format: Generates Realms with format v11 (Reads and upgrades all previous formats from Realm Java 2.0 and later).
* APIs are backwards compatible with all previous release of realm-java in the 10.x.y series.
* Realm Studio 10.0.0 and above is required to open Realms created by this version.

### Internal
* Updated to Object Store commit: 6d081a53377514f9b77736cb03051a03d829da922.
* Updated to Realm Sync 10.0.0-beta.1.
* Updated to Realm Core 10.0.0-beta.1.
* OKHttp was upgraded to 3.12.0 from 3.10.0.
* Updated Android Gradle Plugin to 3.6.1.
* Updated Gradle to 5.6.4
* Updated Dokka to 0.10.1
* Updated Android Build Tools to 29.0.2.
* Updated compileSdkVersion to 29.


## 7.0.8 (2020-10-01)

### Enhancements
* Slightly improve performance of most operations which read data from the Realm file.

### Fixes
* Making a query in an indexed property may give a "Key not found" exception. (.NET issue [#2025](https://github.com/realm/realm-dotnet/issues/2025), since 7.0.0)
* Queries for null on non-nullable indexed integer properties could return wrong results if 0 entries should be found. (Since 7.0.0)
* Rerunning an equals query on an indexed string column which previously had more than one match and now has one match would sometimes throw a "key not found" exception. (Cocoa issue [#6536](https://github.com/realm/realm-cocoa/issues/6536), Since 7.0.0)

### Compatibility
* Realm Object Server: 3.23.1 or later.
* File format: Generates Realms with format v11 (Reads and upgrades all previous formats from Realm Java 2.0 and later).
* APIs are backwards compatible with all previous release of realm-java in the 7.x.y series.

### Internal
* Upgraded to Object Store commit: 8a68df3e9fa7743c13d927eb7fc330ed9bb06693.
* Upgraded to Realm Sync: 5.0.28.
* Upgraded to Realm Core: 6.1.3.


## 7.0.7 (2020-09-25)

### Enhancements
* None.

### Fixes
* When querying a class where object references are part of the condition, the application may crash if objects have recently been added to the target table. (Issue [#7118](https://github.com/realm/realm-java/issues/7118), since v7.0.0)

### Compatibility
* Realm Object Server: 3.23.1 or later.
* File format: Generates Realms with format v11 (Reads and upgrades all previous formats from Realm Java 2.0 and later).
* APIs are backwards compatible with all previous release of realm-java in the 7.x.y series.

### Internal
* Upgraded to Object Store commit: 37e86c2905bfd424c16fc5d7860a1298bfc0ffa2.
* Upgraded to Realm Sync: 5.0.25.
* Upgraded to Realm Core: 6.1.1.


## 7.0.6 (2020-09-18)

### Enhancements
* Better exception messaging for UTF encoding errors. ([Issue #7093](https://github.com/realm/realm-java/pull/7093))

### Fixes
* Fixes concurrent modification exceptions in the schema when refreshing a Realm (Issue [#6876](https://github.com/realm/realm-java/issues/6876))
* If you use encryption your application cound crash with a message like "Opening Realm files of format version 0 is not supported by this version of Realm". ([#6889](https://github.com/realm/realm-java/issues/6889) among others, since v7.0.0)

### Compatibility
* Realm Object Server: 3.23.1 or later.
* Realm Studio: 5.0.0 or later.
* File format: Generates Realms with format v11 (Reads and upgrades all previous formats from Realm Java 2.0 and later).
* APIs are backwards compatible with all previous release of realm-java in the 7.x.y series.

### Internal
* Upgraded to Object Store commit: e29b5515df8b8adfe2454424b78878bb63879307.
* Upgraded to Realm Sync: 5.0.23.
* Upgraded to Realm Core: 6.0.26.


## 7.0.5 (2020-09-09)

### Enhancements
* None.

### Fixes
* If you have a Realm file growing towards 2Gb and have a model class with more than 16 properties, then you may get a "Key not found" exception when updating an object. (Realm JS issue [#3194](https://github.com/realm/realm-js/issues/3194), since v7.0.0)
* In cases where you have more than 32 properties in a model class, you may get a currrupted file resulting in various crashes (Issue [#7057](https://github.com/realm/realm-java/issues/7057), since v7.0.0)

### Compatibility
* Realm Object Server: 3.23.1 or later.
* Realm Studio: 5.0.0 or later.
* File format: Generates Realms with format v11 (Reads and upgrades all previous formats from Realm Java 2.0 and later).
* APIs are backwards compatible with all previous release of realm-java in the 7.x.y series.

### Internal
* Upgraded to Realm Sync: 5.0.22.
* Upgraded to Realm Core: 6.0.25.


## 7.0.4 (2020-09-08)

Note: Fileformat has been bumped from 10 to 11. This means that downgrading to an earlier version of Realm is not possible and Realm Studio 5.0.0 must be used to view Realm files.

### Enhancements
* None.

### Fixes
* In some cases a frozen Realm of the wrong version could be returned. ([ObjectStore issue #1078](https://github.com/realm/realm-object-store/pull/1078))
* Upgrading files with string primary keys would result in a file where it was not possible to find the objects by primary key. ([Core issue #3893](https://github.com/realm/realm-core/pull/3893), since 7.0.0)
* NullPointerException when calling `toString` on RealmObjects with a binary field containing `null`. (Issue [#7084](https://github.com/realm/realm-java/issues/7084), since 7.0.0)

### Compatibility
* Realm Object Server: 3.23.1 or later.
* Realm Studio: 5.0.0 or later.
* File format: Generates Realms with format v11 (Reads and upgrades all previous formats from Realm Java 2.0 and later).
* APIs are backwards compatible with all previous release of realm-java in the 7.x.y series.

### Internal
* Upgraded to Object Store commit: 286d7cb2f10c41f89a2efb43b22938610ccad4cf.
* Upgraded to Realm Sync: 5.0.21.
* Upgraded to Realm Core: 6.0.24.

## 7.0.3 (2020-09-01)

### Enhancements
* Added `Realm.getNumberOfActiveVersions()`, which returns the current number of active versions maintained by the Realm file.

### Fixes
* Creating a query inside a change listener could in some cases result in the version being pinned, which would either drastically increase filesize or cause `RealmConfiguration.maxNumberOfActiveVersions()` to trigger. (Issue [#6977](https://github.com/realm/realm-java/issues/6977), since 7.0.0)
* If you upgrade a Realm file where you have "" elements in a list of non-nullable strings, the upgrade would crash.
* If an attempt to upgrade a Realm file has ended with a crash with "migrate_links" in the call stack, the Realm ended in a corrupt state where further upgrade was not possible. A remedy for this situation is now provided.

### Compatibility
* Realm Object Server: 3.23.1 or later.
* Realm Studio: 4.0.0 or later.
* File format: Generates Realms with format v10 (Reads and upgrades all previous formats from Realm Java 2.0 and later).
* APIs are backwards compatible with all previous release of realm-java in the 7.x.y series.

### Internal
* Upgraded to Object Store commit: eef80f42e6ede2294eb60f048228012d9b7bc627.
* Upgraded to Realm Sync: 5.0.19.
* Upgraded to Realm Core: 6.0.22.
* The upgrade logic for upgrading fileformats has changed so that progress is now recorded explicitly in a table. This makes the logic simpler and reduces the chance of errors. It will also make it easier to detect if a file has only been partially upgraded.


## 7.0.2 (2020-08-14)

### Enhancements
* None.

### Fixes
* [ObjectServer] Calling `SyncManager.refreshConnections()` did not correctly refresh connections in all cases, which could delay reconnects up to 5 minutes. (Issue [#7003](https://github.com/realm/realm-java/issues/7003))
* Upgrading the file format result did in some cases not work correctly. This could result in a number of crashes, e.g. `FORMAT_UPGRADE_REQUIRED`. (Issue [#6889](https://github.com/realm/realm-java/issues/6889), since 7.0.0)  
* Bug in memory mapping management. This bug could result in multiple different asserts as well as segfaults. In many cases stack backtraces would include members of the EncyptedFileMapping near the top - even if encryption was not used at all. In other cases asserts or crashes would be in methods reading an array header or array element. In all cases the application would terminate immediately. (Issue [#3838](https://github.com/realm/realm-core/pull/3838), since 7.0.0)
* Crash when retrieving `null` valued primitive fields from dynamic realm. (Issue [#7025](https://github.com/realm/realm-java/issues/7025))

### Compatibility
* Realm Object Server: 3.23.1 or later.
* Realm Studio: 4.0.0 or later.
* File format: Generates Realms with format v10 (Reads and upgrades all previous formats from Realm Java 2.0 and later).
* APIs are backwards compatible with all previous release of realm-java in the 7.x.y series.

### Internal
* Upgraded to Realm Sync 5.0.15.
* Upgraded to Realm Core 6.0.17.


## 7.0.1 (2020-07-01)

### Enhancements
* None.

### Fixes
* Upgrading older Realm files with String indexes was very slow. (Issue [#6875](https://github.com/realm/realm-java/issues/6875), since 7.0.0)
* Aborting upgrading a Realm file could result in the file getting corrupted. (Isse [#6866](https://github.com/realm/realm-java/issues/6866), since 7.0.0)
* Automatic indexes on primary keys are now correctly stripped when upgrading the file as they are no longer needed. (Since 7.0.0)
* `NoSuchTable` was thrown after comitting a transaction. (Issue [#6947](https://github.com/realm/realm-java/issues/6947))

### Compatibility
* Realm Object Server: 3.23.1 or later.
* Realm Studio: 4.0.0 or later.
* File format: Generates Realms with format v10 (Reads and upgrades all previous formats from Realm Java 2.0 and later).
* APIs are backwards compatible with all previous release of realm-java in the 7.x.y series.

### Internal
* Upgraded to Realm Sync 5.0.7.
* Upgraded to Realm Core 6.0.8.


## 7.0.0 (2020-05-16)

NOTE: This version bumps the Realm file format to version 10. Files created with previous versions of Realm will be automatically upgraded. It is not possible to downgrade to version 9 or earlier. Only [Studio 3.11](https://github.com/realm/realm-studio/releases/tag/v3.11.0) or later will be able to open the new file format.
NOTE: This version bumps the Realm file format to version 10. Files created with previous versions of Realm will be automatically upgraded. It is not possible to downgrade to version 9 or earlier. Only [Realm Studio 4](https://github.com/realm/realm-studio/releases/tag/v4.0.0) or later will be able to open the new file format.

### Breaking Changes
* [ObjectServer] Removed deprecated method `SyncConfiguration.Builder.partialRealm()`. Use `SyncConfiguration.Builder.fullSynchronization()` instead.
* [ObjectServer] Removed deprecated methods `SyncConfiguration.automatic()` and `SyncConfiguration.automatic(User, Uri)`. Use `SyncUser.getDefaultConfiguration()` and `SyncUser.createConfiguration(Url)`.
* [ObjectServer] Removed deprecated method `ErrorCode.fromInt(int)`.
* [ObjectServer] Removed deprecated method `SyncCredentials.nickname(name)` and `SyncCredentials.nickname(name, isAdmin)`. Use `SyncCredentials.usernamePassword(username, password)` instead.
* [ObjectServer] Deprecated state `SyncSession.State.ERROR` has been removed. Use `SyncConfiguration.Builder.errorHandler(ErrorHandler)` instead.
* [ObjectServer] `IncompatibleSyncedFileException` is removed as it is no longer used.
* [ObjectServer] New error codes thrown by the underlying sync layers now have proper enum mappings in `ErrorCode.java`. A few other errors have been renamed in order to have consistent naming. (Issue [#6387](https://github.com/realm/realm-java/issues/6387))
* RxJava Flowables and Observables are now subscribed to and unsubscribed to asynchronously on the thread holding the live Realm, instead of previously where this was done synchronously.
* All RxJava Flowables and Observables now return frozen objects instead of live objects. This can be configured using `RealmConfiguration.Builder.rxFactory(new RealmObservableFactory(true|false))`. By using frozen objects, it is possible to send RealmObjects across threads, which means that all RxJava operators should now be supported without the need to copy Realm data into unmanaged objects.
* MIPS is not supported anymore.
* Realm now requires `minSdkVersion` 16. Up from 9.
* [ObjectServer] `IncompatibleSyncedFileException` is removed and no longer thrown.

### Enhancements
* Added `Realm.freeze()`, `RealmObject.freeze()`, `RealmResults.freeze()` and `RealmList.freeze()`. These methods will return a frozen version of the current Realm data. This data can be read from any thread without throwing an `IllegalStateException`, but will never change. All frozen Realms and data can be closed by calling `Realm.close()` on the frozen Realm, but fully closing all live Realms will also close the frozen ones. Frozen data can be queried as normal, but trying to mutate it in any way will throw an `IllegalStateException`. This includes all methods that attempt to refresh or add change listeners. (Issue [#6590](https://github.com/realm/realm-java/pull/6590))
* Added `Realm.isFrozen()`, `RealmObject.isFrozen()`, `RealmObject.isFrozen(RealmModel)`, `RealmResults.isFrozen()` and `RealmList.isFrozen()`, which returns whether or not the data is frozen.
* Added `RealmConfiguration.Builder.maxNumberOfActiveVersions(long number)`. Setting this will cause Realm to throw an `IllegalStateException` if too many versions of the Realm data are live at the same time. Having too many versions can dramatically increase the filesize of the Realm.
* Storing large binary blobs in Realm files no longer forces the file to be at least 8x the size of the largest blob.
* Reduce the size of transaction logs stored inside the Realm file, reducing file size growth from large transactions.
* `RealmResults.asJSON()` is no longer `@Beta`
* The default `toString()` for proxy objects now print the length of binary fields. (Issue [#6767](https://github.com/realm/realm-java/pull/6767))

### Fixes
* If a DynamicRealm and Realm was opened for the same file they would share transaction state by accident. The implication was that writes to a `Realm` would immediately show up in the `DynamicRealm`. This has been fixed, so now it is required to call `refresh()` on the other Realm or wait for normal change listeners to detect the change.

### Compatibility
* Realm Object Server: 3.23.1 or later.
* Realm Studio: 4.0.0 or later.
* File format: Generates Realms with format v10 (Reads and upgrades all previous formats from Realm Java 2.0 and later).
* APIs are backwards compatible with all previous release of realm-java in the 7.x.y series.

### Internal
* `OsSharedRealm.VersionID.hashCode()` was not implemented correctly and included the memory location in the hashcode.
* OKHttp was upgraded to 3.10.0 from 3.9.0.
* The NDK has been upgraded from r10e to r21.
* The compiler used for C++ code has changed from GCC to Clang.
* OpenSSL used by Realms encryption layer has been upgraded from 1.0.2k to 1.1.1b.
* Updated to Object Store commit: 820b74e2378f111991877d43068a95d2b7a2e404.
* Updated to Realm Sync 5.0.3.
* Updated to Realm Core 6.0.4.

### Credits
* Thanks to @joxon for better support for binary fields in proxy objects.


## 6.1.0(2020-01-17)

### Fixed
* None.

### Compatibility
* Realm Object Server: 3.23.1 or later.
* File format: Generates Realms with format v9 (Reads and upgrades all previous formats)
* APIs are backwards compatible with all previous release of realm-java in the 6.x.y series.

### Internal
* None.



## 6.1.0(2020-01-17)

### Enhancements
* The Realm Gradle plugin now applies `kapt` when used in Kotlin Multiplatform projects. Note, Realm Java still only works for the Android part of a Kotlin Multiplatform project. (Issue [#6653](https://github.com/realm/realm-java/issues/6653))
* The error message shown when no native code could be found for the device is now much more descriptive. This is particular helpful if an app is using App Bundle or APK Split and the resulting APK was side-loaded outside the Google Play Store. (Issue [#6673](https://github.com/realm/realm-java/issues/6673))
* `RealmResults.asJson()` now encode binary data as Base64 and null object links are reported as `null` instead of `[]`.

### Fixed
* Fixed using `RealmList` with a primitive type sometimes crashing with `Destruction of mutex in use`. (Issue [#6689](https://github.com/realm/realm-java/issues/6689))
* `RealmObjectSchema.transform()` would crash if one of the `DynamicRealmObject` provided are deleted from the Realm. (Issue [#6657](https://github.com/realm/realm-java/issues/6657), since 0.86.0)
* The Realm Transformer will no longer attempt to send anonymous metrics when Gradle is invoked with `--offline`. (Issue [#6691](https://github.com/realm/realm-java/issues/6691))

### Compatibility
* Realm Object Server: 3.23.1 or later.
* File format: Generates Realms with format v9 (Reads and upgrades all previous formats)
* APIs are backwards compatible with all previous release of realm-java in the 6.x.y series.

### Internal
* Updated to ReLinker 1.4.0.
* Updated to Object Store commit: 2a204063e1e1a366efbdd909fbea9effceb7d3c4.
* Updated to Realm Sync 4.9.4.
* Updated to Realm Core 5.23.8.

### Credits
* Thanks to @sellmair (Sebastian Sellmair) for improving Kotlin Multiplatform support.


## 6.0.2(2019-11-21)

### Enhancements
* None.

### Fixed
* [ObjectServer] `SyncSession` progress listeners now work correctly in combination with `SyncConfiguration.waitForInitialRemoteData()`.
* The `@RealmModule` annotation would be stripped on an empty class when using R8 resulting in apps crashing on startup with `io.realm.DefaultRealmModule is not a RealmModule. Add @RealmModule to the class definition.`. ([#6449](https://github.com/realm/realm-java/issues/6449))

### Compatibility
* Realm Object Server: 3.23.1 or later.
* File format: Generates Realms with format v9 (Reads and upgrades all previous formats)
* APIs are backwards compatible with all previous release of realm-java in the 6.x.y series.

### Internal
* Updated to Object Store commit: ad96a4c334b475dd67d50c1ca419e257d7a21e18.
* Updated to Realm Sync v4.8.3.

## 6.0.1(2019-11-11)

NOTE: Anyone using encrypted Realms are strongly advised to upgrade to this version.

### Enhancements
* None

### Fixed
* When using encrypted Realms a race condition could lead to the Realm ending up corrupted when the file increased in size. This could manifest as a wide array of different error messages. Most commonly seen has been "Fatal signal 11 (SIGSEGV) from Java_io_realm_internal_UncheckedRow_nativeGetString", "RealmFileException: Top ref outside file" and "Unable to open a realm at path. ACCESS_ERROR: Invalid mnemonic". ([#6152](https://github.com/realm/realm-java/issues/6152), since 5.0.0)
* `RealmResults.asJSON()` now prints lists with primitive values directly instead of wrapping each value in an object with an `!ARRAY_VALUE` property.

### Compatibility
* Realm Object Server: 3.23.1 or later.
* File format: Generates Realms with format v9 (Reads and upgrades all previous formats)
* APIs are backwards compatible with all previous release of realm-java in the 6.x.y series.

### Internal
* Updated to Realm Sync 4.7.12.
* Updated to Realm Core 5.23.6.

### Credits
* Thanks to Vladimir Konkov (@vladimirfx) for help with isolating ([#6152](https://github.com/realm/realm-java/issues/6152)).


## 6.0.0(2019-10-01)

### Breaking Changes
* [ObjectServer] The `PermissionManager` is no longer backed by Realms but instead a REST API. This means that the `PermissionManager` class has been removed and all methods have been moved to `SyncUser`. Some method names have been renamed slightly and return values for methods have changed from `RealmResults<Permission>` to `List<Permission>`. This should only have an impact if change listeners were used to listen for changes. In these cases, you must now manually retry the request.

### Enhancements
None.

### Fixed
None.

### Compatibility
* Realm Object Server: 3.23.1 or later.
* File format: Generates Realms with format v9 (Reads and upgrades all previous formats)
* APIs are backwards compatible with all previous release of realm-java in the 6.x.y series.

### Internal
* [ObjectServer] The OKHttp client will now follow redirects from the Realm Object Server.


## 5.15.2(2019-09-30)

### Enhancements
* None.

### Fixed
* `null` values were not printed correctly when using `RealmResults.asJSON()` (Realm Core Issue [#3399](https://github.com/realm/realm-core/pull/3399))
* [ObjectServer] Queries with nullable `Date`'s did not serialize correctly. Only relevant if using Query-based Synchronization. (Realm Core issue [#3388](https://github.com/realm/realm-core/pull/3388))
* [ObjectServer] Fixed crash with `java.lang.IllegalStateException: The following changes cannot be made in additive-only schema mode` when opening an old Realm created between Realm Java 5.10.0 and Realm Java 5.13.0. (Issue [#6619](https://github.com/realm/realm-java/issues/6619), since 5.13.0).

### Compatibility
* Realm Object Server: 3.21.0 or later.
* File format: Generates Realms with format v9 (Reads and upgrades all previous formats)
* APIs are backwards compatible with all previous release of realm-java in the 5.x.y series.

### Internal
* Updated to Object Store commit: 8416010e4be5e32ba552ff3fb29e500f3102d3db.
* Updated to Realm Sync 4.7.8.
* Updated to Realm Core 5.23.5.
* Updated Docker image used on CI to Node 10.


## 5.15.1(2019-09-09)

### Enhancements
* None.

### Fixed
* Projects with `flatDirs` repositories defined crashed the build with `MissingPropertyException`. (Issue [#6610](https://github.com/realm/realm-java/issues/6610), since 5.15.0).

### Compatibility
* Realm Object Server: 3.21.0 or later.
* File format: Generates Realms with format v9 (Reads and upgrades all previous formats)
* APIs are backwards compatible with all previous release of realm-java in the 5.x.y series.

### Internal
* None.

## 5.15.0(2019-09-05)

### Enhancements
* [ObjectServer] Added support for Client Resync for fully synchronized Realms which automatically will recover the local Realm in case the server is rolled back. This largely replaces the Client Reset mechanism. Can be configured using `SyncConfiguration.Builder.clientResyncMode()`. (Issue [#6487](https://github.com/realm/realm-java/issues/6487))

### Fixed
* Huawei devices reporting `Permission denied` when opening a Realm file after an app upgrade or factory reset. This does not automatically fix already existing Realm files. See [this FAQ entry](https://realm.io/docs/java/latest/#huawei-permission-denied) for more details. (Issue [#5715](https://github.com/realm/realm-java/issues/5715))
* `Realm.copyToRealm()` and `Realm.insertOrUpdate()` crashed on model classes if `@LinkingObjects` was used to target a field with a re-defined internal name in the parent class (e.g. by using `@RealmField`). (Issue [#6581](https://github.com/realm/realm-java/issues/6581))

### Compatibility
* Realm Object Server: 3.21.0 or later.
* File format: Generates Realms with format v9 (Reads and upgrades all previous formats)
* APIs are backwards compatible with all previous release of realm-java in the 5.x.y series.

### Internal
* Implemented direct access to sync workers on Cloud, bypassing the Sync Proxy: the binding will override the sync session's url prefix if the token refresh response for a realm contains a sync worker path field.
* Updated to Object Store commit: 9f19d79fde248ba37cef0bd52fe64984f9d71be0.
* Updated to Realm Sync 4.7.4.
* Updated to Realm Core 5.23.2.


## 5.14.0(2019-08-12)

### Deprecated
* [ObjectServer] `SyncCredentials.nickname()` has been deprecated in favour of `SyncCredentials.usernamePassword()`.
* [ObjectServer] `SyncCredentials.IdentityProvider.NICKNAME` has been deprecated in favour of `SyncCredentials.IdentityProvider.USERNAME_PASSWORD`.

### Enhancements
* None.

### Fixed
* None.

### Compatibility
* Realm Object Server: 3.21.0 or later.
* File format: Generates Realms with format v9 (Reads and upgrades all previous formats)
* APIs are backwards compatible with all previous release of realm-java in the 5.x.y series.

### Internal
* None.


## 5.13.1(2019-08-05)

### Enhancements
* None.

### Fixed
* [ObjectServer] The C++ networking layer now correctly uses any system defined proxy the same way the Java networking layer does. (Issue [#6574](https://github.com/realm/realm-java/pull/6574)).
* The Realm bytecode transformer now works correctly with Android Gradle Plugin 3.6.0-alpha01 and beyond. (Issue [#6531](https://github.com/realm/realm-java/issues/6531)).
* Queries on RealmLists with objects containing indexed integers could return the wrong result. (Issue [#6522](https://github.com/realm/realm-java/issues/6522), since 5.11.0)

### Compatibility
* Realm Object Server: 3.21.0 or later.
* File format: Generates Realms with format v9 (Reads and upgrades all previous formats)
* APIs are backwards compatible with all previous release of realm-java in the 5.x.y series.

### Internal
* Updated JavaAssist in the Realm Transformer to 3.25.0-GA.
* Updated to Realm Core 5.23.1.
* Updated to Realm Sync 4.7.1.
* Updated to Object Store commit: bcc6a7524e52071bfcd35cf740f506e0cc6a595e


## 5.13.0(2019-07-23)

### Enhancements
* [ObjectServer] Added support for faster initial synchronization for fully synchronized Realms. (Issue [#6469](https://github.com/realm/realm-java/issues/6469))
* [ObjectServer] Improved session lifecycle debug output. (Issue [#6552](https://github.com/realm/realm-java/pull/6552)).

### Fixed
* None.

### Compatibility
* Realm Object Server: 3.21.0 or later.
* File format: Generates Realms with format v9 (Reads and upgrades all previous formats)
* APIs are backwards compatible with all previous release of realm-java in the 5.x.y series.

### Internal
* Updated to Realm Core 5.22.0.
* Updated to Realm Sync 4.6.1.
* Updated to Object Store commit f0d75261fc8d332c20dc82f643dd795c0f4c7aec


## 5.12.0(2019-06-20)

### Enhancements
* [ObjectServer] Added `SyncManager.refreshConnections()` that can be used to manually trigger a reconnect for all sessions. This is useful if the device has been offline for a long time or fail to detect that it regained connectivity. (Issue [#259](https://github.com/realm/realm-java-private/issues/259))
* Added `RealmResults.asJson()` in `@Beta` that returns the result of the query as a JSON payload (#6540).

### Fixed
* [ObjectServer] `PermissionManager` stopped working if an intermittent network error was reported. (Issue [#6492](https://github.com/realm/realm-java/issues/6492), since 3.7.0)
* The Kotlin extensions library no longer defines a `app_name`, which in some cases conflicted with the `app_name` defined by applications. (Issue [#6536](https://github.com/realm/realm-java/issues/6536), since 4.3.0)

### Compatibility
* Realm Object Server: 3.21.0 or later.
* File format: Generates Realms with format v9 (Reads and upgrades all previous formats)
* APIs are backwards compatible with all previous release of realm-java in the 5.x.y series.

### Internal
* Updated to Realm Core 5.22.0.
* Updated to Realm Sync 4.6.1.
* Updated to Object Store commit 7c3ff8235579550a3e3c6060c47140b2005174f5

## 5.11.0(2019-05-01)

NOTE: This version is only compatible with Realm Object Server 3.21.0 or later.

### Enhancements
* [ObjectServer] Added `RealmQuery.includeLinkingObjects()`. This is only relevant for Query-based Realms and tells subscriptions to include objects linked through `@LinkingObjects` fields as part of the subscription as well. Objects referenced through objects and lists are always included as a default. (Issue [#6426](https://github.com/realm/realm-java/issues/6426))
* Encryption now uses hardware optimized functions, which significantly improves the performance of encrypted Realms. ([Realm Core PR #3241](https://github.com/realm/realm-core/pull/3241))
* Improved query performance when using `RealmQuery.in()` queries. ([Realm Core PR #3250](https://github.com/realm/realm-core/pull/3250)).
* Improved query performance when querying Integer fields with indexes, e.g. primary key fields. ([Realm Core PR #3272](https://github.com/realm/realm-core/pull/3272)).
* Improved write performance when writing changes to disk ([Realm Core PR #2927](https://github.com/realm/realm-sync/issues/2927))
* Added support for incremental annotation processing added in Gradle 4.7. (Issue [#5906](https://github.com/realm/realm-java/issues/5906)).

### Fixed
* [ObjectServer] Fix an error in the calculation of the `downloadableBytes` value sent by `ProgressListeners`.
* [ObjectServer] HTTP requests made by the Sync client now always include a Host: header, as required by HTTP/1.1, although its value will be empty if no value is specified by the application.
* [ObjectServer] The server no longer rejects subscriptions based on queries with distinct and/or limit clauses.
* [ObjectServer] If a user had `canCreate` but not `canUpdate` privileges on a class, the user would be able to create the object, but not actually set any meaningful values on that object, despite the rule that objects created within the same transaction can always be modified.
*  Native crash happening if bulk updating a field in a `RealmResult` would cause the object to no longer be part of the query result. (Issue [#6478](https://github.com/realm/realm-java/issues/6478), since 5.8.0).

### Compatibility
* Realm Object Server: 3.21.0 or later.
* File format: Generates Realms with format v9 (Reads and upgrades all previous formats)
* APIs are backwards compatible with all previous release of realm-java in the 5.x.y series.

### Internal
* Updated to Realm Core 5.19.1.
* Updated to Relm Sync 4.4.2.
* Updated to Object Store commit e4b1314d21b521fd604af7f1aacf3ca94272c19a


## 5.10.0(2019-03-22)

### Enhancements
* [ObjectServer] Added 4 new fields to query-based Subscriptions: `createdAt`, `updatedAt`, `expiresAt` and `timeToLive`. These make it possible to better reason about and control current subscriptions. (Issue [#6453](https://github.com/realm/realm-java/issues/6453))
* [ObjectServer] Added the option of updating the query controlled by a Subscription using either `RealmQuery.findAllAsync(String name, boolean update)`,  `RealmQuery.subscribe(String name, boolean update)` or `Subscription.setQuery(RealmQuery query)`. (Issue [#6453](https://github.com/realm/realm-java/issues/6453))
* [ObjectServer] Added the option of setting a time-to-live for subscriptions. Setting this will automatically delete the subscription after the provided TTL has expired and the subscription hasn't been used. (Issue [#6453](https://github.com/realm/realm-java/issues/6453))

### Fixed
* Dates returned from the Realm file no longer overflow or underflow if they exceed `Long.MAX_VALUE` or `Long.MIN_VALUE` but instead clamp to their respective value. (Issue [#2722](https://github.com/realm/realm-java/issues/2722))

### Compatibility
* Realm Object Server: 3.11.0 or later.
* File format: Generates Realms with format v9 (Reads and upgrades all previous formats).
* APIs are backwards compatible with all previous release of realm-java in the 5.x.y series.

### Internal
* Updated to Object Store commit: e9819ed9c77ed87b5d7bed416a76cd5bcf255802


## 5.9.1(2019-02-21)

### Enhancements
* None

### Fixed
* [ObjectServer] Reporting too many errors from the native layer resulted in a native crash with `local reference table overflow`. (Issue [#249](https://github.com/realm/realm-java-private/issues/249), since 5.9.0)

### Compatibility
* Realm Object Server: 3.11.0 or later.
* File format: Generates Realms with format v9 (Reads and upgrades all previous formats)
* APIs are backwards compatible with all previous release of realm-java in the 5.x.y series.

### Internal
* None

## 5.9.0(2019-01-15)

### Enhancements
* [ObjectServer] Added `ObjectServerError.getErrorType()` and `ObjectServerError.getErrorType()` which returns the underlying native error information. This is especially relevant if `ObjectServerError.getErrorCode()` returns `UNKNOWN`. [#6364](https://github.com/realm/realm-java/issues/6364)
* Added better checks for detecting corrupted files, both before and after the file is written to disk.

### Fixed
* [ObjectServer] Native errors sometimes mapped to the wrong Java ErrorCode. (Issue [#6364](https://github.com/realm/realm-java/issues/6364), since 2.0.0)
* [ObjectServer] Query-based Sync queries involving LIMIT, limited the result before permissions were evaluated. This could sometimes result in the wrong number of elements being returned.
* Removed Java 8 bytecode. Resulted in errors like `D8: Invoke-customs are only supported starting with Android O (--min-api 26)` if not compiled with Java 8. (Issue [#6300](https://github.com/realm/realm-java/issues/6300), since 5.8.0).

### Compatibility
* Realm Object Server: 3.11.0 or later.
* File format: Generates Realms with format v9 (Reads and upgrades all previous formats)
* APIs are backwards compatible with all previous release of realm-java in the 5.x.y series.

### Internal
* Updated to Object Store commit: f964c2640f635e76839559cb703732e9e906ba4c
* Updated Realm Sync to 3.14.13
* Updated Realm Core to 5.12.7


## 5.8.0 (2018-11-06)

This release also contains all changes from 5.8.0-BETA1 and 5.8.0-BETA2.

### Enhancements
* [ObjectServer] Added Subscription class available to Query-based Realms. This exposes a Subscription more directly. This class is in beta. [#6231](https://github.com/realm/realm-java/pull/6231).
  * [ObjectServer] Added `Realm.getSubscriptions()`, `Realm.getSubscriptions(String pattern)` and `Realm.getSubscription` to make it easier to find existing subscriptions. These API's are in beta. [#6231](https://github.com/realm/realm-java/pull/6231)
  * [ObjectServer] Added `RealmQuery.subscribe()` and `RealmQuery.subscribe(String name)` to subscribe immediately inside a transaction. These API's are in beta. [#6231](https://github.com/realm/realm-java/pull/6231)
  * [ObjectServer] Added support for subscribing directly inside `SyncConfiguration.initialData()`. This can be coupled with `SyncConfiguration.waitForInitialRemoteData()` in order to block a Realm from opening until the initial subscriptions are ready and have downloaded data. This API are in beta. [#6231](https://github.com/realm/realm-java/pull/6231)
* [ObjectServer] Improved performance when merging changes from the server.
* [ObjectServer] Added support for timeouts when uploading or downloading data manually using `SyncSession.downloadAllServerChanges(long timeout, TimeUnit unit)` and `SyncSession.uploadAllLocalChanges(long timeout, TimeUnit unit)`. [#6073](https://github.com/realm/realm-java/pull/6073)
* [ObjectServer] Added support for timing out when downloading initial data for synchronized Realms using `SyncConfiguration.waitForInitialRemoteData(long timeout, TimeUnit unit)`. [#6247](https://github.com/realm/realm-java/issues/6247)
* [ObjectServer] Added `Realm.init(Context, String)` which defines a custom User-Agent String sent to the Realm Object Server when a session is created. Using this requires Realm Object Server 3.12.4 or later. [#6267](https://github.com/realm/realm-java/issues/6267)
* Added support for `ImportFlag`s to `Realm.copyToRealm()` and `Realm.copyToRealmOrUpdate()`. This makes it possible to choose a mode so only fields that actually changed are written to disk. This improves notifications and Object Server performance. [#6224](https://github.com/realm/realm-java/pull/6224)
* Added support for bulk updating the same property in all objects that are part of a query result using `RealmResults.setValue(String fieldName, Object value)` or one of the specialized overrides that have been added for all supported types, e.g. `RealmResults.setString(String fieldName, String value)`. [#762](https://github.com/realm/realm-java/issues/762)

### Fixed
* All known bugs introduced in 5.8.0-BETA1 and 5.8.0-BETA2. See the release notes for these releases.

### Compatibility
* Realm Object Server: 3.11.0 or later.
* File format: Generates Realms with format v9 (Reads and upgrades all previous formats)
* APIs are backwards compatible with all previous release of realm-java in the 5.x.y series.

### Internal
* Updated to Object Store commit: f0dfe6c03be49194bc40777901059eaf55e7bff6
* Updated Realm Sync to 3.13.1
* Updated Realm Core to 5.12.0


## 5.8.0-BETA2 (2018-10-19)

### Enhancements
* None

### Fixed
* `RealmResults` listeners not triggering the initial callback for Query-based Realm when the device is offline [#6235](https://github.com/realm/realm-java/issues/6235).

### Known Bugs
* `Realm.copyToRealm()` and `Realm.copyToRealmOrUpdate` has been rewritten to support import flags. It is currently ~30% slower than in 5.7.0.
* IllegalStateException thrown when trying to create an object with a primary key that already exists when using `Realm.copyToRealm`, will always report "null" instead of the correct primary key value.
* When using `ImportFlag.DO_NOT_SET_SAME_VALUES`, lists will still be written and reported as changed, even if they didn't change.

### Compatibility
* Realm Object Server: 3.11.0 or later.
* File format: Generates Realms with format v9 (Reads and upgrades all previous formats)
* APIs are backwards compatible with all previous release of realm-java in the 5.x.y series.

### Internal
* None


## 5.8.0-BETA1 (2018-10-11)

### Enhancements
* Added new `ImportFlag` class that is used to specify additional behaviour when importing
  data into Realm [#6224](https://github.com/realm/realm-java/pull/6224).
* Added support for `ImportFlag` to `Realm.copyToRealm()` and `Realm.copyToRealmOrUpdate()` [#6224](https://github.com/realm/realm-java/pull/6224).

### Fixed
* None

### Known Bugs
* `Realm.copyToRealm()` and `Realm.copyToRealmOrUpdate` has been rewritten to support import flags. It is currently ~30% slower than in 5.7.0.
* IllegalStateException thrown when trying to create an object with a primary key that already exists when using `Realm.copyToRealm`, will always report "null" instead of the correct primary key value.
* When using `ImportFlag.DO_NOT_SET_SAME_VALUES`, lists will still be written and reported as changed, even if they didn't change.

### Compatibility
* Realm Object Server: 3.11.0 or later.
* File format: Generates Realms with format v9 (Reads and upgrades all previous formats)
* APIs are backwards compatible with all previous release of realm-java in the 5.x.y series.


## 5.7.1 (2018-10-22)

### Enhancements
* None

### Fixed
* [ObjectServer] `RealmResults` listeners not triggering the initial callback for Query-based Realm when the device is offline. (Issue [#6235](https://github.com/realm/realm-java/issues/6235), since 5.0.0).

### Compatibility
* Realm Object Server: 3.11.0 or later.
* File format: Generates Realms with format v9 (Reads and upgrades all previous formats)
* APIs are backwards compatible with all previous release of realm-java in the 5.x.y series.

### Internal
* Updated to Object Store commit: 362b886628b3aefc5b7a0bc32293d794dc1d4ad5


## 5.7.0 (2018-09-24)

### Enhancements
* [ObjectServer] Devices will now report download progress for read-only Realms which
  will allow the server to compact files sooner, saving server space. This does not affect
  the client. You will need to upgrade your Realm Object Server to at least version 3.11.0
  or use [Realm Cloud](https://cloud.realm.io). If you try to connect to a ROS v3.10.x or
  previous, you will see an error like `Wrong protocol version in Sync HTTP request,
  client protocol version = 25, server protocol version = 24`.

### Fixed
* None

### Compatibility
* Realm Object Server: 3.11.0 or later.
* File format: Generates Realms with format v9 (Reads and upgrades all previous formats)
* APIs are backwards compatible with all previous release of realm-java in the 5.x.y series.

### Internal
* Sync Protocol version increased to 25.
* Updated Realm Sync to 3.10.1
* Updated Realm Core to 5.10.2


## 5.6.0 (2018-09-24)

### Enhancements
* [ObjectServer] Added `RealmPermissions.findOrCreate(String roleName)` and
  `ClassPermissions.findOrCreate(String roleName)` ([#6168](https://github.com/realm/realm-java/issues/6168)).
* `@RealmClass("name")` and `@RealmField("name")` can now be used as a shorthand for defining custom
  name mappings ([#6145](https://github.com/realm/realm-java/issues/6145)).
* Added support for `RealmQuery.limit(long limit)` ([#544](https://github.com/realm/realm-java/issues/544)).
  When building a `RealmQuery`, `sort()`, `distinct()` and `limit()` will now be applied in the order
  they are called. Before this release, `sort()`  and `distinct()` could be called any order, but
  `sort()` would always be applied before `distinct()`.
* Building with Android App Bundle is now supported ([#5977](https://github.com/realm/realm-java/issues/5977)).

### Fixed
* None

### Compatibility
* Realm Object Server: 3.11.0 or later.
* File format: Generates Realms with format v9 (Reads and upgrades all previous formats)
* APIs are backwards compatible with all previous release of realm-java in the 5.x.y series.

### Internal
* Updated ReLinker to 1.3.0.
* Updated to Object Store commit: 7e19c51af72c3343b453b8a13c82dfda148e4bbc


## 5.5.0 (2018-08-31)

### Enhancements
* [ObjectServer] Added `ConnectionState` enum describing the states a connection can be in.
* [ObjectServer] Added `SyncSession.isConnected()` and `SyncSession.getConnectionState()`.
* [ObjectServer] Added support for observing connection changes for a session using `SyncSession.addConnectionChangeListener()` and `SyncSession.removeConnectionChangeListener()`.
* [ObjectServer] Added Kotlin extension property `Realm.syncSession` for synchronized Realms.
* [ObjectServer] Added Kotlin extension method `Realm.classPermissions<RealmModel>()`.
* [ObjectServer] Added support for starting and stopping synchronization using `SyncSession.start()` and `SyncSession.stop()` (#6135).
* [ObjectServer] Added API's for making it easier to work with network proxies (#6163):
  * `SyncManager.setAuthorizationHeaderName(String headerName)`
  * `SyncManager.setAuthorizationHeaderName(String headerName, String host)`
  * `SyncManager.addCustomRequestHeader(String headerName, String headerValue)`
  * `SyncManager.addCustomRequestHeader(String headerName, String headerValue, String host)`
  * `SyncManager.addCustomRequestHeaders(Map<String, String> headers)`
  * `SyncManager.addCustomRequestHeaders(Map<String, String> headers, String host)`
  * `SyncConfiguration.Builder.urlPrefix(String prefix)`

### Fixed
* Methods and classes requiring synchronized Realms have been removed from the standard AAR package. They are now only visible when enabling synchronized Realms in Gradle. The methods and classes will still be visible in the source files and docs, but annotated with `@ObjectServer` (#5799).

### Internal
* Updated to Realm Sync 3.9.4
* Updated to Realm Core 5.8.0
* Updated to Object Store commit: b0fc2814d9e6061ce5ba1da887aab6cfba4755ca

### Credits
* Thanks to @lucasdornelasv for improving the performance of `Realm.copyToRealm()`, `Realm.copyToRealmOrUpdate()` and `Realm.copyFromRealm()` #(6124).


## 5.4.3 (YYYY-MM-DD)

### Bug Fixes

* [ObjectServer] ProGuard was not configured correctly when working with Subscriptions for Query-based Realms.


## 5.4.2 (2018-08-09)

### Bug Fixes

* [ObjectServer] Fixed bugs in the Sync Client that could lead to memory corruption and crashes.

### Internal

* Upgraded to Realm Sync 3.8.8


## 5.4.1 (2018-08-03)

### Bug Fixes

* Compile time crash if no `targetSdk` was defined in Gradle. This was introduced in 5.4.0 (#6082).
* Fix Realm Gradle Plugin adding dependencies in a way incompatible with Kotlin Android Extensions. This was introduced in Realm Java 5.4.0 (#6080).


## 5.4.0 (2018-07-22)

### Enhancements

* Removing a ChangeListener on invalid objects or `RealmResults` should warn instead of throwing (fixes #5855).

### Bug Fixes

* [ObjectServer] Using Android Network Security Configuration is necessary to install the custom root CA for tests (API >= 24) (#5970).
* Fixes issue with the incremental build causing direct access to model without accessor to fail (#6056).
* `RealmQuery.distinct()` is now correctly applied when calling `RealmQuery.count()` (#5958).

### Internal

* Upgraded to Realm Core 5.7.2
* Upgraded to Realm Sync 3.8.1
* [ObjectServer] Improved performance when integrating changes from the server.
* Added extra information about the state of the Realm file if an exception is thrown due to Realm not being able to open it.
* Removed internal dependency on Groovy in the Realm Transformer (#3971).

### Credits

* Thanks to @kageiit for removing Groovy from the Realm Transformer (#3971).


## 5.3.1 (2018-06-19)

### Bug Fixes

* [ObjectServer] Fixed a bug which could potentially flood Realm Object Server with PING messages.
* Calling `Realm.deleteAll()` on a Realm file that contains more classes than in the schema throws exception (#5745).
* `Realm.isEmpty()` returning false in some cases, even if all tables part of the schema are empty (#5745).
* Fixed rare native crash materializing as `Assertion failed: ref + size <= after_ref with (ref, size, after_ref, ndx, m_free_positions.size())` (#5300).

### Internal

* Upgraded to Realm Core 5.6.2
* Upgraded to Realm Sync 3.5.6
* Upgraded to Object Store commit `0bcb9643b8fb14323df697999b79c4a5341a8a21`


## 5.3.0 (2018-06-12)

### Enhancements

* [ObjectServer] `Realm.compactRealm(config)` now works on synchronized Realms (#5937).
* [ObjectServer] `SyncConfiguration.compactOnLaunch()` and `SyncConfiguration.compactOnLaunch(callback)` has been added (#5937).
* Added `RealmQuery.getRealm()`, `RealmResults.getRealm()`, `RealmList.getRealm()` and `OrderedRealmCollectionSnapshot.getRealm()` (#5997).
* Removing a ChangeListener on invalid objects or `RealmResults` should warn instead of throwing (fixes #5855).


### Internal

* Upgraded to Realm Core 5.6.0
* Upgraded to Realm Sync 3.5.2


## 5.2.0 (2018-06-06)

The feature previously named Partial Sync is now called Query-Based Sync and is now the default mode when synchronizing Realms.
This has impacted a number of API's. See below for the details.

### Deprecated

* [ObjectServer] `SyncConfiguration.automatic()` has been deprecated in favour of `SyncUser.getDefaultConfiguration()`.
* [ObjectServer] `new SyncConfiguration.Builder(user, url)` has been deprecated in favour of `SyncUser.createConfiguration(url)`. NOTE: Creating configurations using `SyncUser` will default to using query-based Realms, while creating them using `new SyncConfiguration.Builder(user, url)` will default to fully synchronized Realms.
* [ObjectServer] With query-based sync being the default `SyncConfiguration.Builder.partialRealm()` has been deprecated. Use ``SyncConfiguration.Builder.fullSynchronization()` if you want full synchronisation instead.

### Enhancements

* [ObjectServer] Added `SyncUser.createConfiguration(url)`. Realms created this way are query-based Realms by default.
* [ObjectServer] Added `SyncUser.getDefaultConfiguration()`.
* The Realm bytecode transformer now supports incremental builds (#3034).
* Improved speed and allocations when parsing field descriptions in queries (#5547).

### Bug Fixes

* Having files that ends with `RealmProxy` will no longer break the Realm Transformer (#3709).

### Internal

* Module mediator classes being generated now produces a stable output enabling better support for incremental builds (#3034).


## 5.1.0 (2018-04-25)

### Enhancements

* [ObjectServer] Added support for `SyncUser.requestPasswordReset()`, `SyncUser.completePasswordReset()`
  and their async variants. This makes it possible to reset the password for users created using
  `Credentials.usernamePassword()` where they used their email as username (#5821).
* [ObjectServer] Added support for `SyncUser.requestEmailConfirmation()`, `SyncUser.confirmEmail()`
  and their async variants. This makes it possible to ask users to confirm their email. This is only
  supported for users created using `Credentials.usernamePassword()` who have used an email as their
  username (#5821).
* `RealmQuery.in()` now support `null` which will always return no matches (#4011).
* Added support for `RealmQuery.alwaysTrue()` and `RealmQuery.alwaysFalse()`.

### Bug Fixes

* Changing a primary key from being nullable to being required could result in objects being deleted (##5899).


## 5.0.1 (2018-04-09)

### Enhancements

* [ObjectServer] `SyncConfiguration.automatic()` will make use of the host port to work out the default Realm URL.
* [ObjectServer] A role is now automatically created for each user with that user as its only member. This simplifies the common use case of restricting access to specific objects to a single user. This role can be accessed at `PermissionUser.getRole()`.
* [ObjectServer] Expose `Role.getMembers()` to access the list of associated `UserPermission`.

### Bug Fixes

* `RealmList.move()` did not move items correctly for unmanaged lists (#5860).
* `RealmObject.isValid()` not correctly returns `false` if `null` is provided as an argument (#5865).
* `RealmQuery.findFirst()` and `RealmQuery.findFirstAsync()` not working correctly with sorting (#5714).
* Permission `noPrivileges` and `allPrivileges` were returning opposite privileges.
* Fixes an issue caused by JNI local table reference overflow (#5880).

### Internal

* Upgraded to Realm Sync 3.0.1
* Upgraded to Realm Core 5.4.2

## 5.0.0 (2018-03-15)

This release is compatible with the Realm Object Server 3.0.0-beta.3 or later.

### Known Bugs

* API's marked @ObjectServer are shipped as part of the base binary, they should only be available when enabling synchronized Realms.

### Breaking Changes

* [ObjectServer] Renamed `SyncUser.currentUser()` to `SyncUser.current()`.
* [ObjectServer] Renamed `SyncUser.login(...)` and `SyncUser.loginAsync(...)` to `SyncUser.logIn(...)` and `SyncUser.logInAsync(...)`.
* [ObjectServer] Renamed `SyncUser.logout()` to `SyncUser.logOut()`.
* The `OrderedCollectionChangeSet` parameter in `OrderedRealmCollectionChangeListener.onChange()` is no longer nullable. Use `changeSet.getState()` instead (#5619).
* `realm.subscribeForObjects()` have been removed. Use `RealmQuery.findAllAsync(String subscriptionName)` and `RealmQuery.findAllAsync()` instead.
* Removed previously deprecated `RealmQuery.findAllSorted()`, `RealmQuery.findAllSortedAsync()` `RealmQuery.distinct()` and `RealmQuery.distinctAsync()`.
* Renamed `RealmQuery.distinctValues()` to `RealmQuery.distinct()`

### Enhancements

* [ObjectServer] Added support for partial Realms. Read [here](https://realm.io/docs/java/latest/#partial-realms) for more information.
* [ObjectServer] Added support for Object Level Permissions (requires partial synchronized Realms). Read [here](https://realm.io/docs/java/latest/#partial-realms) for more information.
* [ObjectServer] Added `SyncConfiguration.automatic()` and `SyncConfiguration.automatic(SyncUser user)` (#5806).
* Added two new methods to `OrderedCollectionChangeSet`: `getState()` and `getError()` (#5619).

## Bug Fixes

* Better exception message if a non model class is provided to methods only accepting those (#5779).

### Internal

* Upgraded to Realm Sync 3.0.0
* Upgraded to Realm Core 5.3.0


## 4.4.0 (2018-03-13)

### Enhancements

* Added support for mapping between a Java name and the underlying name in the Realm file using `@RealmModule`, `@RealmClass` and `@RealmField` annotations (#5280).

## Bug Fixes

* [ObjectServer] Fixed an issue where login after a logout will not resume Syncing (https://github.com/realm/my-first-realm-app/issues/22).


## 4.3.4 (2018-02-06)

## Bug Fixes

* Added missing `RealmQuery.oneOf()` for Kotlin that accepts non-nullable types (#5717).
* [ObjectServer] Fixed an issue preventing sync to resume when the network is back (#5677).

## 4.3.3 (2018-01-19)

### Internal

* Downgrade JavaAssist to 3.21.0-GA to fix an issue with a `ClassNotFoundException` at runtime (#5641).


## 4.3.2 (2018-01-17)

### Bug Fixes

* Throws a better exception message when calling `RealmObjectSchema.addField()` with a `RealmModel` class (#3388).
* Use https for Realm version checker (#4043).
* Prevent Realms Gradle plugin from transitively forcing specific versions of Google Build Tools onto downstream projects (#5640).
* [ObjectServer] logging a warning message instead of throwing an exception, when sync report an unknown error code (#5403).

### Enhancements

* [ObjectServer] added support for both Anonymous and Nickname authentication.


### Internal

* Upgraded to Realm Sync 2.2.9
* Upgraded to Realm Core 5.1.2

## 4.3.1 (2017-12-06)

### Bug Fixes

* Fixed kotlin standard library being added to both Java and Kotlin projects (#5587).


## 4.3.0 (2017-12-05)

### Deprecated

* Support for mips devices are deprecated.
* `RealmQuery.findAllSorted()` and `RealmQuery.findAllSortedAsync()` variants in favor of predicate `RealmQuery.sort().findAll()`.
* `RealmQuery.distinct()` and `RealmQuery.distinctAsync()` variants in favor of predicate `RealmQuery.distinctValues().findAll()`

### Enhancements

* [ObjectServer] Added explicit support for JSON Web Tokens (JWT) using `SyncCredentials.jwt(String token)`. It requires Object Server 2.0.23+ (#5580).
* Projects using Kotlin now include additional extension functions that make working with Kotlin easier. See [docs](https://realm.io/docs/java/latest/#kotlin) for more info (#4684).
* New query predicate: `sort()`.
* New query predicate: `distinctValues()`. Will be renamed to `distinct` in next major version.
* The Realm annotation processor now has a stable output when there are no changes to model classes, improving support for incremental compilers (#5567).

### Bug Fixes

* Added missing `toString()` for the implementation of `OrderedCollectionChangeSet`.
* Sync queries are evaluated immediately to solve the performance issue when the query results are huge, `RealmResults.size()` takes too long time (#5387).
* Correctly close the Realm instance if an exception was thrown while opening it. This avoids `IllegalStateException` when deleting the Realm in the catch block (#5570).
* Fixed the listener on `RealmList` not being called when removing the listener then adding it again (#5507). Please notice that a similar issue still exists for `RealmResults`.

### Internal

* Use `OsList` instead of `OsResults` to add notification token on for `RealmList<RealmModel>`.
* Updated Gradle and plugins to support Android Studio `3.0.0` (#5472).
* Upgraded to Realm Sync 2.1.8.
* Upgraded to Realm Core 4.0.4.

### Credits

* Thanks to @tbsandee for fixing a typo (#5548).
* Thanks to @vivekkiran for updating Gradle and plugins to support Android Studio `3.0.0` (#5472).
* Thanks to @madisp for adding better support for incremental compilers (#5567).


## 4.2.0 (2017-11-17)

### Enhancements

* Added support for using non-encrypted Realms in multiple processes. Some caveats apply. Read [doc](https://realm.io/docs/java/latest/#multiprocess) for more info (#1091).
* Added support for importing primitive lists from JSON (#5362).
* [ObjectServer] Support SSL validation using Android TrustManager (no need to specify `trustedRootCA` in `SynConfiguration` if the certificate is installed on the device), fixes (#4759).
* Added the and() function to `RealmQuery` in order to improve readability.

### Bug Fixes

* Leaked file handler in the Realm Transformer (#5521).
* Potential fix for "RealmError: Incompatible lock file" crash (#2459).

### Internal

* Updated JavaAssist to 3.22.0-GA.
* Upgraded to Realm Sync 2.1.4.
* Upgraded to Realm Core 4.0.3.

### Credits

* Thanks to @rakshithravi1997 for adding `RealmQuery.and()` (#5520).


## 4.1.1 (2017-10-27)

### Bug Fixes

* Fixed the compile warnings of using deprecated method `RealmProxyMediator.getTableName()` in generated mediator classes (#5455).
* [ObjectServer] now retrying network query when encountering any `IOException` (#5453).
* Fixed a `NoClassDefFoundError` due to using `@SafeVarargs` below API 19 (#5463).

### Internal

* Updated Realm Sync to 2.1.0.


## 4.1.0 (2017-10-20)

### Enhancements

* `Realm.deleteRealm()` and `RealmConfiguration.assetFile()` are multi-processes safe now.

### Bug Fixes

* Fix some potential database corruption caused by deleting the Realm file while a Realm instance are still opened in another process or the sync client thread.
* Added `realm.ignoreKotlinNullability` as a kapt argument to disable treating kotlin non-null types as `@Required` (#5412) (introduced in `v3.6.0`).
* Increased http connect/write timeout for low bandwidth network.


## 4.0.0 (2017-10-16)

### Breaking Changes

The internal file format has been upgraded. Opening an older Realm will upgrade the file automatically, but older versions of Realm will no longer be able to read the file.

* [ObjectServer] Updated protocol version to 22 which is only compatible with Realm Object Server >= 2.0.0.
* [ObjectServer] Removed deprecated APIs `SyncUser.retrieveUser()` and `SyncUser.retrieveUserAsync()`. Use `SyncUser.retrieveInfoForUser()` and `retrieveInfoForUserAsync()` instead.
* [ObjectServer] `SyncUser.Callback` now accepts a generic parameter indicating type of object returned when `onSuccess` is called.
* [ObjectServer] Renamed `SyncUser.getAccessToken` to `SyncUser.getRefreshToken`.
* [ObjectServer] Removed deprecated API `SyncUser.getManagementRealm()`.
* Calling `distinct()` on a sorted `RealmResults` no longer clears any sorting defined (#3503).
* Relaxed upper bound of type parameter of `RealmList`, `RealmQuery`, `RealmResults`, `RealmCollection`, `OrderedRealmCollection` and `OrderedRealmCollectionSnapshot`.
* Realm has upgraded its RxJava1 support to RxJava2 (#3497)
  * `Realm.asObservable()` has been renamed to `Realm.asFlowable()`.
  * `RealmList.asObservable()` has been renamed to `RealmList.asFlowable()`.
  * `RealmResults.asObservable()` has been renamed to `RealmResults.asFlowable()`.
  * `RealmObject.asObservable()` has been renamed to `RealmObject.asFlowable()`.
  * `RxObservableFactory` now return RxJava2 types instead of RxJava1 types.
* Removed deprecated APIs `RealmSchema.close()` and `RealmObjectSchema.close()`. Those don't have to be called anymore.
* Removed deprecated API `RealmResults.removeChangeListeners()`. Use `RealmResults.removeAllChangeListeners()` instead.
* Removed deprecated API `RealmObject.removeChangeListeners()`. Use `RealmObject.removeAllChangeListeners()` instead.
* Removed `UNSUPPORTED_TABLE`, `UNSUPPORTED_MIXED` and `UNSUPPORTED_DATE` from `RealmFieldType`.
* Removed deprecated API `RealmResults.distinct()`/`RealmResults.distinctAsync()`. Use `RealmQuery.distinct()`/`RealmQuery.distinctAsync()` instead.
* `RealmQuery.createQuery(Realm, Class)`, `RealmQuery.createDynamicQuery(DynamicRealm, String)`, `RealmQuery.createQueryFromResult(RealmResults)` and `RealmQuery.createQueryFromList(RealmList)` have been removed. Use `Realm.where(Class)`, `DynamicRealm.where(String)`, `RealmResults.where()` and `RealmList.where()` instead.

### Enhancements

* [ObjectServer] `SyncUserInfo` now also exposes a users metadata using `SyncUserInfo.getMetadata()`
* `RealmList` can now contain `String`, `byte[]`, `Boolean`, `Long`, `Integer`, `Short`, `Byte`, `Double`, `Float` and `Date` values. [Queries](https://github.com/realm/realm-java/issues/5361) and [Importing primitive lists from JSON](https://github.com/realm/realm-java/issues/5362) are not supported yet.
* Added support for lists of primitives in `RealmObjectSchema` with `addRealmListField(String fieldName, Class<?> primitiveType)`
* Added support for lists of primitives in `DynamicRealmObject` with `setList(String fieldName, RealmList<?> list)` and `getList(String fieldName, Class<?> primitiveType)`.
* Minor performance improvement when copy/insert objects into Realm.
* Added `static RealmObject.getRealm(RealmModel)`, `RealmObject.getRealm()` and `DynamicRealmObject.getDynamicRealm()` (#4720).
* Added `RealmResults.asChangesetObservable()` that emits the pair `(results, changeset)` (#4277).
* Added `RealmList.asChangesetObservable()` that emits the pair `(list, changeset)` (#4277).
* Added `RealmObject.asChangesetObservable()` that emits the pair `(object, changeset)` (#4277).
* All Realm annotations are now kept at runtime, allowing runtime tools access to them (#5344).
* Speedup schema initialization when a Realm file is first accessed (#5391).

### Bug Fixes

* [ObjectServer] Exposing a `RealmConfiguration` that allows a user to open the backup Realm after the client reset (#4759/#5223).
* [ObjectServer] Realm no longer throws a native “unsupported instruction” exception in some cases when opening a synced Realm asynchronously (https://github.com/realm/realm-object-store/issues/502).
* [ObjectServer] Fixed "Cannot open the read only Realm" issue when get`PermissionManager` (#5414).
* Throw `IllegalArgumentException` instead of `IllegalStateException` when calling string/binary data setters if the data length exceeds the limit.
* Added support for ISO8601 2-digit time zone designators (#5309).
* "Bad File Header" caused by the device running out of space while compacting the Realm (#5011).
* `RealmQuery.equalTo()` failed to find null values on an indexed field if using Case.INSENSITIVE (#5299).
* Assigning a managed object's own list to itself would accidentally clear it (#5395).
* Don't try to acquire `ApplicationContext` if not available in `Realm.init(Context)` (#5389).
* Removing and re-adding a changelistener from inside a changelistener sometimes caused notifications to be missed (#5411).

### Internal

* Upgraded to Realm Sync 2.0.2.
* Upgraded to Realm Core 4.0.2.
* Upgraded to OkHttp 3.9.0.
* Upgraded to RxJava 2.1.4.
* Use Object Store to create the primary key table.

### Credits

* Thanks to @JussiPekonen for adding support for 2-digit time zone designators when importing JSON (#5309).


## 3.7.2 (2017-09-12)

### Bug Fixes

* Fixed a JNI memory issue when doing queries which might potentially cause various native crashes.
* Fixed a bug that `RealmList.deleteFromRealm(int)`, `RealmList.deleteFirstFromRealm()` and `RealmList.deleteLastFromRealm()` did not remove target objects from Realm. This bug was introduced in `3.7.1` (#5233).
* Crash with "'xxx' doesn't exist in current schema." when ProGuard is enabled (#5211).


## 3.7.1 (2017-09-07)

### Bug Fixes

* Fixed potential memory leaks of `LinkView` when calling bulk insertions APIs.
* Fixed possible assertion when using `PermissionManager` at the beginning (#5195).
* Crash caused by JNI couldn't find `SharedRealm`'s inner classes when ProGuard is enabled (#5211).

### Internal

* Replaced LinkView with Object Store's List.
* Renaming `io.realm.internal.CollectionChangeSet` to `io.realm.internal.OsCollectionChangeSet`.


## 3.7.0 (2017-09-01)

### Deprecated

* [ObjectServer] `SyncUser.getManagementRealm()`. Use `SyncUser.getPermissionManager()` instead.

### Enhancements

* [ObjectServer] `SyncUser.getPermissionManager` added as a helper API for working with permissions and permission offers.

### Internal

* [ObjectServer] Upgraded OkHttp to 3.7.0.


## 3.6.0 (2017-09-01)

### Breaking Changes

* [ObjectServer] `SyncUser.logout()` no longer throws an exception when associated Realms instances are not closed (#4962).

### Deprecated

* [ObjectServer] `SyncUser#retrieveUser` and `SyncUser#retrieveUserAsync` replaced by `SyncUser#retrieveInfoForUser`
and `SyncUser#retrieveInfoForUserAsync` which returns a `SyncUserInfo` with mode information (#5008).
* [ObjectServer] `SyncUser#Callback` replaced by the generic version `SyncUser#RequestCallback<T>`.

### Enhancements

* [ObjectServer] Added `SyncSession.uploadAllLocalChanges()`.
* [ObjectServer] APIs of `UserStore` have been changed to support same user identity but different authentication server scenario.
* [ObjectServer] Added `SyncUser.allSessions` to retrieve the all valid sessions belonging to the user (#4783).
* Added `Nullable` annotation to methods that may return `null` in order to improve Kotlin usability. This also introduced a dependency to `com.google.code.findbugs:jsr305`.
* `org.jetbrains.annotations.NotNull` is now an alias for `@Required`. This means that the Realm Schema now fully understand Kotlin non-null types.
* Added support for new data type `MutableRealmIntegers`. The new type behaves almost exactly as a reference to a Long (mutable nullable, etc) but supports `increment` and `decrement` methods, which implement a Conflict Free Replicated Data Type, whose value will converge even when changed across distributed devices with poor connections (#4266).
* Added more detailed exception message for `RealmMigrationNeeded`.
* Bumping schema version only without any actual schema changes will just succeed even when the migration block is not supplied. It threw an `RealmMigrationNeededException` before in the same case.
* Throw `IllegalStateException` when schema validation fails because of wrong declaration of `@LinkingObjects`.

### Bug Fixes

* Potential crash after using `Realm.getSchema()` to change the schema of a typed Realm. `Realm.getSchema()` now returns an immutable `RealmSchema` instance.
* `Realm.copyToRealmOrUpdate()` could cause a `RealmList` field to contain duplicated elements (#4957).
* `RealmSchema.create(String)` and `RealmObjectSchema.setClassName(String)` did not accept class name whose length was 51 to 57.
* Workaround for an Android JVM crash when using `compactOnLaunch()` (#4964).
* Class name in exception message from link query is wrong (#5096).
* The `compactOnLaunch` callback is no longer invoked if the Realm at that path is already open on other threads.

### Internal

* [ObjectServer] removed `ObjectServerUser` and its inner classes, in a step to reduce `SyncUser` complexity (#3741).
* [ObjectServer] changed the `SyncSessionStopPolicy` to `AfterChangesUploaded` to align with other binding and to prevent use cases where the Realm might be deleted before the last changes get synchronized (#5028).
* Upgraded Realm Sync to 1.10.8
* Let Object Store handle migration.


## 3.5.0 (2017-07-11)

### Enhancements

* Added `RealmConfiguration.Builder.compactOnLaunch()` to compact the file on launch (#3739).
* [ObjectServer] Adding user lookup API for administrators (#4828).
* An `IllegalStateException` will be thrown if the given `RealmModule` doesn't include all required model classes (#3398).

### Bug Fixes

* Bug in `isNull()`, `isNotNull()`, `isEmpty()`, and `isNotEmpty()` when queries involve nullable fields in link queries (#4856).
* Bug in how to resolve field names when querying `@LinkingObjects` as the last field (#4864).
* Rare crash in `RealmLog` when log level was set to `LogLevel.DEBUG`.
* Broken case insensitive query with indexed field (#4788).
* [ObjectServer] Bug related to the behaviour of `SyncUser#logout` and the use of invalid `SyncUser` with `SyncConfiguration` (#4822).
* [ObjectServer] Not all error codes from the server were recognized correctly, resulting in UNKNOWN being reported instead.
* [ObjectServer] Prevent the use of a `SyncUser` that explicitly logged out, to open a Realm (#4975).

### Internal

* Use Object Store to do table initialization.
* Removed `Table#Table()`, `Table#addEmptyRow()`, `Table#addEmptyRows()`, `Table#add(Object...)`, `Table#pivot(long,long,PivotType)` and `Table#createnative()`.
* Upgraded Realm Core to 2.8.6
* Upgraded Realm Sync to 1.10.5
* Removed `io.realm.internal.OutOfMemoryError`. `java.lang.OutOfMemoryError` will be thrown instead.


## 3.4.0 (2017-06-22)

### Breaking Changes

* [ObjectServer] Updated protocol version to 18 which is only compatible with ROS > 1.6.0.

### Deprecated

* `RealmSchema.close()` and `RealmObjectSchema.close()`. They don't need to be closed manually. They were added to the public API by mistake.

### Enhancements

* [ObjectServer] Added support for Sync Progress Notifications through `SyncSession.addDownloadProgressListener(ProgressMode, ProgressListener)` and `SyncSession.addUploadProgressListener(ProgressMode, ProgressListener)` (#4104).
* [ObjectServer] Added `SyncSession.getState()` (#4784).
* Added support for querying inverse relationships (#2904).
* Moved inverse relationships out of beta stage.
* Added `Realm.getDefaultConfiguration()` (#4725).

### Bug Fixes

* [ObjectServer] Bug which may crash when the JNI local reference limitation was reached on sync client thread.
* [ObjectServer] Retrying connections with exponential backoff, when encountering `ConnectException` (#4310).
* When converting nullable BLOB field to required, `null` values should be converted to `byte[0]` instead of `byte[1]`.
* Bug which may cause duplicated primary key values when migrating a nullable primary key field to not nullable. `RealmObjectSchema.setRequired()` and `RealmObjectSchema.setNullable()` will throw when converting a nullable primary key field with null values stored to a required primary key field.

### Internal

* Upgraded to Realm Sync 1.10.1
* Upgraded to Realm Core 2.8.4

### Credits

* Thanks to Anis Ben Nsir (@abennsir) for upgrading Roboelectric in the unitTestExample (#4698).


## 3.3.2 (2017-06-09)

### Bug Fixes

* [ObjectServer] Crash when an authentication error happens (#4726).
* [ObjectServer] Enabled encryption with Sync (#4561).
* [ObjectServer] Admin users did not connect correctly to the server (#4750).

### Internal

* Factor out internal interface ManagedObject.

## 3.3.1 (2017-05-26)

### Bug Fixes

* [ObjectServer] Accepted extra columns against synced Realm (#4706).


## 3.3.0 (2017-05-24)

### Enhancements

* [ObjectServer] Added two options to `SyncConfiguration` to provide a trusted root CA `trustedRootCA` and to disable SSL validation `disableSSLVerification` (#4371).
* [ObjectServer] Added support for changing passwords through `SyncUser.changePassword()` using an admin user (#4588).

### Bug Fixes

* Queries on proguarded Realm model classes, failed with "Table not found" (#4673).


## 3.2.1 (2017-05-19)

### Enhancements

* Not in transaction illegal state exception message changed to "Cannot modify managed objects outside of a write transaction.".

### Bug Fixes

* [ObjectServer] `schemaVersion` was mistakenly required in order to trigger migrations (#4658).
* [ObjectServer] Fields removed from model classes will now correctly be hidden instead of throwing an exception when opening the Realm (#4658).
* Random crashes which were caused by a race condition in encrypted Realm (#4343).

### Internal

* Upgraded to Realm Sync 1.8.5.
* Upgraded to Realm Core 2.8.0.

## 3.2.0 (2017-05-16)

### Enhancements

* [ObjectServer] Added support for `SyncUser.isAdmin()` (#4353).
* [ObjectServer] New set of Permission API's have been added to `SyncUser` through `SyncUser.getPermissionManager()` (#4296).
* [ObjectServer] Added support for changing passwords through `SyncUser.changePassword()` (#4423).
* [ObjectServer] Added support for `SyncConfiguration.Builder.waitForInitialRemoteData()` (#4270).
* Transient fields are now allowed in model classes, but are implicitly treated as having the `@Ignore` annotation (#4279).
* Added `Realm.refresh()` and `DynamicRealm.refresh()` (#3476).
* Added `Realm.getInstanceAsync()` and `DynamicRealm.getInstanceAsync()` (#2299).
* Added `DynamicRealmObject#linkingObjects(String,String)` to support linking objects on `DynamicRealm` (#4492).
* Added support for read only Realms using `RealmConfiguration.Builder.readOnly()` and `SyncConfiguration.Builder.readOnly()`(#1147).
* Change listeners will now auto-expand variable names to be more descriptive when using Android Studio.
* The `toString()` methods for the standard and dynamic proxies now print "proxy", or "dynamic" before the left bracket enclosing the data.

### Bug Fixes

* `@LinkingObjects` annotation now also works with Kotlin (#4611).

### Internal

* Use separated locks for different `RealmCache`s (#4551).

## 3.1.4 (2017-05-04)

## Bug fixes

* Added missing row validation check in certain cases on invalidated/deleted objects (#4540).
* Initializing Realm is now more resilient if `Context.getFilesDir()` isn't working correctly (#4493).
* `OrderedRealmCollectionSnapshot.get()` returned a wrong object (#4554).
* `onSuccess` callback got triggered infinitely if a synced transaction was committed in the async transaction's `onSuccess` callback (#4594).

## 3.1.3 (2017-04-20)

### Enhancements

* [ObjectServer] Resume synchronization as soon as the connectivity is back (#4141).

### Bug Fixes

* `equals()` and `hashCode()` of managed `RealmObject`s that come from linking objects don't work correctly (#4487).
* Field name was missing in exception message when `null` was set to required field (#4484).
* Now throws `IllegalStateException` when a getter of linking objects is called against deleted or not yet loaded `RealmObject`s (#4499).
* `NullPointerException` caused by local transaction inside the listener of `findFirstAsync()`'s results (#4495).
* Native crash when adding listeners to `RealmObject` after removing listeners from the same `RealmObject` before (#4502).
* Native crash with "Invalid argument" error happened on some Android 7.1.1 devices when opening Realm on external storage (#4461).
* `OrderedRealmCollectionChangeListener` didn't report change ranges correctly when circular link's field changed (#4474).

### Internal

* Upgraded to Realm Sync 1.6.0.
* Upgraded to Realm Core 2.6.1.

## 3.1.2 (2017-04-12)

### Bug Fixes

* Crash caused by JNI couldn't find `OsObject.notifyChangeListeners` when ProGuard is enabled (#4461).
* Incompatible return type of `RealmSchema.getAll()` and `BaseRealm.getSchema()` (#4443).
* Memory leaked when synced Realm was initialized (#4465).
* An `IllegalStateException` will be thrown when starting iterating `OrderedRealmCollection` if the Realm is closed (#4471).

## 3.1.1 (2017-04-07)

### Bug Fixes

* Crash caused by Listeners on `RealmObject` getting triggered the 2nd time with different changed field (#4437).
* Unintentionally exposing `StandardRealmSchema` (#4443).
* Workaround for crashes on specific Samsung devices which are caused by a buggy `memmove` call (#3651).

## 3.1.0 (2017-04-05)

### Breaking Changes

* Updated file format of Realm files. Existing Realm files will automatically be migrated to the new format when they are opened, but older versions of Realm cannot open these files.
* [ObjectServer] Due to file format changes, Realm Object Server 1.3.0 or later is required.

### Enhancements

* Added support for reverse relationships through the `@LinkingObjects` annotation. See `io.realm.annotations.LinkingObjects` for documentation.  
  * This feature is in `@Beta`.
  * Queries on linking objects do not work.  Queries like `where(...).equalTo("field.linkingObjects.id", 7).findAll()` are not yet supported.
  * Backlink verification is incomplete.  Evil code can cause native crashes.
* The listener on `RealmObject` will only be triggered if the object changes (#3894).
* Added `RealmObjectChangeListener` interface that provide detailed information about `RealmObject` field changes.
* Listeners on `RealmList` and `RealmResults` will be triggered immediately when the transaction is committed on the same thread (#4245).
* The real `RealmMigrationNeededException` is now thrown instead of `IllegalArgumentException` if no migration is provided for a Realm that requires it.
* `RealmQuery.distinct()` can be performed on unindexed fields (#2285).
* `targetSdkVersion` is now 25.
* [ObjectServer] In case of a Client Reset, information about the location of the backed up Realm file is now reported through the `ErrorHandler` interface (#4080).
* [ObjectServer] Authentication URLs now automatically append `/auth` if no other path segment is set (#4370).

### Bug Fixes

* Crash with `LogicError` with `Bad version number` on notifier thread (#4369).
* `Realm.migrateRealm(RealmConfiguration)` now fails correctly with an `IllegalArgumentException` if a `SyncConfiguration` is provided (#4075).
* Potential cause for Realm file corruptions (never reported).
* Add `@Override` annotation to proxy class accessors and stop using raw type in proxy classes in order to remove warnings from javac (#4329).
* `findFirstAsync()` now returns an invalid object if there is no object matches the query condition instead of running the query repeatedly until it can find one (#4352).
* [ObjectServer] Changing the log level after starting a session now works correctly (#4337).

### Internal

* Using the Object Store's Session and SyncManager.
* Upgraded to Realm Sync 1.5.0.
* Upgraded to Realm Core 2.5.1.
* Upgraded Gradle to 3.4.1

## 3.0.0 (2017-02-28)

### Breaking Changes

* `RealmResults.distinct()` returns a new `RealmResults` object instead of filtering on the original object (#2947).
* `RealmResults` is auto-updated continuously. Any transaction on the current thread which may have an impact on the order or elements of the `RealmResults` will change the `RealmResults` immediately instead of change it in the next event loop. The standard `RealmResults.iterator()` will continue to work as normal, which means that you can still delete or modify elements without impacting the iterator. The same is not true for simple for-loops. In some cases a simple for-loop will not work (https://realm.io/docs/java/3.0.0/api/io/realm/OrderedRealmCollection.html#loops), and you must use the new createSnapshot() method.
* `RealmChangeListener` on `RealmObject` will now also be triggered when the object is deleted. Use `RealmObject.isValid()` to check this state(#3138).
* `RealmObject.asObservable()` will now emit the object when it is deleted. Use `RealmObject.isValid()` to check this state (#3138).
* Removed deprecated classes `Logger` and `AndroidLogger` (#4050).

### Deprecated

* `RealmResults.removeChangeListeners()`. Use `RealmResults.removeAllChangeListeners()` instead.
* `RealmObject.removeChangeListeners()`. Use `RealmObject.removeAllChangeListeners()` instead.
* `RealmResults.distinct()` and `RealmResults.distinctAsync()`. Use `RealmQuery.distinct()` and `RealmQuery.distinctAsync()` instead.

### Enhancements

* Added support for sorting by link's field (#672).
* Added `OrderedRealmCollectionSnapshot` class and `OrderedRealmCollection.createSnapshot()` method. `OrderedRealmCollectionSnapshot` is useful when changing `RealmResults` or `RealmList` in simple loops.
* Added `OrderedRealmCollectionChangeListener` interface for supporting fine-grained collection notifications.
* Added support for ChangeListeners on `RealmList`.
* Added `RealmList.asObservable()`.

### Bug Fixes

* Element type checking in `DynamicRealmObject#setList()` (#4252).
* Now throws `IllegalStateException` instead of process crash when any of thread confined methods in `RealmQuery` is called from wrong thread (#4228).
* Now throws `IllegalStateException` when any of thread confined methods in `DynamicRealmObject` is called from wrong thread (#4258).

### Internal

* Use Object Store's `Results` as the backend for `RealmResults` (#3372).
  - Use Object Store's notification mechanism to trigger listeners.
  - Local commits triggers Realm global listener and `RealmObject` listener on current thread immediately instead of in the next event loop.


## 2.3.2 (2017-02-27)

### Bug fixes

* Log levels in JNI layer were all reported as "Error" (#4204).
* Encrypted realms can end up corrupted if many threads are reading and writing at the same time (#4128).
* "Read-only file system" exception when compacting Realm file on external storage (#4140).

### Internal

* Updated to Realm Sync v1.2.1.
* Updated to Realm Core v2.3.2.

### Enhancements

* Improved performance of getters and setters in proxy classes.


## 2.3.1 (2017-02-07)

### Enhancements

* [ObjectServer] The `serverUrl` given to `SyncConfiguration.Builder()` is now more lenient and will also accept only paths as argument (#4144).
* [ObjectServer] Add a timer to refresh periodically the access_token.

### Bug fixes

* NPE problem in SharedRealm.finalize() (#3730).
* `RealmList.contains()` and `RealmResults.contains()` now correctly use custom `equals()` method on Realm model classes.
* Build error when the project is using Kotlin (#4087).
* Bug causing classes to be replaced by classes already in Gradle's classpath (#3568).
* NullPointerException when notifying a single object that it changed (#4086).


## 2.3.0 (2017-01-19)

### Object Server API Changes

* Realm Sync v1.0.0 has been released, and Realm Mobile Platform is no longer considered in beta.
* Breaking change: Location of Realm files are now placed in `getFilesDir()/<userIdentifier>` instead of `getFilesDir()/`.
  This is done in order to support shared Realms among users, while each user retaining their own local copy.
* Breaking change: `SyncUser.all()` now returns Map instead of List.
* Breaking change: Added a default `UserStore` saving users in a Realm file (`RealmFileUserStore`).
* Breaking change: Added multi-user support to `UserStore`. Added `get(String)` and `remove(String)`, removed `remove()` and renamed `get()` to `getCurrent()`.
* Breaking change: Changed the order of arguments to `SyncCredentials.custom()` to match iOS: token, provider, userInfo.
* Added support for `PermissionOffer` and `PermissionOfferResponse` to `SyncUser.getManagementRealm()`.
* Exceptions thrown in error handlers are ignored but logged (#3559).
* Removed unused public constants in `SyncConfiguration` (#4047).
* Fixed bug, preventing Sync client to renew the access token (#4038) (#4039).
* Now `SyncUser.logout()` properly revokes tokens (#3639).

### Bug fixes

* Fixed native memory leak setting the value of a primary key (#3993).
* Activated Realm's annotation processor on connectedTest when the project is using kapt (#4008).
* Fixed "too many open files" issue (#4002).
* Added temporary work-around for bug crashing Samsung Tab 3 devices on startup (#3651).

### Enhancements

* Added `like` predicate for String fields (#3752).

### Internal

* Updated to Realm Sync v1.0.0.
* Added a Realm backup when receiving a Sync client reset message from the server.

## 2.2.2 (2017-01-16)

### Object Server API Changes (In Beta)

* Disabled `Realm.compactRealm()` when sync is enabled as it might corrupt the Realm (https://github.com/realm/realm-core/issues/2345).

### Bug fixes

* "operation not permitted" issue when creating Realm file on some devices' external storage (#3629).
* Crash on API 10 devices (#3726).
* `UnsatisfiedLinkError` caused by `pipe2` (#3945).
* Unrecoverable error with message "Try again" when the notification fifo is full (#3964).
* Realm migration wasn't triggered when the primary key definition was altered (#3966).
* Use phantom reference to solve the finalize time out issue (#2496).

### Enhancements

* All major public classes are now non-final. This is mostly a compromise to support Mockito. All protected fields/methods are still not considered part of the public API and can change without notice (#3869).
* All Realm instances share a single notification daemon thread.
* Fixed Java lint warnings with generated proxy classes (#2929).

### Internal

* Upgraded Realm Core to 2.3.0.
* Upgraded Realm Sync to 1.0.0-BETA-6.5.

## 2.2.1 (2016-11-12)

### Object Server API Changes (In Beta)

* Fixed `SyncConfiguration.toString()` so it now outputs a correct description instead of an empty string (#3787).

### Bug fixes

* Added version number to the native library, preventing ReLinker from accidentally loading old code (#3775).
* `Realm.getLocalInstanceCount(config)` throwing NullPointerException if called after all Realms have been closed (#3791).

## 2.2.0 (2016-11-12)

### Object Server API Changes (In Beta)

* Added support for `SyncUser.getManagementRealm()` and permission changes.

### Bug fixes

* Kotlin projects no longer create the `RealmDefaultModule` if no Realm model classes are present (#3746).
* Remove `includedescriptorclasses` option from ProGuard rule file in order to support built-in shrinker of Android Gradle Plugin (#3714).
* Unexpected `RealmMigrationNeededException` was thrown when a field was added to synced Realm.

### Enhancements

* Added support for the `annotationProcessor` configuration provided by Android Gradle Plugin 2.2.0 or later. Realm plugin adds its annotation processor to the `annotationProcessor` configuration instead of `apt` configuration if it is available and the `com.neenbedankt.android-apt` plugin is not used. In Kotlin projects, `kapt` is used instead of the `annotationProcessor` configuration (#3026).

## 2.1.1 (2016-10-27)

### Bug fixes

* Fixed a bug in `Realm.insert` and `Realm.insertOrUpdate` methods causing a `StackOverFlow` when you try to insert a cyclic graph of objects between Realms (#3732).

### Object Server API Changes (In Beta)

* Set default RxFactory to `SyncConfiguration`.

### Bug fixes

* ProGuard configuration introduced in 2.1.0 unexpectedly kept classes that did not have the @KeepMember annotation (#3689).

## 2.1.0 (2016-10-25)

### Breaking changes

* * `SecureUserStore` has been moved to its own GitHub repository: https://github.com/realm/realm-android-user-store
  See https://github.com/realm/realm-android-user-store/blob/master/README.md for further info on how to include it.


### Object Server API Changes (In Beta)

* Renamed `User` to `SyncUser`, `Credentials` to `SyncCredentials` and `Session` to `SyncSession` to align names with Cocoa.
* Removed `SyncManager.setLogLevel()`. Use `RealmLog.setLevel()` instead.
* `SyncUser.logout()` now correctly clears `SyncUser.currentUser()` (#3638).
* Missing ProGuard configuration for libraries used by Sync extension (#3596).
* Error handler was not called when sync session failed (#3597).
* Added `User.all()` that returns all known Realm Object Server users.
* Upgraded Realm Sync to 1.0.0-BETA-3.2

### Deprecated

* `Logger`. Use `RealmLogger` instead.
* `AndroidLogger`. The logger for Android is implemented in native code instead.

### Bug fixes

* The following were not kept by ProGuard: names of native methods not in the `io.realm.internal` package, names of classes used in method signature (#3596).
* Permission error when a database file was located on external storage (#3140).
* Memory leak when unsubscribing from a RealmResults/RealmObject RxJava Observable (#3552).

### Enhancements

* `Realm.compactRealm()` now works for encrypted Realms.
* Added `first(E defaultValue)` and `last(E defaultValue)` methods to `RealmList` and `RealmResult`. These methods will return the provided object instead of throwing an `IndexOutOfBoundsException` if the list is empty.
* Reduce transformer logger verbosity (#3608).
* `RealmLog.setLevel(int)` for setting the log level across all loggers.

### Internal

* Upgraded Realm Core to 2.1.3

### Credits

* Thanks to Max Furman (@maxfurman) for adding support for `first()` and `last()` default values.

## 2.0.2 (2016-10-06)

This release is not protocol-compatible with previous versions of the Realm Mobile Platform. The base library is still fully compatible.

### Bug fixes

* Build error when using Java 7 (#3563).

### Internal

* Upgraded Realm Core to 2.1.0
* Upgraded Realm Sync to 1.0.0-BETA-2.0.

## 2.0.1 (2016-10-05)

### Bug fixes

* `android.net.conn.CONNECTIVITY_CHANGE` broadcast caused `RuntimeException` if sync extension was disabled (#3505).
* `android.net.conn.CONNECTIVITY_CHANGE` was not delivered on Android 7 devices.
* `distinctAsync` did not respect other query parameters (#3537).
* `ConcurrentModificationException` from Gradle when building an application (#3501).

### Internal

* Upgraded to Realm Core 2.0.1 / Realm Sync 1.3-BETA

## 2.0.0 (2016-09-27)

This release introduces support for the Realm Mobile Platform!
See <https://realm.io/news/introducing-realm-mobile-platform/> for an overview of these great new features.

### Breaking Changes

* Files written by Realm 2.0 cannot be read by 1.x or earlier versions. Old files can still be opened.
* It is now required to call `Realm.init(Context)` before calling any other Realm API.
* Removed `RealmConfiguration.Builder(Context)`, `RealmConfiguration.Builder(Context, File)` and `RealmConfiguration.Builder(File)` constructors.
* `isValid()` now always returns `true` instead of `false` for unmanaged `RealmObject` and `RealmList`. This puts it in line with the behaviour of the Cocoa and .NET API's (#3101).
* armeabi is not supported anymore.
* Added new `RealmFileException`.
  - `IncompatibleLockFileException` has been removed and replaced by `RealmFileException` with kind `INCOMPATIBLE_LOCK_FILE`.
  - `RealmIOExcpetion` has been removed and replaced by `RealmFileException`.
* `RealmConfiguration.Builder.assetFile(Context, String)` has been renamed to `RealmConfiguration.Builder.assetFile(String)`.
* Object with primary key is now required to define it when the object is created. This means that `Realm.createObject(Class<E>)` and `DynamicRealm.createObject(String)` now throws `RealmException` if they are used to create an object with a primary key field. Use `Realm.createObject(Class<E>, Object)` or `DynamicRealm.createObject(String, Object)` instead.
* Importing from JSON without the primary key field defined in the JSON object now throws `IllegalArgumentException`.
* Now `Realm.beginTransaction()`, `Realm.executeTransaction()` and `Realm.waitForChange()` throw `RealmMigrationNeededException` if a remote process introduces incompatible schema changes (#3409).
* The primary key value of an object can no longer be changed after the object was created. Instead a new object must be created and all fields copied over.
* Now `Realm.createObject(Class)` and `Realm.createObject(Class,Object)` take the values from the model's fields and default constructor. Creating objects through the `DynamicRealm` does not use these values (#777).
* When `Realm.create*FromJson()`s create a new `RealmObject`, now they take the default values defined by the field itself and its default constructor for those fields that are not defined in the JSON object.

### Enhancements

* Added `realmObject.isManaged()`, `RealmObject.isManaged(obj)` and `RealmCollection.isManaged()` (#3101).
* Added `RealmConfiguration.Builder.directory(File)`.
* `RealmLog` has been moved to the public API. It is now possible to control which events Realm emit to Logcat. See the `RealmLog` class for more details.
* Typed `RealmObject`s can now continue to access their fields properly even though the schema was changed while the Realm was open (#3409).
* A `RealmMigrationNeededException` will be thrown with a cause to show the detailed message when a migration is needed and the migration block is not in the `RealmConfiguration`.


### Bug fixes

* Fixed a lint error in proxy classes when the 'minSdkVersion' of user's project is smaller than 11 (#3356).
* Fixed a potential crash when there were lots of async queries waiting in the queue.
* Fixed a bug causing the Realm Transformer to not transform field access in the model's constructors (#3361).
* Fixed a bug causing a build failure when the Realm Transformer adds accessors to a model class that was already transformed in other project (#3469).
* Fixed a bug causing the `NullPointerException` when calling getters/setters in the model's constructors (#2536).

### Internal

* Moved JNI build to CMake.
* Updated Realm Core to 2.0.0.
* Updated ReLinker to 1.2.2.

## 1.2.0 (2016-08-19)

### Bug fixes

* Throw a proper exception when operating on a non-existing field with the dynamic API (#3292).
* `DynamicRealmObject.setList` should only accept `RealmList<DynamicRealmObject>` (#3280).
* `DynamicRealmObject.getX(fieldName)` now throws a proper exception instead of a native crash when called with a field name of the wrong type (#3294).
* Fixed a concurrency crash which might happen when `Realm.executeTransactionAsync()` tried to call `onSucess` after the Realm was closed.

### Enhancements

* Added `RealmQuery.in()` for a comparison against multiple values.
* Added byte array (`byte[]`) support to `RealmQuery`'s `equalTo` and `notEqualTo` methods.
* Optimized internal caching of schema classes (#3315).

### Internal

* Updated Realm Core to 1.5.1.
* Improved sorting speed.
* Completely removed the `OptionalAPITransformer`.

### Credits

* Thanks to Brenden Kromhout (@bkromhout) for adding binary array support to `equalTo` and `notEqualTo`.

## 1.1.1 (2016-07-01)

### Bug fixes

* Fixed a wrong JNI method declaration which might cause "method not found" crash on some devices.
* Fixed a bug that `Error` in the background async thread is not forwarded to the caller thread.
* Fixed a crash when an empty `Collection` is passed to `insert()`/`insertOrUpdate()` (#3103).
* Fixed a bug that does not transfer the primary key when `RealmSchemaObject.setClassName()` is called to rename a class (#3118).
* Fixed bug in `Realm.insert` and `Realm.insertOrUpdate` methods causing a `RealmList` to be cleared when inserting a managed `RealmModel` (#3105).
* Fixed a concurrency allocation bug in storage engine which might lead to some random crashes.
* Bulk insertion now throws if it is not called in a transaction (#3173).
* The IllegalStateException thrown when accessing an empty RealmObject is now more meaningful (#3200).
* `insert()` now correctly throws an exception if two different objects have the same primary key (#3212).
* Blackberry Z10 throwing "Function not implemented" (#3178).
* Reduced the number of file descriptors used by Realm Core (#3197).
* Throw a proper `IllegalStateException` if a `RealmChangeListener` is used inside an IntentService (#2875).

### Enhancements

* The Realm Annotation processor no longer consumes the Realm annotations. Allowing other annotation processors to run.

### Internal

* Updated Realm Core to 1.4.2.
* Improved sorting speed.

## 1.1.0 (2016-06-30)

### Bug fixes

* A number of bug fixes in the storage engine related to memory management in rare cases when a Realm has been compacted.
* Disabled the optional API transformer since it has problems with DexGuard (#3022).
* `OnSuccess.OnSuccess()` might not be called with the correct Realm version for async transaction (#1893).
* Fixed a bug in `copyToRealm()` causing a cyclic dependency objects being duplicated.
* Fixed a build failure when model class has a conflicting name such as `Map`, `List`, `String`, ... (#3077).

### Enhancements

* Added `insert(RealmModel obj)`, `insertOrUpdate(RealmModel obj)`, `insert(Collection<RealmModel> collection)` and `insertOrUpdate(Collection<RealmModel> collection)` to perform batch inserts (#1684).
* Enhanced `Table.toString()` to show a PrimaryKey field details (#2903).
* Enabled ReLinker when loading a Realm from a custom path by adding a `RealmConfiguration.Builder(Context, File)` constructor (#2900).
* Changed `targetSdkVersion` of `realm-library` to 24.
* Logs warning if `DynamicRealm` is not closed when GC happens as it does for `Realm`.

### Deprecated

* `RealmConfiguration.Builder(File)`. Use `RealmConfiguration.Builder(Context, File)` instead.

### Internal

* Updated Realm Core to 1.2.0.

## 1.0.1 (2016-05-25)

### Bug fixes

* Fixed a crash when calling `Table.toString()` in debugger (#2429).
* Fixed a race condition which would cause some `RealmResults` to not be properly updated inside a `RealmChangeListener`. This could result in crashes when accessing items from those results (#2926/#2951).
* Revised `RealmResults.isLoaded()` description (#2895).
* Fixed a bug that could cause Realm to lose track of primary key when using `RealmObjectSchema.removeField()` and `RealmObjectSchema.renameField()` (#2829/#2926).
* Fixed a bug that prevented some devices from finding async related JNI methods correctly.
* Updated ProGuard configuration in order not to depend on Android's default configuration (#2972).
* Fixed a race condition between Realms notifications and other UI events. This could e.g. cause ListView to crash (#2990).
* Fixed a bug that allowed both `RealmConfiguration.Builder.assetFile()`/`deleteRealmIfMigrationNeeded()` to be configured at the same time, which leads to the asset file accidentally being deleted in migrations (#2933).
* Realm crashed outright when the same Realm file was opened in two processes. Realm will now optimistically retry opening for 1 second before throwing an Error (#2459).

### Enhancements

* Removes RxJava related APIs during bytecode transforming to make RealmObject plays well with reflection when rx.Observable doesn't exist.

## 1.0.0 (2016-05-25)

No changes since 0.91.1.

## 0.91.1 (2016-05-25)

* Updated Realm Core to 1.0.1.

### Bug fixes

* Fixed a bug when opening a Realm causes a staled memory mapping. Symptoms are error messages like "Bad or incompatible history type", "File format version doesn't match", and "Encrypted interprocess sharing is currently unsupported".

## 0.91.0 (2016-05-20)

* Updated Realm Core to 1.0.0.

### Breaking changes

* Removed all `@Deprecated` methods.
* Calling `Realm.setAutoRefresh()` or `DynamicRealm.setAutoRefresh()` from non-Looper thread throws `IllegalStateException` even if the `autoRefresh` is false (#2820).

### Bug fixes

* Calling RealmResults.deleteAllFromRealm() might lead to native crash (#2759).
* The annotation processor now correctly reports an error if trying to reference interfaces in model classes (#2808).
* Added null check to `addChangeListener` and `removeChangeListener` in `Realm` and `DynamicRealm` (#2772).
* Calling `RealmObjectSchema.addPrimaryKey()` adds an index to the primary key field, and calling `RealmObjectSchema.removePrimaryKey()` removes the index from the field (#2832).
* Log files are not deleted when calling `Realm.deleteRealm()` (#2834).

### Enhancements

* Upgrading to OpenSSL 1.0.1t. From July 11, 2016, Google Play only accept apps using OpenSSL 1.0.1r or later (https://support.google.com/faqs/answer/6376725, #2749).
* Added support for automatically copying an initial database from assets using `RealmConfiguration.Builder.assetFile()`.
* Better error messages when certain file operations fail.

### Credits

* Paweł Surówka (@thesurix) for adding the `RealmConfiguration.Builder.assetFile()`.

## 0.90.1

* Updated Realm Core to 0.100.2.

### Bug fixes

* Opening a Realm while closing a Realm in another thread could lead to a race condition.
* Automatic migration to the new file format could in rare circumstances lead to a crash.
* Fixing a race condition that may occur when using Async API (#2724).
* Fixed CannotCompileException when related class definition in android.jar cannot be found (#2703).

### Enhancements

* Prints path when file related exceptions are thrown.

## 0.90.0

* Updated Realm Core to 0.100.0.

### Breaking changes

* RealmChangeListener provides the changed object/Realm/collection as well (#1594).
* All JSON methods on Realm now only wraps JSONException in RealmException. All other Exceptions are thrown as they are.
* Marked all methods on `RealmObject` and all public classes final (#1594).
* Removed `BaseRealm` from the public API.
* Removed `HandlerController` from the public API.
* Removed constructor of `RealmAsyncTask` from the public API (#1594).
* `RealmBaseAdapter` has been moved to its own GitHub repository: https://github.com/realm/realm-android-adapters
  See https://github.com/realm/realm-android-adapters/blob/master/README.md for further info on how to include it.
* File format of Realm files is changed. Files will be automatically upgraded but opening a Realm file with older
  versions of Realm is not possible.

### Deprecated

* `Realm.allObjects*()`. Use `Realm.where(clazz).findAll*()` instead.
* `Realm.distinct*()`. Use `Realm.where(clazz).distinct*()` instead.
* `DynamicRealm.allObjects*()`. Use `DynamicRealm.where(className).findAll*()` instead.
* `DynamicRealm.distinct*()`. Use `DynamicRealm.where(className).distinct*()` instead.
* `Realm.allObjectsSorted(field, sort, field, sort, field, sort)`. Use `RealmQuery.findAllSorted(field[], sort[])`` instead.
* `RealmQuery.findAllSorted(field, sort, field, sort, field, sort)`. Use `RealmQuery.findAllSorted(field[], sort[])`` instead.
* `RealmQuery.findAllSortedAsync(field, sort, field, sort, field, sort)`. Use `RealmQuery.findAllSortedAsync(field[], sort[])`` instead.
* `RealmConfiguration.setModules()`. Use `RealmConfiguration.modules()` instead.
* `Realm.refresh()` and `DynamicRealm.refresh()`. Use `Realm.waitForChange()`/`stopWaitForChange()` or `DynamicRealm.waitForChange()`/`stopWaitForChange()` instead.

### Enhancements

* `RealmObjectSchema.getPrimaryKey()` (#2636).
* `Realm.createObject(Class, Object)` for creating objects with a primary key directly.
* Unit tests in Android library projects now detect Realm model classes.
* Better error message if `equals()` and `hashCode()` are not properly overridden in custom Migration classes.
* Expanding the precision of `Date` fields to cover full range (#833).
* `Realm.waitForChange()`/`stopWaitForChange()` and `DynamicRealm.waitForChange()`/`stopWaitForChange()` (#2386).

### Bug fixes

* `RealmChangeListener` on `RealmObject` is not triggered when adding listener on returned `RealmObject` of `copyToRealmOrUpdate()` (#2569).

### Credits

* Thanks to Brenden Kromhout (@bkromhout) for adding `RealmObjectSchema.getPrimaryKey()`.

## 0.89.1

### Bug fixes

* @PrimaryKey + @Required on String type primary key no longer throws when using copyToRealm or copyToRealmOrUpdate (#2653).
* Primary key is cleared/changed when calling RealmSchema.remove()/RealmSchema.rename() (#2555).
* Objects implementing RealmModel can be used as a field of RealmModel/RealmObject (#2654).

## 0.89.0

### Breaking changes

* @PrimaryKey field value can now be null for String, Byte, Short, Integer, and Long types. Older Realms should be migrated, using RealmObjectSchema.setNullable(), or by adding the @Required annotation (#2515).
* `RealmResults.clear()` now throws UnsupportedOperationException. Use `RealmResults.deleteAllFromRealm()` instead.
* `RealmResults.remove(int)` now throws UnsupportedOperationException. Use `RealmResults.deleteFromRealm(int)` instead.
* `RealmResults.sort()` and `RealmList.sort()` now return the sorted result instead of sorting in-place.
* `RealmList.first()` and `RealmList.last()` now throw `ArrayIndexOutOfBoundsException` if `RealmList` is empty.
* Removed deprecated method `Realm.getTable()` from public API.
* `Realm.refresh()` and `DynamicRealm.refresh()` on a Looper no longer have any effect. `RealmObject` and `RealmResults` are always updated on the next event loop.

### Deprecated

* `RealmObject.removeFromRealm()` in place of `RealmObject.deleteFromRealm()`
* `Realm.clear(Class)` in favour of `Realm.delete(Class)`.
* `DynamicRealm.clear(Class)` in place of `DynamicRealm.delete(Class)`.

### Enhancements

* Added a `RealmModel` interface that can be used instead of extending `RealmObject`.
* `RealmCollection` and `OrderedRealmCollection` interfaces have been added. `RealmList` and `RealmResults` both implement these.
* `RealmBaseAdapter` now accept an `OrderedRealmCollection` instead of only `RealmResults`.
* `RealmObjectSchema.isPrimaryKey(String)` (#2440)
* `RealmConfiguration.initialData(Realm.Transaction)` can now be used to populate a Realm file before it is used for the first time.

### Bug fixes

* `RealmObjectSchema.isRequired(String)` and `RealmObjectSchema.isNullable(String)` don't throw when the given field name doesn't exist.

### Credits

* Thanks to @thesurix for adding `RealmConfiguration.initialData()`.

## 0.88.3

* Updated Realm Core to 0.97.3.

### Enhancements

* Throws an IllegalArgumentException when calling Realm.copyToRealm()/Realm.copyToRealmOrUpdate() with a RealmObject which belongs to another Realm instance in a different thread.
* Improved speed of cleaning up native resources (#2496).

### Bug fixes

* Field annotated with @Ignored should not have accessors generated by the bytecode transformer (#2478).
* RealmResults and RealmObjects can no longer accidentially be GC'ed if using `asObservable()`. Previously this caused the observable to stop emitting (#2485).
* Fixed an build issue when using Realm in library projects on Windows (#2484).
* Custom equals(), toString() and hashCode() are no longer incorrectly overwritten by the proxy class (#2545).

## 0.88.2

* Updated Realm Core to 0.97.2.

### Enhancements

* Outputs additional information when incompatible lock file error occurs.

### Bug fixes

* Race condition causing BadVersionException when running multiple async writes and queries at the same time (#2021/#2391/#2417).

## 0.88.1

### Bug fixes

* Prevent throwing NullPointerException in RealmConfiguration.equals(RealmConfiguration) when RxJava is not in the classpath (#2416).
* RealmTransformer fails because of missing annotation classes in user's project (#2413).
* Added SONAME header to shared libraries (#2432).
* now DynamicRealmObject.toString() correctly shows null value as "null" and the format is aligned to the String from typed RealmObject (#2439).
* Fixed an issue occurring while resolving ReLinker in apps using a library based on Realm (#2415).

## 0.88.0 (2016-03-10)

* Updated Realm Core to 0.97.0.

### Breaking changes

* Realm has now to be installed as a Gradle plugin.
* DynamicRealm.executeTransaction() now directly throws any RuntimeException instead of wrapping it in a RealmException (#1682).
* DynamicRealm.executeTransaction() now throws IllegalArgumentException instead of silently accepting a null Transaction object.
* String setters now throw IllegalArgumentException instead of RealmError for invalid surrogates.
* DynamicRealm.distinct()/distinctAsync() and Realm.distinct()/distinctAsync() now throw IllegalArgumentException instead of UnsupportedOperationException for invalid type or unindexed field.
* All thread local change listeners are now delayed until the next Looper event instead of being triggered when committing.
* Removed RealmConfiguration.getSchemaMediator() from public API which was deprecated in 0.86.0. Please use RealmConfiguration.getRealmObjectClasses() to obtain the set of model classes (#1797).
* Realm.migrateRealm() throws a FileNotFoundException if the Realm file doesn't exist.
* It is now required to unsubscribe from all Realm RxJava observables in order to fully close the Realm (#2357).

### Deprecated

* Realm.getInstance(Context). Use Realm.getInstance(RealmConfiguration) or Realm.getDefaultInstance() instead.
* Realm.getTable(Class) which was public because of the old migration API. Use Realm.getSchema() or DynamicRealm.getSchema() instead.
* Realm.executeTransaction(Transaction, Callback) and replaced it with Realm.executeTransactionAsync(Transaction), Realm.executeTransactionAsync(Transaction, OnSuccess), Realm.executeTransactionAsync(Transaction, OnError) and Realm.executeTransactionAsync(Transaction, OnSuccess, OnError).

### Enhancements

* Support for custom methods, custom logic in accessors, custom accessor names, interface implementation and public fields in Realm objects (#909).
* Support to project Lombok (#502).
* RealmQuery.isNotEmpty() (#2025).
* Realm.deleteAll() and RealmList.deleteAllFromRealm() (#1560).
* RealmQuery.distinct() and RealmResults.distinct() (#1568).
* RealmQuery.distinctAsync() and RealmResults.distinctAsync() (#2118).
* Improved .so loading by using [ReLinker](https://github.com/KeepSafe/ReLinker).
* Improved performance of RealmList#contains() (#897).
* distinct(...) for Realm, DynamicRealm, RealmQuery, and RealmResults can take multiple parameters (#2284).
* "realm" and "row" can be used as field name in model classes (#2255).
* RealmResults.size() now returns Integer.MAX_VALUE when actual size is greater than Integer.MAX_VALUE (#2129).
* Removed allowBackup from AndroidManifest (#2307).

### Bug fixes

* Error occurring during test and (#2025).
* Error occurring during test and connectedCheck of unit test example (#1934).
* Bug in jsonExample (#2092).
* Multiple calls of RealmResults.distinct() causes to return wrong results (#2198).
* Calling DynamicRealmObject.setList() with RealmList<DynamicRealmObject> (#2368).
* RealmChangeListeners did not triggering correctly if findFirstAsync() didn't find any object. findFirstAsync() Observables now also correctly call onNext when the query completes in that case (#2200).
* Setting a null value to trigger RealmChangeListener (#2366).
* Preventing throwing BadVersionException (#2391).

### Credits

* Thanks to Bill Best (@wmbest2) for snapshot testing.
* Thanks to Graham Smith (@grahamsmith) for a detailed bug report (#2200).

## 0.87.5 (2016-01-29)
* Updated Realm Core to 0.96.2.
  - IllegalStateException won't be thrown anymore in RealmResults.where() if the RealmList which the RealmResults is created on has been deleted. Instead, the RealmResults will be treated as empty forever.
  - Fixed a bug causing a bad version exception, when using findFirstAsync (#2115).

## 0.87.4 (2016-01-28)
* Updated Realm Core to 0.96.0.
  - Fixed bug causing BadVersionException or crashing core when running async queries.

## 0.87.3 (2016-01-25)
* IllegalArgumentException is now properly thrown when calling Realm.copyFromRealm() with a DynamicRealmObject (#2058).
* Fixed a message in IllegalArgumentException thrown by the accessors of DynamicRealmObject (#2141).
* Fixed RealmList not returning DynamicRealmObjects of the correct underlying type (#2143).
* Fixed potential crash when rolling back removal of classes that reference each other (#1829).
* Updated Realm Core to 0.95.8.
  - Fixed a bug where undetected deleted object might lead to seg. fault (#1945).
  - Better performance when deleting objects (#2015).

## 0.87.2 (2016-01-08)
* Removed explicit GC call when committing a transaction (#1925).
* Fixed a bug when RealmObjectSchema.addField() was called with the PRIMARY_KEY modifier, the field was not set as a required field (#2001).
* Fixed a bug which could throw a ConcurrentModificationException in RealmObject's or RealmResults' change listener (#1970).
* Fixed RealmList.set() so it now correctly returns the old element instead of the new (#2044).
* Fixed the deployment of source and javadoc jars (#1971).

## 0.87.1 (2015-12-23)
* Upgraded to NDK R10e. Using gcc 4.9 for all architectures.
* Updated Realm Core to 0.95.6
  - Fixed a bug where an async query can be copied incomplete in rare cases (#1717).
* Fixed potential memory leak when using async query.
* Added a check to prevent removing a RealmChangeListener from a non-Looper thread (#1962). (Thank you @hohnamkung.)

## 0.87.0 (2015-12-17)
* Added Realm.asObservable(), RealmResults.asObservable(), RealmObject.asObservable(), DynamicRealm.asObservable() and DynamicRealmObject.asObservable().
* Added RealmConfiguration.Builder.rxFactory() and RxObservableFactory for custom RxJava observable factory classes.
* Added Realm.copyFromRealm() for creating detached copies of Realm objects (#931).
* Added RealmObjectSchema.getFieldType() (#1883).
* Added unitTestExample to showcase unit and instrumentation tests. Examples include jUnit3, jUnit4, Espresso, Robolectric, and MPowermock usage with Realm (#1440).
* Added support for ISO8601 based dates for JSON import. If JSON dates are invalid a RealmException will be thrown (#1213).
* Added APK splits to gridViewExample (#1834).

## 0.86.1 (2015-12-11)
* Improved the performance of removing objects (RealmResults.clear() and RealmResults.remove()).
* Updated Realm Core to 0.95.5.
* Updated ProGuard configuration (#1904).
* Fixed a bug where RealmQuery.findFirst() returned a wrong result if the RealmQuery had been created from a RealmResults.where() (#1905).
* Fixed a bug causing DynamicRealmObject.getObject()/setObject() to use the wrong class (#1912).
* Fixed a bug which could cause a crash when closing Realm instances in change listeners (#1900).
* Fixed a crash occurring during update of multiple async queries (#1895).
* Fixed listeners not triggered for RealmObject & RealmResults created using copy or create methods (#1884).
* Fixed RealmChangeListener never called inside RealmResults (#1894).
* Fixed crash when calling clear on a RealmList (#1886).

## 0.86.0 (2015-12-03)
* BREAKING CHANGE: The Migration API has been replaced with a new API.
* BREAKING CHANGE: RealmResults.SORT_ORDER_ASCENDING and RealmResults.SORT_ORDER_DESCENDING constants have been replaced by Sort.ASCENDING and Sort.DESCENDING enums.
* BREAKING CHANGE: RealmQuery.CASE_SENSITIVE and RealmQuery.CASE_INSENSITIVE constants have been replaced by Case.SENSITIVE and Case.INSENSITIVE enums.
* BREAKING CHANGE: Realm.addChangeListener, RealmObject.addChangeListener and RealmResults.addChangeListener hold a strong reference to the listener, you should unregister the listener to avoid memory leaks.
* BREAKING CHANGE: Removed deprecated methods RealmQuery.minimum{Int,Float,Double}, RealmQuery.maximum{Int,Float,Double}, RealmQuery.sum{Int,Float,Double} and RealmQuery.average{Int,Float,Double}. Use RealmQuery.min(), RealmQuery.max(), RealmQuery.sum() and RealmQuery.average() instead.
* BREAKING CHANGE: Removed RealmConfiguration.getSchemaMediator() which is public by mistake. And RealmConfiguration.getRealmObjectClasses() is added as an alternative in order to obtain the set of model classes (#1797).
* BREAKING CHANGE: Realm.addChangeListener, RealmObject.addChangeListener and RealmResults.addChangeListener will throw an IllegalStateException when invoked on a non-Looper thread. This is to prevent registering listeners that will not be invoked.
* BREAKING CHANGE: trying to access a property on an unloaded RealmObject obtained asynchronously will throw an IllegalStateException
* Added new Dynamic API using DynamicRealm and DynamicRealmObject.
* Added Realm.getSchema() and DynamicRealm.getSchema().
* Realm.createOrUpdateObjectFromJson() now works correctly if the RealmObject class contains a primary key (#1777).
* Realm.compactRealm() doesn't throw an exception if the Realm file is opened. It just returns false instead.
* Updated Realm Core to 0.95.3.
  - Fixed a bug where RealmQuery.average(String) returned a wrong value for a nullable Long/Integer/Short/Byte field (#1803).
  - Fixed a bug where RealmQuery.average(String) wrongly counted the null value for average calculation (#1854).

## 0.85.1 (2015-11-23)
* Fixed a bug which could corrupt primary key information when updating from a Realm version <= 0.84.1 (#1775).

## 0.85.0 (2016-11-19)
* BREAKING CHANGE: Removed RealmEncryptionNotSupportedException since the encryption implementation changed in Realm's underlying storage engine. Encryption is now supported on all devices.
* BREAKING CHANGE: Realm.executeTransaction() now directly throws any RuntimeException instead of wrapping it in a RealmException (#1682).
* BREAKING CHANGE: RealmQuery.isNull() and RealmQuery.isNotNull() now throw IllegalArgumentException instead of RealmError if the fieldname is a linked field and the last element is a link (#1693).
* Added Realm.isEmpty().
* Setters in managed object for RealmObject and RealmList now throw IllegalArgumentException if the value contains an invalid (unmanaged, removed, closed, from different Realm) object (#1749).
* Attempting to refresh a Realm while a transaction is in process will now throw an IllegalStateException (#1712).
* The Realm AAR now also contains the ProGuard configuration (#1767). (Thank you @skyisle.)
* Updated Realm Core to 0.95.
  - Removed reliance on POSIX signals when using encryption.

## 0.84.2
* Fixed a bug making it impossible to convert a field to become required during a migration (#1695).
* Fixed a bug making it impossible to read Realms created using primary keys and created by iOS (#1703).
* Fixed some memory leaks when an Exception is thrown (#1730).
* Fixed a memory leak when using relationships (#1285).
* Fixed a bug causing cached column indices to be cleared too soon (#1732).

## 0.84.1 (2015-10-28)
* Updated Realm Core to 0.94.4.
  - Fixed a bug that could cause a crash when running the same query multiple times.
* Updated ProGuard configuration. See [documentation](https://realm.io/docs/java/latest/#proguard) for more details.
* Updated Kotlin example to use 1.0.0-beta.
* Fixed warnings reported by "lint -Xlint:all" (#1644).
* Fixed a bug where simultaneous opening and closing a Realm from different threads might result in a NullPointerException (#1646).
* Fixed a bug which made it possible to externally modify the encryption key in a RealmConfiguration (#1678).

## 0.84.0 (2015-10-22)
* Added support for async queries and transactions.
* Added support for parsing JSON Dates with timezone information. (Thank you @LateralKevin.)
* Added RealmQuery.isEmpty().
* Added Realm.isClosed() method.
* Added Realm.distinct() method.
* Added RealmQuery.isValid(), RealmResults.isValid() and RealmList.isValid(). Each method checks whether the instance is still valid to use or not(for example, the Realm has been closed or any parent object has been removed).
* Added Realm.isInTransaction() method.
* Updated Realm Core to version 0.94.3.
  - Fallback for mremap() now work correctly on BlackBerry devices.
* Following methods in managed RealmList now throw IllegalStateException instead of native crash when RealmList.isValid() returns false: add(int,RealmObject), add(RealmObject)
* Following methods in managed RealmList now throw IllegalStateException instead of ArrayIndexOutOfBoundsException when RealmList.isValid() returns false: set(int,RealmObject), move(int,int), remove(int), get(int)
* Following methods in managed RealmList now throw IllegalStateException instead of returning 0/null when RealmList.isValid() returns false: clear(), removeAll(Collection), remove(RealmObject), first(), last(), size(), where()
* RealmPrimaryKeyConstraintException is now thrown instead of RealmException if two objects with same primary key are inserted.
* IllegalStateException is now thrown when calling Realm's clear(), RealmResults's remove(), removeLast(), clear() or RealmObject's removeFromRealm() from an incorrect thread.
* Fixed a bug affecting RealmConfiguration.equals().
* Fixed a bug in RealmQuery.isNotNull() which produced wrong results for binary data.
* Fixed a bug in RealmQuery.isNull() and RealmQuery.isNotNull() which validated the query prematurely.
* Fixed a bug where closed Realms were trying to refresh themselves resulting in a NullPointerException.
* Fixed a bug that made it possible to migrate open Realms, which could cause undefined behavior when querying, reading or writing data.
* Fixed a bug causing column indices to be wrong for some edge cases. See #1611 for details.

## 0.83.1 (2015-10-15)
* Updated Realm Core to version 0.94.1.
  - Fixed a bug when using Realm.compactRealm() which could make it impossible to open the Realm file again.
  - Fixed a bug, so isNull link queries now always return true if any part is null.

## 0.83 (2015-10-08)
* BREAKING CHANGE: Database file format update. The Realm file created by this version cannot be used by previous versions of Realm.
* BREAKING CHANGE: Removed deprecated methods and constructors from the Realm class.
* BREAKING CHANGE: Introduced boxed types Boolean, Byte, Short, Integer, Long, Float and Double. Added null support. Introduced annotation @Required to indicate a field is not nullable. String, Date and byte[] became nullable by default which means a RealmMigrationNeededException will be thrown if an previous version of a Realm file is opened.
* Deprecated methods: RealmQuery.minimum{Int,Float,Double}, RealmQuery.maximum{Int,Float,Double}. Use RealmQuery.min() and RealmQuery.max() instead.
* Added support for x86_64.
* Fixed an issue where opening the same Realm file on two Looper threads could potentially lead to an IllegalStateException being thrown.
* Fixed an issue preventing the call of listeners on refresh().
* Opening a Realm file from one thread will no longer be blocked by a transaction from another thread.
* Range restrictions of Date fields have been removed. Date fields now accepts any value. Milliseconds are still removed.

## 0.82.2 (2015-09-04)
* Fixed a bug which might cause failure when loading the native library.
* Fixed a bug which might trigger a timeout in Context.finalize().
* Fixed a bug which might cause RealmObject.isValid() to throw an exception if the object is deleted.
* Updated Realm core to version 0.89.9
  - Fixed a potential stack overflow issue which might cause a crash when encryption was used.
  - Embedded crypto functions into Realm dynamic lib to avoid random issues on some devices.
  - Throw RealmEncryptionNotSupportedException if the device doesn't support Realm encryption. At least one device type (HTC One X) contains system bugs that prevents Realm's encryption from functioning properly. This is now detected, and an exception is thrown when trying to open/create an encrypted Realm file. It's up to the application to catch this and decide if it's OK to proceed without encryption instead.

## 0.82.1 (2015-08-06)
* Fixed a bug where using the wrong encryption key first caused the right key to be seen as invalid.
* Fixed a bug where String fields were ignored when updating objects from JSON with null values.
* Fixed a bug when calling System.exit(0), the process might hang.

## 0.82 (2015-07-28)
* BREAKING CHANGE: Fields with annotation @PrimaryKey are indexed automatically now. Older schemas require a migration.
* RealmConfiguration.setModules() now accept ignore null values which Realm.getDefaultModule() might return.
* Trying to access a deleted Realm object throw throws a proper IllegalStateException.
* Added in-memory Realm support.
* Closing realm on another thread different from where it was created now throws an exception.
* Realm will now throw a RealmError when Realm's underlying storage engine encounters an unrecoverable error.
* @Index annotation can also be applied to byte/short/int/long/boolean/Date now.
* Fixed a bug where RealmQuery objects are prematurely garbage collected.
* Removed RealmQuery.between() for link queries.

## 0.81.1 (2015-06-22)
* Fixed memory leak causing Realm to never release Realm objects.

## 0.81 (2015-06-19)
* Introduced RealmModules for working with custom schemas in libraries and apps.
* Introduced Realm.getDefaultInstance(), Realm.setDefaultInstance(RealmConfiguration) and Realm.getInstance(RealmConfiguration).
* Deprecated most constructors. They have been been replaced by Realm.getInstance(RealmConfiguration) and Realm.getDefaultInstance().
* Deprecated Realm.migrateRealmAtPath(). It has been replaced by Realm.migrateRealm(RealmConfiguration).
* Deprecated Realm.deleteFile(). It has been replaced by Realm.deleteRealm(RealmConfiguration).
* Deprecated Realm.compactFile(). It has been replaced by Realm.compactRealm(RealmConfiguration).
* RealmList.add(), RealmList.addAt() and RealmList.set() now copy unmanaged objects transparently into Realm.
* Realm now works with Kotlin (M12+). (Thank you @cypressious.)
* Fixed a performance regression introduced in 0.80.3 occurring during the validation of the Realm schema.
* Added a check to give a better error message when null is used as value for a primary key.
* Fixed unchecked cast warnings when building with Realm.
* Cleaned up examples (remove old test project).
* Added checking for missing generic type in RealmList fields in annotation processor.

## 0.80.3 (2015-05-22)
* Calling Realm.copyToRealmOrUpdate() with an object with a null primary key now throws a proper exception.
* Fixed a bug making it impossible to open Realms created by Realm-Cocoa if a model had a primary key defined.
* Trying to using Realm.copyToRealmOrUpdate() with an object with a null primary key now throws a proper exception.
* RealmChangedListener now also gets called on the same thread that did the commit.
* Fixed bug where Realm.createOrUpdateWithJson() reset Date and Binary data to default values if not found in the JSON output.
* Fixed a memory leak when using RealmBaseAdapter.
* RealmBaseAdapter now allow RealmResults to be null. (Thanks @zaki50.)
* Fixed a bug where a change to a model class (`RealmList<A>` to `RealmList<B>`) would not throw a RealmMigrationNeededException.
* Fixed a bug where setting multiple RealmLists didn't remove the previously added objects.
* Solved ConcurrentModificationException thrown when addChangeListener/removeChangeListener got called in the onChange. (Thanks @beeender)
* Fixed duplicated listeners in the same realm instance. Trying to add duplicated listeners is ignored now. (Thanks @beeender)

## 0.80.2 (2015-05-04)
* Trying to use Realm.copyToRealmOrUpdate() with an object with a null primary key now throws a proper exception.
* RealmMigrationNeedException can now return the path to the Realm that needs to be migrated.
* Fixed bug where creating a Realm instance with a hashcode collision no longer returned the wrong Realm instance.
* Updated Realm Core to version 0.89.2
  - fixed bug causing a crash when opening an encrypted Realm file on ARM64 devices.

## 0.80.1 (2015-04-16)
* Realm.createOrUpdateWithJson() no longer resets fields to their default value if they are not found in the JSON input.
* Realm.compactRealmFile() now uses Realm Core's compact() method which is more failure resilient.
* Realm.copyToRealm() now correctly handles referenced child objects that are already in the Realm.
* The ARM64 binary is now properly a part of the Eclipse distribution package.
* A RealmMigrationExceptionNeeded is now properly thrown if @Index and @PrimaryKey are not set correctly during a migration.
* Fixed bug causing Realms to be cached even though they failed to open correctly.
* Added Realm.deleteRealmFile(File) method.
* Fixed bug causing queries to fail if multiple Realms has different field ordering.
* Fixed bug when using Realm.copyToRealm() with a primary key could crash if default value was already used in the Realm.
* Updated Realm Core to version 0.89.0
  - Improved performance for sorting RealmResults.
  - Improved performance for refreshing a Realm after inserting or modifying strings or binary data.
  - Fixed bug causing incorrect result when querying indexed fields.
  - Fixed bug causing corruption of string index when deleting an object where there are duplicate values for the indexed field.
  - Fixed bug causing a crash after compacting the Realm file.
* Added RealmQuery.isNull() and RealmQuery.isNotNull() for querying relationships.
* Fixed a potential NPE in the RealmList constructor.

## 0.80 (2015-03-11)
* Queries on relationships can be case sensitive.
* Fixed bug when importing JSONObjects containing NULL values.
* Fixed crash when trying to remove last element of a RealmList.
* Fixed bug crashing annotation processor when using "name" in model classes for RealmObject references
* Fixed problem occurring when opening an encrypted Realm with two different instances of the same key.
* Version checker no longer reports that updates are available when latest version is used.
* Added support for static fields in RealmObjects.
* Realm.writeEncryptedCopyTo() has been reenabled.

## 0.79.1 (2015-02-20)
* copyToRealm() no longer crashes on cyclic data structures.
* Fixed potential crash when using copyToRealmOrUpdate with an object graph containing a mix of elements with and without primary keys.

## 0.79 (2015-02-16)
* Added support for ARM64.
* Added RealmQuery.not() to negate a query condition.
* Added copyToRealmOrUpdate() and createOrUpdateFromJson() methods, that works for models with primary keys.
* Made the native libraries much smaller. Arm went from 1.8MB to 800KB.
* Better error reporting when trying to create or open a Realm file fails.
* Improved error reporting in case of missing accessors in model classes.
* Re-enabled RealmResults.remove(index) and RealmResults.removeLast().
* Primary keys are now supported through the @PrimaryKey annotation.
* Fixed error when instantiating a Realm with the wrong key.
* Throw an exception if deleteRealmFile() is called when there is an open instance of the Realm.
* Made migrations and compression methods synchronised.
* Removed methods deprecated in 0.76. Now Realm.allObjectsSorted() and RealmQuery.findAllSorted() need to be used instead.
* Reimplemented Realm.allObjectSorted() for better performance.

## 0.78 (2015-01-22)
* Added proper support for encryption. Encryption support is now included by default. Keys are now 64 bytes long.
* Added support to write an encrypted copy of a Realm.
* Realm no longer incorrectly warns that an instance has been closed too many times.
* Realm now shows a log warning if an instance is being finalized without being closed.
* Fixed bug causing Realms to be cached during a RealmMigration resulting in invalid realms being returned from Realm.getInstance().
* Updated core to 0.88.

## 0.77 (2015-01-16)
* Added Realm.allObjectsSorted() and RealmQuery.findAllSorted() and extending RealmResults.sort() for multi-field sorting.
* Added more logging capabilities at the JNI level.
* Added proper encryption support. NOTE: The key has been increased from 32 bytes to 64 bytes (see example).
* Added support for unmanaged objects and custom constructors.
* Added more precise imports in proxy classes to avoid ambiguous references.
* Added support for executing a transaction with a closure using Realm.executeTransaction().
* Added RealmObject.isValid() to test if an object is still accessible.
* RealmResults.sort() now has better error reporting.
* Fixed bug when doing queries on the elements of a RealmList, ie. like Realm.where(Foo.class).getBars().where().equalTo("name").
* Fixed bug causing refresh() to be called on background threads with closed Realms.
* Fixed bug where calling Realm.close() too many times could result in Realm not getting closed at all. This now triggers a log warning.
* Throw NoSuchMethodError when RealmResults.indexOf() is called, since it's not implemented yet.
* Improved handling of empty model classes in the annotation processor
* Removed deprecated static constructors.
* Introduced new static constructors based on File instead of Context, allowing to save Realm files in custom locations.
* RealmList.remove() now properly returns the removed object.
* Calling realm.close() no longer prevent updates to other open realm instances on the same thread.

## 0.76.0 (2014-12-19)
* RealmObjects can now be imported using JSON.
* Gradle wrapper updated to support Android Studio 1.0.
* Fixed bug in RealmObject.equals() so it now correctly compares two objects from the same Realm.
* Fixed bug in Realm crashing for receiving notifications after close().
* Realm class is now marked as final.
* Replaced concurrency example with a better thread example.
* Allowed to add/remove RealmChangeListeners in RealmChangeListeners.
* Upgraded to core 0.87.0 (encryption support, API changes).
* Close the Realm instance after migrations.
* Added a check to deny the writing of objects outside of a transaction.

## 0.75.1 (2014-12-03)
* Changed sort to be an in-place method.
* Renamed SORT_ORDER_DECENDING to SORT_ORDER_DESCENDING.
* Added sorting functionality to allObjects() and findAll().
* Fixed bug when querying a date column with equalTo(), it would act as lessThan()

## 0.75.0 (2014-11-28)
* Realm now implements Closeable, allowing better cleanup of native resources.
* Added writeCopyTo() and compactRealmFile() to write and compact a Realm to a new file.
* RealmObject.toString(), equals() and hashCode() now support models with cyclic references.
* RealmResults.iterator() and listIterator() now correctly iterates the results when using remove().
* Bug fixed in Exception text when field names was not matching the database.
* Bug fixed so Realm no longer throws an Exception when removing the last object.
* Bug fixed in RealmResults which prevented sub-querying.
* The Date type does not support millisecond resolution, and dates before 1901-12-13 and dates after 2038-01-19 are not supported on 32 bit systems.
* Fixed bug so Realm no longer throws an Exception when removing the last object.
* Fixed bug in RealmResults which prevented sub-querying.

## 0.74.0 (2014-11-19)
* Added support for more field/accessors naming conventions.
* Added case sensitive versions of string comparison operators equalTo and notEqualTo.
* Added where() to RealmList to initiate queries.
* Added verification of fields names in queries with links.
* Added exception for queries with invalid field name.
* Allow static methods in model classes.
* An exception will now be thrown if you try to move Realm, RealmResults or RealmObject between threads.
* Fixed a bug in the calculation of the maximum of date field in a RealmResults.
* Updated core to 0.86.0, fixing a bug in cancelling an empty transaction, and major query speedups with floats/doubles.
* Consistent handling of UTF-8 strings.
* removeFromRealm() now calls moveLastOver() which is faster and more reliable when deleting multiple objects.

## 0.73.1 (2014-11-05)
* Fixed a bug that would send infinite notifications in some instances.

## 0.73.0 (2014-11-04)
* Fixed a bug not allowing queries with more than 1024 conditions.
* Rewritten the notification system. The API did not change but it's now much more reliable.
* Added support for switching auto-refresh on and off (Realm.setAutoRefresh).
* Added RealmBaseAdapter and an example using it.
* Added deleteFromRealm() method to RealmObject.

## 0.72.0 (2014-10-27)
* Extended sorting support to more types: boolean, byte, short, int, long, float, double, Date, and String fields are now supported.
* Better support for Java 7 and 8 in the annotations processor.
* Better support for the Eclipse annotations processor.
* Added Eclipse support to the distribution folder.
* Added Realm.cancelTransaction() to cancel/abort/rollback a transaction.
* Added support for link queries in the form realm.where(Owner.class).equalTo("cat.age", 12).findAll().
* Faster implementation of RealmQuery.findFirst().
* Upgraded core to 0.85.1 (deep copying of strings in queries; preparation for link queries).

## 0.71.0 (2014-10-07)
* Simplified the release artifact to a single Jar file.
* Added support for Eclipse.
* Added support for deploying to Maven.
* Throw exception if nested transactions are used (it's not allowed).
* Javadoc updated.
* Fixed [bug in RealmResults](https://github.com/realm/realm-java/issues/453).
* New annotation @Index to add search index to a field (currently only supporting String fields).
* Made the annotations processor more verbose and strict.
* Added RealmQuery.count() method.
* Added a new example about concurrency.
* Upgraded to core 0.84.0.

## 0.70.1 (2014-09-30)
* Enabled unit testing for the realm project.
* Fixed handling of camel-cased field names.

## 0.70.0 (2014-09-29)
* This is the first public beta release.<|MERGE_RESOLUTION|>--- conflicted
+++ resolved
@@ -1,19 +1,8 @@
 ## 10.4.0 (YYYY-MM-DD)
 
 ### Enhancements
-<<<<<<< HEAD
 * Added support for `java.util.UUID` as supported field in model classes.
 * Added support for `java.util.UUID` as a primary key.
-
-### Fixes
-* None.
-
-### Compatibility
-* None.
-
-### Internal
-* None.
-=======
 * Added support for the string-based Realm Query Language through `RealmQuery.rawPredicate(...)`. This allows many new type of queries not previously supported by the typed query API. See the Javadoc on this method for further details. (Issue [#6116](https://github.com/realm/realm-java/pull/6116))
 
 ### Fixes
@@ -27,7 +16,6 @@
 ### Internal
 * Updated to Realm Core commit: b72b5d6897fac5c1029c2a56a87096877fdca766.
 * Updated to NDK 22.0.7026061.
->>>>>>> 7a55509a
 
 
 ## 10.3.0 (2021-01-08)
