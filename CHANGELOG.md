## 10.11.1 (YYYY-MM-DD)

### Enhancements
* None

### Fixed
<<<<<<< HEAD
* [RealmApp] Throw RuntimeException if subscription set is requested and flexible sync is not enabled. (Realm Core issue [#5079](https://github.com/realm/realm-core/issues/5079))
* Adding an object to a Set, deleting the parent object, and then deleting the previously mentioned object causes crash. (Realm Core issue [#5387](https://github.com/realm/realm-core/issues/5387), since 11.0.0)
* [RealmApp] The sync client may have sent a corrupted upload cursor leading to a fatal error from the server due to an uninitialized variable. ([#5460](https://github.com/realm/realm-core/pull/5460, since v11.14.0)
* [RealmApp] Flexible sync would not correctly resume syncing if a bootstrap was interrupted. ([#5466](https://github.com/realm/realm-core/pull/5466, since v11.8.0)
* [RealmApp] Flexible sync subscription state changes will now correctly be reported after sync progress is reported. ([#5553](https://github.com/realm/realm-core/pull/5553, since v12.0.0)
=======
* Fixed deadlock while trying to close all Realm instances during a manual client reset. Issue [#7696](https://github.com/realm/realm-java/pull/7696))
>>>>>>> a042d269

### Compatibility
* File format: Generates Realms with format v22. Unsynced Realms will be upgraded from Realm Java 2.0 and later. Synced Realms can only be read and upgraded if created with Realm Java v10.0.0-BETA.1.
* APIs are backwards compatible with all previous release of realm-java in the 10.6.y series.
* Realm Studio 11.0.0-alpha.0 or above is required to open Realms created by this version.

### Internal
* Update to Realm Core 12.3.0, commit: 55a48c287b5e3a8ca129c257ec7e3b92bcb2a05f.


## 10.11.0 (2022-05-20)

### Enhancements
* Throw a more comprehensive error when initializing Realm on an Instant App.

### Fixed
* Fixed various corruption bugs when encryption is used. (Realm Core issue [#5360](https://github.com/realm/realm-core/issues/5360), since 10.10.0)
* Fixed imprecise conversion from double/float to Decimal128. (Realm Core issue [#5191](https://github.com/realm/realm-core/pull/5191))
* Fixed `RealmQuery.distinct` when it receives three or more arguments. (Issue [#7639](https://github.com/realm/realm-java/pull/7639))
* Fix issues resolving class information for `copyToRealmOrUpdate` for already managed objects in multi module projects. (Issue [#7650](https://github.com/realm/realm-java/issues/7650))

### Compatibility
* File format: Generates Realms with format v22. Unsynced Realms will be upgraded from Realm Java 2.0 and later. Synced Realms can only be read and upgraded if created with Realm Java v10.0.0-BETA.1.
* APIs are backwards compatible with all previous release of realm-java in the 10.6.y series.
* Realm Studio 11.0.0-alpha.0 or above is required to open Realms created by this version.

### Internal
* Update to Realm Core 11.14.0, commit: db7ca86cf7ff8c9c3da6c7e742ecd46315ddc280.

### Credits
* Thanks to @Mr4Mike4 for fixing `RealmQuery.distinct` when it receives three or more arguments ([#7639](https://github.com/realm/realm-java/pull/7639)).
* Thanks to @Waboodoo for fixing some typos ([#7646](https://github.com/realm/realm-java/pull/7646)).
* Thanks to @ZherebtsovAlexandr for updating the use of the deprecated method `offer` to `trySend` ([#7648](https://github.com/realm/realm-java/pull/7648)).


## 10.10.1 (2022-01-26)

### Enhancements
* [RealmApp] Add support for setting the filename on Flexible and Partition Sync configurations.

### Fixed
* [RealmApp] Creating multiple anonymous subscriptions for a Realm would throw an exception.

### Compatibility
* File format: Generates Realms with format v22. Unsynced Realms will be upgraded from Realm Java 2.0 and later. Synced Realms can only be read and upgraded if created with Realm Java v10.0.0-BETA.1.
* APIs are backwards compatible with all previous release of realm-java in the 10.6.y series.
* Realm Studio 11.0.0-alpha.0 or above is required to open Realms created by this version.

### Internal
* Updated to Android Gradle Plugin 7.1.0
* Updated to Gradle 7.3.3.


## 10.10.0 (2022-01-18)

### Enhancements
* [RealmApp] Add support for a new mode for synchronized realms: Flexible Sync that only synchronizes selective parts of the backend data. The following classes have been added to support this: `Subscription`, `SubscriptionSet` and `MutableSubscriptionSet`. This mode and all APIs are marked as Beta.

### Fixed
* [RealmApp] The sync client will now drain the receive queue when send fails with ECONNRESET - ensuring that any error message from the server gets received and processed. (Realm Core issue [#5078](https://github.com/realm/realm-core/pull/5078))
* [RealmApp] UserIdentity metadata table grows indefinitely. (Realm Core issue [#5152](https://github.com/realm/realm-core/issues/5152))
* Schema validation was missing for embedded objects in sets, resulting in an unhelpful error being thrown if the user attempted to define one.
* Output from the annotation processor was not deterministic, which could result in cache misses. (Issue [#7615](https://github.com/realm/realm-java/issues/7615))
* Crashes when using `RealmAny` inside `RealmList` on ARM 32 devices. (Issue [#7626](https://github.com/realm/realm-java/issues/7626))

### Compatibility
* File format: Generates Realms with format v22. Unsynced Realms will be upgraded from Realm Java 2.0 and later. Synced Realms can only be read and upgraded if created with Realm Java v10.0.0-BETA.1.
* APIs are backwards compatible with all previous release of realm-java in the 10.6.y series.
* Realm Studio 11.0.0-alpha.0 or above is required to open Realms created by this version.

### Internal
* Update to Realm Core 11.9.0, commit: 733f12702d16ab0d0c7fea0831a2aee5ca5c26db.

### Credits
* Thanks to @jprinet for making the annotation processor output deterministic.


## 10.9.0 (2021-12-06)

### Enhancements
* [RealmApp] Add support for UUID's as partition values. (Issue [#7598](https://github.com/realm/realm-java/issues/7598))
* [RealmApp] Reduced native memory usage when working with synchronized Realms.
* [RealmApp] Make it possible to bundle synchronized Realms in apps using `Realm.writeCopyTo()` and `SyncConfiguration.Builder.assetFile()`.
* The Realm Transformer and Realm Gradle Plugin now supports the Gradle Configuration Cache. (Issue [#7299](https://github.com/realm/realm-java/issues/7299))
* [RealmApp] Introduced `SyncSession.DiscardUnsyncedChangesStrategy`, an alternative automatic client reset strategy that doesn't require the Realm to be closed, but discards any unsynced data from the client. This is now the default policy if not overridden.

### Deprecated
* [RealmApp] `SyncSession.ClientResetHandler()`. Use `SyncSession.ManuallyRecoverUnsyncedChangesStrategy()` instead.
* [RealmApp] `AppConfiguration.Builder.defaultClientResetHandler()`. Use `AppConfiguration.Builder.setDefaultSyncClientResetStrategy()` instead.
* [RealmApp] `AppConfiguration.getDefaultClientResetHandler()`. Use `AppConfiguration.getDefaultSyncClientResetStrategy()` instead.
* [RealmApp] `SyncConfiguration.Builder.clientResetHandler()`. Use `SyncConfiguration.Builder.setSyncClientResetStrategy()` instead.
* [RealmApp] `SyncConfiguration.getClientResetHandler()`. Use `SyncConfiguration.getSyncClientResetStrategy()` instead.

### Fixed
* [RealmApp] Setting `AppConfiguration.syncRootDirectory()` didn't have any effect beside creating the new folder. Realms were still placed in the default location.
* [RealmApp] Bug where progress notifiers continue to be called after the download of a synced realm is complete. (Issue [Realm Core #4919](https://github.com/realm/realm-core/issues/4919))
* [RealmApp] User being left in the logged in state when the user's refresh token expires. (Issue [Realm Core #4882](https://github.com/realm/realm-core/issues/4882), since v10)
* Using "sort", "distinct", or "limit" as field name in query expression would cause an "Invalid predicate" error. (Issue [#7545](), since v10.X.X)
* Crash when quering with 'Not()' followed by empty group. (Issue [Realm Core #4168]() since v1.0.0)
* Streaming download notifiers reported incorrect values for transferrable bytes. (Issue [Realm Core #5008]() since v11.5.2)
* `@sum` and `@avg` queries on Dictionaries of floats or doubles used too much precision for intermediates, resulting in incorrect rounding.

### Compatibility
* File format: Generates Realms with format v22. Unsynced Realms will be upgraded from Realm Java 2.0 and later. Synced Realms can only be read and upgraded if created with Realm Java v10.0.0-BETA.1.
* APIs are backwards compatible with all previous release of realm-java in the 10.6.y series.
* Realm Studio 11.0.0-alpha.0 or above is required to open Realms created by this version.

### Internal
* Updated to Realm Core 11.7.0, commit: 81eafa44879eb5f5829b345005abf99adb306133.
* Building the SDK now requires JDK 11.
* Updated to Gradle 7.2.
* Updated to Android Gradle Plugin 7.1.0-beta03.
* Updated to Kotlin 1.5.31.
* Updated to Kotlin Coroutines 1.5.2.
* Updated to CMake 3.21.4.
* Updated to NDK 23.1.7779620.
* Disable analytics for any value of the `REALM_DISABLE_ANALYTICS` environment variable, not just `true`.
* Disable analytics whenever the `CI` environment variable is set.


## 10.8.1 (2021-10-28)

### Enhancements
* None.

### Fixed
* [RealmApp] Failing to refresh the access token due to a 401/403 error will now correctly emit an error with `ErrorCode.BAD_AUTHENTICATION` rather than `ErrorCode.PERMISSION_DENIED`. (Realm Core [#4881](https://github.com/realm/realm-core/issues/4881), since 10.6.1)
* [RealmApp] If an object with a null primary key was deleted by another sync client, the exception `KeyNotFound: No such object` could be triggered. ([Realm Core #4885](https://github.com/realm/realm-core/issues/4885), since 10.0.0)
* Exceptions inside change listeners running on background looper threads would crash the Looper with a native `JNI DETECTED ERROR IN APPLICATION: JNI NewLocalRef called with pending exception` instead of the original Java exception. This could also happen when canceling a corutine using a background looper as a Dispatcher.
* [RealmApp] Reduced native memory use when synchronizing changes with the server in the background.

### Compatibility
* File format: Generates Realms with format v22. Unsynced Realms will be upgraded from Realm Java 2.0 and later. Synced Realms can only be read and upgraded if created with Realm Java v10.0.0-BETA.1.
* APIs are backwards compatible with all previous release of realm-java in the 10.6.y series.
* Realm Studio 11.0.0-alpha.0 or above is required to open Realms created by this version.

### Internal
* Updated to Realm Core 11.4.1, commit: 23f60515a00f076a9e3f2dc672fe1ae07601ee90.


## 10.8.0 (2021-08-27)

### Enhancements
* [RealmApp] `ErrorCode.INVALID_EMAIL_PASSWORD` has been added, and is now thrown instead of `ErrorCode.SERVICE_UNKNOWN` when loggin in with the wrong credentials.
* `RealmQuery.rawPredicate()` now accepts a "BETWEEN" operator. Can be used like "age BETWEEN {20, 60}" which means "'Age' must be in the open interval ]20;60[".
* [RealmApp] Added `User.remove()` and `User.removeAsync()` that makes it possible to delete a user's Realm(s) from the device.

### Fixed
* [RealmApp] Crash when integrating a schema from the server with a `RealmAny` property to a Realm File that already had that property defined locally. ([Realm Core #4873](https://github.com/realm/realm-core/issues/4873), since 10.0.0)
* [RealmApp] Refreshing the access token after 30 minutes would fail silently, causing infinite retries every 10 seconds. This would also block opening Realms when opening an app with an already logged in user. (Issue [#7501](https://github.com/realm/realm-java/issues/7501), since 10.0.0)
* [RealmApp] Clarified Javadoc for `User.logOut()` and `User.logOutAsync()` as these methods do not delete a user's Realm(s).
* Build error when having cross module model references (Issue [#7474](https://github.com/realm/realm-java/issues/7474), since v10.4.0)

### Compatibility
* File format: Generates Realms with format v22. Unsynced Realms will be upgraded from Realm Java 2.0 and later. Synced Realms can only be read and upgraded if created with Realm Java v10.0.0-BETA.1.
* APIs are backwards compatible with all previous release of realm-java in the 10.6.y series.
* Realm Studio 11.0.0-alpha.0 or above is required to open Realms created by this version.

### Internal
* Updated to Realm Core 11.3.0, commit: 321c79a67119db8177af13eefd5378586648ba73.


## 10.7.1 (2021-08-03)

### Enhancements
* None.

### Fixed
* [RealmApp] Crash when an object which is linked to by a `RealmAny` is invalidated (Sync only). ([Realm Core #4828](https://github.com/realm/realm-core/issues/4828), since v10.6.0)
* Object change listeners did not handle the object being deleted properly, which could result in assertion failures mentioning "m_table" in ObjectNotifier ([Realm Core #4824](https://github.com/realm/realm-core/issues/4824), since v10.6.0).
* Crash when delivering notifications over a nested hierarchy of lists of `RealmAny` that contain object references. ([Realm Core #4803](https://github.com/realm/realm-core/issues/4803), since v10.6.0)

### Compatibility
* File format: Generates Realms with format v22. Unsynced Realms will be upgraded from Realm Java 2.0 and later. Synced Realms can only be read and upgraded if created with Realm Java v10.0.0-BETA.1.
* APIs are backwards compatible with all previous release of realm-java in the 10.6.y series.
* Realm Studio 11.0.0-alpha.0 or above is required to open Realms created by this version.

### Internal
* Updated to Realm Core 11.2.0, commit: 583fc73040709383470797813096bee17802398e.


## 10.7.0 (2021-07-27)

### Breaking Changes
* Removed automatic injection of repositories from Gradle plugin. From now on `mavenCentral()` repository needs to be added manually. (Issue [#7365](https://github.com/realm/realm-java/issues/7365))

### Enhancements
* None.

### Fixed
* [RealmApp] Realm.getInstanceAsync does not wait for the initial remote data. (Issue [#7517](https://github.com/realm/realm-java/issues/7517))
* Build errors when doing incremental builds with Android Studio's _Apply Changes..._-actions. (Issue [#7473](https://github.com/realm/realm-java/issues/7473))

### Compatibility
* File format: Generates Realms with format v22. Unsynced Realms will be upgraded from Realm Java 2.0 and later. Synced Realms can only be read and upgraded if created with Realm Java v10.0.0-BETA.1.
* APIs are backwards compatible with all previous release of realm-java in the 10.6.y series.
* Realm Studio 11.0.0-alpha.0 or above is required to open Realms created by this version.

### Internal
* Updated to Realm Core 11.1.1, commit: 71db56caba8f8ef0398eedfffb82a908cb94ccec.


## 10.6.1 (2021-07-01)

### Enhancements
* None.

### Fixed
* [RealmApp] Configuring HTTP timeout through `AppConfiguration.Builder.requestTimeout()` did not work correctly. (Issue [#7455](https://github.com/realm/realm-java/issues/7455))
* [RealmApp] A recursive loop that would eventually crash trying to refresh a user app token when it had been revoked by an admin. Now this situation logs the user out and reports an error. (Issue [#7501](https://github.com/realm/realm-java/issues/7501))
* An endless recursive loop that could cause a stack overflow when computing changes on a set of objects which contained cycles. (Realm Core Issue [#4767](https://github.com/realm/realm-core/issues/4767))
* Opening cached Realms no longer trigger `android.os.strictmode.DiskReadViolation`. (Issue [#7500](https://github.com/realm/realm-java/issues/7500]))
* `NullPointerException` was thrown instead of `IllegalStateException` when calling `Realm.executeTransaction()` on a closed Realm. (Issue [#7511](https://github.com/realm/realm-java/issues/7511), since 10.0.0)
* `RealmDictionary` did not handle hash collisions correctly. (Realm Core issue [#4776](https://github.com/realm/realm-core/issues/4767))
* Crash after clearing a List or Set of `RealmAny` containing references to objects (Realm Core issue [#4774](https://github.com/realm/realm-core/issues/4774))

### Compatibility
* File format: Generates Realms with format v22. Unsynced Realms will be upgraded from Realm Java 2.0 and later. Synced Realms can only be read and upgraded if created with Realm Java v10.0.0-BETA.1.
* APIs are backwards compatible with all previous release of realm-java in the 10.6.y series.
* Realm Studio 11.0.0-alpha.0 or above is required to open Realms created by this version.

### Internal
* Updated to Realm Core 11.0.4, commit: 44304ce6104c4a9fc7e2359990c75be3b867b8fe.


## 10.6.0 (2021-06-15)

This release combines all changes from 10.6.0-BETA.1 and 10.6.0-BETA.2.

### Breaking Changes
* [RealmApp] Sync protocol version increased to 3. This version adds support for the new data types introduced in file format version 21.
* Primary keys now have automatic indexes again. Indexes was removed in v10.0.0 because they were not needed, but it caused issues when upgrading from a pre v10 version of Realm, and in some cases resulted in large delays when upgrading the fileformat. (Issue [#7426](https://github.com/realm/realm-java/issues/7426), since 10.0.0).
* Queries no longer do nullability checks on non-nullable fields, so using `null` as an argument will not throw an `IllegalArgumentException`.
* String query filters `contains`, `beginsWith`, `endsWith`, and `like`, now throw a null pointer exception on null values.
* The query builder no longer throw `IllegalStateException` but `IllegalArgumentException`.
* The `distinct` query filter on unsupported fields no longer throws an exception when applied through when querying across relationships.
* The `distinct` query filter no longer throws an exception when applied on non-existent fields.
* `RealmFieldType` has been updated to account for the new types being added.

### Enhancements
* Added support for `java.util.UUID` as supported field in model classes.
* Added support for `java.util.UUID` as a primary key.
* Added support for `RealmAny` as supported field in model classes. A `RealmAny` is used to represent a polymorphic Realm value or Realm Object, is indexable but cannot be used as a primary key. See [Javadoc for RealmAny](https://docs.mongodb.com/realm-sdks/java/latest/io/realm/RealmAny.html).
* Added support for `RealmDictionary` as supported field in model classes. A `RealmDictionary` is a `Map` of strings to values - all types under the `RealmAny` umbrella can be used as values. See [Javadoc for RealmDictionary](https://docs.mongodb.com/realm-sdks/java/latest/io/realm/RealmDictionary.html) and [Javadoc for RealmMap](https://docs.mongodb.com/realm-sdks/java/latest/io/realm/RealmMap.html). `RealmDictionary` is not yet supported by any of the `Realm.insert` and `Realm.createFromJson` methods - This support will be added in a future release.
* Added support for `RealmSet` as supported field in model classes. A `RealmSet` is a collection that implements the Java `Set` interface and contains no duplicate values - all types under the `RealmAny` umbrella can be used as values. See [Javadoc for RealmSet](https://docs.mongodb.com/realm-sdks/java/latest/io/realm/RealmSet.html). `RealmSet` is not yet supported by any of the `Realm.insert` and `Realm.createFromJson` methods - This support will be added in a future release.
* Allow UTF8 encoded characters in property names in string-based queries ([#4467](https://github.com/realm/realm-core/issues/4467))
* The error message when the initial steps of opening a Realm file fails is now more descriptive.
* Make conversion of Decimal128 to/from string work for numbers with more than 19 significant digits. ([#4548](https://github.com/realm/realm-core/issues/4548))
* Remove type coercion on bool and ObjectId when doing queries.
* Allow passing arguments into string-based query predicates.
* Queries across relationships now support the `between` operator.
* Queries on numerical fields (byte, short, int, long, float, double, decimal128) now accept any numerical value as an argument.
* `isEmpty` query filter can now be applied on `RealmList` and `RealmObject` fields.

### Fixed
* Fix assertion failures such as "!m_notifier_skip_version.version" or "m_notifier_sg->get_version() + 1 == new_version.version" when performing writes inside change notification callbacks. Previously refreshing the Realm by beginning a write transaction would skip delivering notifications, leaving things in an inconsistent state. Notifications are now delivered recursively when needed instead. ([Cocoa #7165](https://github.com/realm/realm-cocoa/issues/7165)).
* Fixed name aliasing not working in sort/distinct clauses when doing string-based queries. ([#4550](https://github.com/realm/realm-core/issues/4550), never before working).
* Potential/unconfirmed fix for crashes associated with failure to memory map (low on memory, low on virtual address space). For example ([#4514](https://github.com/realm/realm-core/issues/4514)).
* Syncing large Decimal128 values will cause "Assertion failed: cx.w[1] == 0" ([#4519](https://github.com/realm/realm-core/issues/4519), since v10.0.0)
* Classes names "class_class_..." were not handled correctly when doing queries ([#4480](https://github.com/realm/realm-core/issues/4480))
* Fix collection notification reporting for modifications. This could be observed by receiving the wrong indices of modifications on sorted or distinct results, or notification blocks sometimes not being called when only modifications have occurred. ([#4573](https://github.com/realm/realm-core/pull/4573) since v6).

### Compatibility
* File format: Generates Realms with format v22. Unsynced Realms will be upgraded from Realm Java 2.0 and later. Synced Realms can only be read and upgraded if created with Realm Java v10.0.0-BETA.1.
* APIs are backwards compatible with all previous release of realm-java in the 10.6.y series.
* Realm Studio 11.0.0-alpha.0 or above is required to open Realms created by this version.

### Internal
* Updated to Realm Core 11.0.3, commit de25ad9db783f931e7652d5c1431d5610b2ad67b.


## 10.6.0-BETA.2 (2021-06-14)

### Breaking Changes
* `MapChangeSet.getDeletionsCount()` has been replaced with `MapChangeSet.getDeletions()` that return the keys for entries that has been deleted instead of just the number of deleted entries.
* Primary keys now have automatic indexes again. Indexes was removed in v10.0.0 because they were not needed, but it caused issues when upgrading from a pre v10 version of Realm, and in some cases resulted in large delays when upgrading the fileformat. (Issue [#7426](https://github.com/realm/realm-java/issues/7426), since 10.0.0).

### Enhancements
* Allow `insert` and `insertOrUpdate` operations on `RealmObject` or `RealmObject` collections containing `RealmDictionary` or `RealmSet` fields.
* Added support for `RealmDictionary` in `DynamicRealmObject` with `setDictionary(String fieldName, RealmDictionary<?> dictionary)`, `getDictionary(String fieldName, Class<?> primitiveType)`, and `getDictionary(String fieldName)`.
* Added support for `RealmSet` in `DynamicRealmObject` with `setRealmSet(String fieldName, RealmSet<?> realmSet)`, `getRealmSet(String fieldName, Class<?> primitiveType)`, and `getRealmSet(String fieldName)`.

### Fixed
* Removed wrong `@Nullable` annotation on `RealmQuery.maxRealmAny()`.
* Fixed `RealmAny.getValueClass()` returning the `RealmObject` proxy class instead of the model class on a `RealmAny` referencing a managed `RealmObject`.

### Compatibility
* File format: Generates Realms with format v22. Unsynced Realms will be upgraded from Realm Java 2.0 and later. Synced Realms can only be read and upgraded if created with Realm Java v10.0.0-BETA.1.
* APIs are backwards compatible with all previous release of realm-java in the 10.6.y series.
* Realm Studio 11.0.0-alpha.0 or above is required to open Realms created by this version.

### Internal
* Updated to Realm Core 11.0.2, commit a30382469eb72c0cf1824b44e7062071c2f3f3a9.
* Updated to Gradle 6.8.3.


## 10.6.0-BETA.1 (2021-05-17)

### Breaking Changes
* [RealmApp] Sync protocol version increased to 3. This version adds support for the new data types introduced in file format version 21.
* File format version bumped to 21. In this version we support new basic datatypes `UUID` and `RealmAny`, as well as `RealmSet` and `RealmMap` collections with string-based keys (i.e. `RealmDictionary`).
* Queries no longer do nullability checks on non-nullable fields, so using `null` as an argument will not throw an `IllegalArgumentException`.
* String query filters `contains`, `beginsWith`, `endsWith`, and `like`, now throw a null pointer exception on null values.
* The query builder no longer throw `IllegalStateException` but `IllegalArgumentException`.
* The `distinct` query filter on unsupported fields no longer throws an exception when applied through when querying across relationships.
* The `distinct` query filter no longer throws an exception when applied on non-existent fields.

### Enhancements
* Added support for `java.util.UUID` as supported field in model classes.
* Added support for `java.util.UUID` as a primary key.
* Added support for `RealmAny` as supported field in model classes. A `RealmAny` is used to represent a polymorphic Realm value or Realm Object, is indexable but cannot be used as a primary key. See [Javadoc for RealmAny](https://docs.mongodb.com/realm-sdks/java/latest/io/realm/RealmAny.html).
* Added support for `RealmDictionary` as supported field in model classes. A `RealmDictionary` is a `Map` of strings to values - all types under the `RealmAny` umbrella can be used as values. See [Javadoc for RealmDictionary](https://docs.mongodb.com/realm-sdks/java/latest/io/realm/RealmDictionary.html) and [Javadoc for RealmMap](https://docs.mongodb.com/realm-sdks/java/latest/io/realm/RealmMap.html). `RealmDictionary` is not yet supported by any of the `Realm.insert` and `Realm.createFromJson` methods - This support will be added in a future release.
* Added support for `RealmSet` as supported field in model classes. A `RealmSet` is a collection that implements the Java `Set` interface and contains no duplicate values - all types under the `RealmAny` umbrella can be used as values. See [Javadoc for RealmSet](https://docs.mongodb.com/realm-sdks/java/latest/io/realm/RealmSet.html). `RealmSet` is not yet supported by any of the `Realm.insert` and `Realm.createFromJson` methods - This support will be added in a future release.
* Allow UTF8 encoded characters in property names in string-based queries ([#4467](https://github.com/realm/realm-core/issues/4467))
* The error message when the initial steps of opening a Realm file fails is now more descriptive.
* Make conversion of Decimal128 to/from string work for numbers with more than 19 significant digits. ([#4548](https://github.com/realm/realm-core/issues/4548))
* Remove type coercion on bool and ObjectId when doing queries.
* Allow passing arguments into string-based query predicates.
* Queries across relationships now support the `between` operator.
* Queries on numerical fields (byte, short, int, long, float, double, decimal128) now accept any numerical value as an argument.
* `isEmpty` query filter can now be applied on `RealmList` and `RealmObject` fields.

### Fixed
* Fix assertion failures such as "!m_notifier_skip_version.version" or "m_notifier_sg->get_version() + 1 == new_version.version" when performing writes inside change notification callbacks. Previously refreshing the Realm by beginning a write transaction would skip delivering notifications, leaving things in an inconsistent state. Notifications are now delivered recursively when needed instead. ([Cocoa #7165](https://github.com/realm/realm-cocoa/issues/7165)).
* Fixed name aliasing not working in sort/distinct clauses when doing string-based queries. ([#4550](https://github.com/realm/realm-core/issues/4550), never before working).
* Potential/unconfirmed fix for crashes associated with failure to memory map (low on memory, low on virtual address space). For example ([#4514](https://github.com/realm/realm-core/issues/4514)).
* Syncing large Decimal128 values will cause "Assertion failed: cx.w[1] == 0" ([#4519](https://github.com/realm/realm-core/issues/4519), since v10.0.0)
* Classes names "class_class_..." were not handled correctly when doing queries ([#4480](https://github.com/realm/realm-core/issues/4480))
* Fix collection notification reporting for modifications. This could be observed by receiving the wrong indices of modifications on sorted or distinct results, or notification blocks sometimes not being called when only modifications have occurred. ([#4573](https://github.com/realm/realm-core/pull/4573) since v6).

### Compatibility
* File format: Generates Realms with format v21. Unsynced Realms will be upgraded from Realm Java 2.0 and later. Synced Realms can only be read and upgraded if created with Realm Java v10.0.0-BETA.1.
* APIs are backwards compatible with all previous release of realm-java in the 10.6.y series.
* Realm Studio 11.0.0-alpha.0 or above is required to open Realms created by this version.

### Internal
* Updated to Realm Core 11.0.0-beta.4, commit: d50aef63a8aaf435e3afed82b589b47d8e1ab1ab.


## 10.5.1 (2021-06-14)

### Enhancements
* None.

### Fixes
* [RealmApp] Errors related to "uncaught exception in notifier thread: N5realm11KeyNotFoundE: No such object". This could happen in a sync'd app when a linked object was deleted by another client.
* [RealmApp] Replacing a referenced embedded object could result in a "ERROR: ArrayInsert: Invalid" error. (Issue [#7480](https://github.com/realm/realm-java/issues/7480))
* Notifications now trigger correctly on Linux kernel 5.5 and above. So far this only impacted the preview emulator image for Android 12. (Issue[#7321](https://github.com/realm/realm-java/issues/7321))
* Raw query predicates not supporting integer constants above 32 bits on a 32 bit platform.

### Compatibility
* File format: Generates Realms with format v20. Unsynced Realms will be upgraded from Realm Java 2.0 and later. Synced Realms can only be read and upgraded if created with Realm Java v10.0.0-BETA.1.
* APIs are backwards compatible with all previous release of realm-java in the 10.x.y series.
* Realm Studio 10.0.0 or above is required to open Realms created by this version.

### Internal
* Updated to Realm Core 10.8.1, commit 2a67b996faf9e0b5d47ac402c4d3926713f99418.


## 10.5.0 (2021-05-07)

### Breaking Changes
* [RealmApp] `SyncSession.State.WaitingForAccessToken` has been added. It represents the local access token not longer being valid, but is automatically being refreshed.

### Enhancements
* We now make a backup of a Realm file prior to any file format upgrade. The backup is retained for 3 months. Backups from before a file format upgrade allows for better analysis of any upgrade failure. We also restore a backup, if a) an attempt is made to open a realm file whith a "future" file format and b) a backup file exist that fits the current file format. The backup file is placed next to the real Realm file and is named `<fileName>.v<realmFileFormatVersion>.backup.realm`.
* The error message when the intial steps of opening a Realm file fails is now more descriptive.

### Fixes
* [RealmApp] Client Reset errors now correctly forward the server error message. (Issue [#7363](https://github.com/realm/realm-java/issues/7363), since 10.0.0)
* [RealmApp] All `AppException`s now correctly report the error message through `RuntimeException.getMessage()` instead of only through `AppException.getErrorMessage()`.
* [RealmApp] Proactively check the expiry time on the access token and refresh it before attempting to initiate a sync session. This prevents some error logs from appearing on the client such as: "ERROR: Connection[1]: Websocket: Expected HTTP response 101 Switching Protocols, but received: HTTP/1.1 401 Unauthorized" (RCORE-473, since v10.0.0).
* Fix name aliasing not working in sort/distinct clauses of raw string predicates.
* Fix collection notification reporting for modifications. This could be observed by receiving the wrong indices of modifications on sorted or distinct results, or notification sometimes not being called when only modifications have occured. (since v7.0.0).
* Make conversion of Decimal128 to/from string work for numbers with more than 19 significant digits. (#4548)

### Compatibility
* File format: Generates Realms with format v20. Unsynced Realms will be upgraded from Realm Java 2.0 and later. Synced Realms can only be read and upgraded if created with Realm Java v10.0.0-BETA.1.
* APIs are backwards compatible with all previous release of realm-java in the 10.x.y series.
* Realm Studio 10.0.0 or above is required to open Realms created by this version.

### Internal
* Updated to Realm Core 10.7.1, commit 5043c25e1d8f5971002e0fec85dea5ea3d7eb3d7.


## 10.4.0 (2021-03-26)

All releases from 10.4.0 and forward are now found on `mavenCentral()` instead of `jcenter()`.

A minimal supported setup will therefore now look like this:

```
allprojects {
    buildscript {
        repositories {
            mavenCentral()
        }
        dependencies {
            classpath "io.realm:realm-gradle-plugin:10.4.0"
        }
    }

    repositories {
        mavenCentral()
    }
}
```

`SNAPSHOT` releases have also been moved from `http://oss.jfrog.org/artifactory/oss-snapshot-local`
to `https://oss.sonatype.org/content/repositories/snapshots/`. See [here](https://github.com/realm/realm-java/blob/master/README.md#using-snapshots)
for more information.

### Enhancements
* Added support for the string-based Realm Query Language through `RealmQuery.rawPredicate(...)`. This allows many new type of queries not previously supported by the typed query API. See the Javadoc on this method for further details. (Issue [#6116](https://github.com/realm/realm-java/pull/6116))
* Performance of sorting on more than one property has been improved. Especially important if many elements match on the first property.

### Fixes
* Calling max/min/sum/avg on a List may give wrong results (Realm Core [#4252](https://github.com/realm/realm-core/issues/4252), since v10.0.0)
* Fix an issue when using `RealmResults.freeze()` across threads with different transaction versions. Previously, copying the `RealmsResults`' native resource could result in a stale state or objects from a future version. (Realm Core [#4254](https://github.com/realm/realm-core/pull/4254)).
* On 32-bit devices you may get exception with "No such object" when upgrading to v10.* ([#7314](https://github.com/realm/realm-java/issues/7314), since v10.0.0)

### Compatibility
* File format: Generates Realms with format v20. Unsynced Realms will be upgraded from Realm Java 2.0 and later. Synced Realms can only be read and upgraded if created with Realm Java v10.0.0-BETA.1.
* APIs are backwards compatible with all previous release of realm-java in the 10.x.y series.
* Realm Studio 10.0.0 or above is required to open Realms created by this version.

### Internal
* Updated to Realm Core 10.5.6, commit 92129110dece2cee59839e20be3a7067084a1196.
* Updated to NDK 22.0.7026061.
* Updated to ReLinker 1.4.3.

## 10.3.1 (2021-01-28)

### Enhancements
* None.

### Fixes
* RxJava Flowables/Observables and Coroutine Flows would crash if they were created from a `RealmList` and the parent object holding the list was deleted. Now, the stream is disposed/closed instead. (Issue [#7242](https://github.com/realm/realm-java/issues/7242))
* Fixes Realm models default values containing objects with a PK might crash with a `RealmPrimaryKeyConstraintException`. (Issue [#7269] (https://github.com/realm/realm-java/issues/7269))

### Compatibility
* File format: Generates Realms with format v20. Unsynced Realms will be upgraded from Realm Java 2.0 and later. Synced Realms can only be read and upgraded if created with Realm Java v10.0.0-BETA.1.
* APIs are backwards compatible with all previous release of realm-java in the 10.x.y series.
* Realm Studio 10.0.0 or above is required to open Realms created by this version.

### Internal
* None.


## 10.3.0 (2021-01-08)

### Enhancements
* [RealmApp] Upgraded to OpenSSL 1.1.1g.

### Fixes
* [RealmApp] Integrating a remote Sync changeset into the local Realm could result in an `Index out of range error`.
* Change notifications not firing when removing and adding an object with the same primary key within a transaction (Issue [#7098](https://github.com/realm/realm-java/issues/7098)).
* Race condition which would lead to "uncaught exception in notifier thread: N5realm15InvalidTableRefE: transaction_ended" and a crash when the source Realm was closed or invalidated at a very specific time during the first run of a collection notifier (Core issue [#3761](https://github.com/realm/realm-core/issues/3761), since v7.0.0).
* Deleting and recreating objects with embedded objects could fail (Core issue [#4240](https://github.com/realm/realm-core/pull/4240), since v10.0.0)
* Added `@Nullable` annotation to input parameter in `RealmObject.isValid(item)` to avoid mismatch warnings from Kotlin code (Issue [#7216](https://github.com/realm/realm-java/issues/7216)).

### Compatibility
* File format: Generates Realms with format v20. Unsynced Realms will be upgraded from Realm Java 2.0 and later. Synced Realms can only be read and upgraded if created with Realm Java v10.0.0-BETA.1.
* APIs are backwards compatible with all previous release of realm-java in the 10.x.y series.
* Realm Studio 10.0.0 or above is required to open Realms created by this version.

### Internal
* Updated to Realm Core: 10.3.3 (Monorepo).
* Updated to Realm Core commit: 8af0f8d609491986b49f2c986e771d9dc445664d.


## 10.2.0 (2020-12-02)

### Deprecated
* [RealmApp] `Credentials.google(authenticationCode: String)`. Use `Credentials.google(token: String, authType: GoogleAuthType)` instead.

### Breaking Changes
* None.

### Enhancements
* [RealmApp] Added `Credentials.google(token: String, authType: GoogleAuthType)`, as MongoDB Realm now supports multiple ways of logging into Google Accounts.

### Fixes
* [RealmApp] Bug that would prevent eventual consistency during conflict resolution. Affected clients would experience data divergence and potentially consistency errors as a result if they experienced conflict resolution between cycles of Create-Erase-Create for objects with primary keys.
* Clean up JNI references to prevent crash from JNI reference table overflow (Issue [#7217](https://github.com/realm/realm-java/issues/7217))

### Compatibility
* File format: Generates Realms with format v20. Unsynced Realms will be upgraded from Realm Java 2.0 and later. Synced Realms can only be read and upgraded if created with Realm Java v10.0.0-BETA.1.
* APIs are backwards compatible with all previous release of realm-java in the 10.x.y series.
* Realm Studio 10.0.0 or above is required to open Realms created by this version.

### Internal
* Updated to Realm Sync: 10.1.4.
* Updated to Object Store commit: f838a27402c5b5243280102014defd844420abba66eb93c10334507d9c0fd513.


## 10.1.2 (2020-12-02)

### Breaking Changes
* None.

### Enhancements
* None.

### Fixes
* Complementary fix for missed edge case in https://github.com/realm/realm-java/pull/7220 where KAPT crash if we process a RealmObject referencing a type in RealmList defined in another module. (Issue [#7213](https://github.com/realm/realm-java/issues/7213), since v10.0.0).

### Compatibility
* File format: Generates Realms with format v20. Unsynced Realms will be upgraded from Realm Java 2.0 and later. Synced Realms can only be read and upgraded if created with Realm Java v10.0.0-BETA.1.
* APIs are backwards compatible with all previous release of realm-java in the 10.x.y series.
* Realm Studio 10.0.0 or above is required to open Realms created by this version.


## 10.1.1 (2020-11-27)

### Breaking Changes
* None.

### Enhancements
* None.

### Fixes
* KAPT crash when processing a RealmObject referenced from another module (changed revealed after we started checking for embedded types). (Issue [#7213](https://github.com/realm/realm-java/issues/7213), since v10.0.0).

### Compatibility
* File format: Generates Realms with format v20. Unsynced Realms will be upgraded from Realm Java 2.0 and later. Synced Realms can only be read and upgraded if created with Realm Java v10.0.0-BETA.1.
* APIs are backwards compatible with all previous release of realm-java in the 10.x.y series.
* Realm Studio 10.0.0 or above is required to open Realms created by this version.

### Internal
* Updated to Realm Sync: 10.1.3.
* Updated to Realm Core: 10.1.3.
* Updated to Object Store commit: fc6daca61133aa9601e4cb34fbeb9ec7569e162e.


## 10.1.0 (2020-11-23)

### Breaking Changes
* None.

### Enhancements
* Added `FlowFactory` interface that allows customization of `Flow` emissions, just as we do with `RxObservableFactory`. A default implementation, `RealmFlowFactory`, is provided when building `RealmConfiguration`s.
* Added `toChangeSetFlow` methods (similar to the Rx `asChangesetFlowable` methods) for `RealmObject`, `RealmResults` and `RealmList`.

### Fixes
* Fixed crash when adding classes containing an `ObjectId` as primary key to the schema. (Issue [#7189](https://github.com/realm/realm-java/issues/7189), since v10.0.0)
* Fixed crash when creating proxy classes containing an `ObjectId` as primary key. (Issue [#7197](https://github.com/realm/realm-java/issues/7197), since v10.0.0)
* Fixed crash where calls to `toFlow` could crash if the Flow job is canceled and object updates are emitted after that happens. (Issue [7211](https://github.com/realm/realm-java/issues/7211), since v10.0.1)

### Compatibility
* File format: Generates Realms with format v20. Unsynced Realms will be upgraded from Realm Java 2.0 and later. Synced Realms can only be read and upgraded if created with Realm Java v10.0.0-BETA.1.
* APIs are backwards compatible with all previous release of realm-java in the 10.x.y series.
* Realm Studio 10.0.0 or above is required to open Realms created by this version.

### Internal
* Updated to Realm Sync: 10.1.3.
* Updated to Realm Core: 10.1.3.
* Updated to Object Store commit: fc6daca61133aa9601e4cb34fbeb9ec7569e162e.


## 10.0.1 (2020-11-06)

### Breaking Changes
* None.

### Enhancements
* Improved the error message for `NoSuchTable` errors. In some cases an outdated native reference was used,but the table was still there. In those cases an `InvalidTableRef` error is now used.

### Fixes
* [RealmApp] The `SyncConfiguration.Builder.allowQueriesOnUiThread` flag was wrongly initialized to `false` keeping users from running queries from the UI thread when using synced Realms. It now defaults to `true`, allowing queries to be run from the UI. (Issue [#7177](https://github.com/realm/realm-java/issues/7177), since 10.0.0)
* Crash with `Assertion failed: m_method_id != nullptr with (method_name, signature) =  ["<init>", "(Ljava/lang/String;)V"]` when `Minify` is enabled. (Issue [#7159](https://github.com/realm/realm-java/pull/7159), since 10.0.0)
* Fix crash in case insensitive query on indexed string columns when nothing matches (Cocoa issue [#6836](https://github.com/realm/realm-cocoa/issues/6836), since v10.0.0)
* Fix list of primitives with nullable values where `Lst::is_null(ndx)` always false even on null values, (Core issue [#3987](https://github.com/realm/realm-core/pull/3987), since v10.0.0).
* Fix queries for the size of a list of primitive nullable ints returning size + 1. (Core issue [#4016](https://github.com/realm/realm-core/pull/4016), since v10.0.0).

### Compatibility
* File format: Generates Realms with format v20. Unsynced Realms will be upgraded from Realm Java 2.0 and later. Synced Realms can only be read and upgraded if created with Realm Java v10.0.0-BETA.1.
* APIs are backwards compatible with all previous release of realm-java in the 10.x.y series.
* Realm Studio 10.0.0 or above is required to open Realms created by this version.

### Internal
* Updated to Realm Sync: 10.1.0.
* Updated to Realm Core: 10.1.0.
* Updated to Object Store commit: fd246c54de7d1fee6bcbeb3609de75a4eccd5b70.


## 10.0.0 (2020-10-15)

NOTE: This is a unified release note covering all v10.0.0-BETA.X v10.0.0-RC.X releases.

NOTE: Support for syncing with realm.cloud.io and/or Realm Object Server has been replaced with support for syncing with MongoDB Realm Cloud.

NOTE: This version upgrades the Realm file format to version 20. It is not possible to downgrade to earlier versions than v10.0.0-BETA.7. Non-sync Realms will be upgraded automatically. Synced Realms can only be automatically upgraded if created with Realm Java v10.0.0-BETA.1 and above.

### Breaking Changes
* [RealmApp] Most APIs for interacting with Realm Cloud have changed significantly. All new APIs can be found in the `io.realm.mongodb` package. The entry point is through the `App` class from which you can create and login users and otherwise interact with MongoDB Realm. See [the docs](https://docs.mongodb.com/realm/android/) for further details. Synced Realms still use a `SyncConfiguration` that are largely created the same way.
* [RealmApp] Client Resets are now handled through a custom `SyncConfiguration.Builder.clientResetHandler()` instead of through the default session error handler `SyncConfiguration.Builder.errorHandler()`
* [RealmApp] Realm files have changed location on disk. They are now located in `getFiles()/mongodb-realm`.
* [RealmApp] All synced model classes not marked as embedded are required to have a primary key named `_id`. It is possible to use `@RealmField(name = "_id")` to map from any Java or Kotlin property.
* From now on it is by default not allowed to run transactions with either `Realm.executeTransaction()` or `DynamicRealm.executeTransaction()` from the UI thread. Doing so will yield a `RealmException`. Users can override this behavior by using `RealmConfiguration.Builder.allowWritesOnUiThread(true)` when building a `RealmConfiguration` to obtain a Realm or DynamicRealm instance, however, we do not recommend doing so. Instead, we recommend using `executeTransactionAsync()` or, alternatively, using non-UI threads when calling `executeTransaction()` for both `Realm`s and `DynamicRealm`s.

### Enhancements
* Users can now opt out from allowing queries to be launched from the UI thread by using `RealmConfiguration.Builder.allowQueriesOnUiThread(false)`. A `RealmException` will be thrown when calling `RealmQuery.findAll()`, `RealmQuery.findFirst()`, `RealmQuery.minimumDate()`, `RealmQuery.maximumDate()`, `RealmQuery.count()`, `RealmQuery.sum()`, `RealmQuery.max()`, `RealmQuery.min()`, `RealmQuery.average()` and `RealmQuery.averageDecimal128()` from the UI thread after having used `allowQueriesOnUiThread(false)`. Queries will be allowed from the thread from which the Realm instance was obtained as it always has been by default, although we recommend using `RealmQuery.findAllAsync()` or `RealmQuery.findFirstAsync()`, or, alternatively, using a non-UI thread to launch them.
* `BaseRealm.refresh()` will throw a `RealmException` if it is being called from the UI thread if `allowQueriesOnUiThread` is set to `false`, though it will be allowed by default.
* Added `DynamicRealm.executeTransactionAsync()`.
* Added Kotlin extension suspend function `Realm.executeTransactionAwait()` which runs transactions inside coroutines.
* Added Kotlin extension function `RealmResults.toFlow()` which returns a Kotlin flow, similar to our RxJava convenience method `asFlowable()`.
* Added Kotlin extension function `RealmList.toFlow()` which returns a Kotlin flow, similar to our RxJava convenience method `asFlowable()`.
* Added Kotlin extension function `RealmModel.toFlow()` which returns a Kotlin flow, similar to our RxJava convenience method `asFlowable()`.
* RealmLists can now be marked final. (Issue [#6892](https://github.com/realm/realm-java/issues/6892))
* Added support for `distinct` queries on non-index and linked fields. (Issue [#1906](https://github.com/realm/realm-java/issues/1906))
* Added support for `org.bson.types.Decimal128` and `org.bson.types.ObjectId` as supported fields in model classes.
* Added support for `org.bson.types.ObjectId` as a primary key.
* Added support for "Embedded Objects". They are enabled using `@RealmClass(embedded = true)`. An embedded object must have exactly one parent object linking to it and it will be deleted when the parent is. Embedded objects can also be the parent of other embedded classes. Read more [here](https://docs.mongodb.com/realm/android/embedded-objects/). (Issue [#6713](https://github.com/realm/realm-java/issues/6713))


### Fixes
* None.

### Compatibility
* File format: Generates Realms with format v20. Unsynced Realms will be upgraded from Realm Java 2.0 and later. Synced Realms can only be read and upgraded if created with Realm Java v10.0.0-BETA.1.
* APIs are backwards compatible with all previous release of realm-java in the 10.x.y series.
* Realm Studio 10.0.0 or above is required to open Realms created by this version.

### Internal
* Updated to Realm Sync: 10.0.0.
* Updated to Realm Core: 10.0.0.


## 10.0.0-RC.2 (2020-10-12)

### Enhancements
* [RealmApp] Illegal schemas where embedded object classes referenced each other is now correctly detected and throws and exception when opening a Realm with such a schema.

### Fixed
* [RealmApp] It is now possible to use types different than `ObjectId` for the `_id` field in documents inserted with `MongoCollection.insertOne` and `MongoCollection.insertMany`.
* [RealmApp] Lossy round trip of Double and Timestamps through functions when using Bson. (ObjectStore issue (#1106)[https://github.com/realm/realm-object-store/issues/1106])

### Compatibility
* File format: Generates Realms with format v20. Unsynced Realms will be upgraded from Realm Java 2.0 and later. Synced Realms can only be read and upgraded if created with Realm Java 10.0.0-BETA.1.
* APIs are backwards compatible with all previous release of realm-java in the 10.x.y series.
* Realm Studio 10.0.0 and above is required to open Realms created by this version.

### Internal
* Updated to Object Store commit: 6b44209e6fcac0137e193c96444f93c50d184d06.


## 10.0.0-RC.1 (2020-10-02)

We no longer support Realm Cloud (legacy), but instead the new MongoDB Realm Cloud. MongoDB Realm is a serverless platform that enables developers to quickly build applications without having to set up server infrastructure. MongoDB Realm is built on top of MongoDB Atlas, automatically integrating the connection to your database.

The old Realm Cloud legacy APIs have undergone significant refactoring. The new APIs are all located in the `io.realm.mongodb` package with `io.realm.mongodb.App` as the entry point.

### Breaking Changes
* From now on it is not allowed by default to run transactions with either `Realm.executeTransaction()` or `DynamicRealm.executeTransaction()` from the UI thread. Doing so will yield a `RealmException`. Users can override this behavior by using `RealmConfiguration.Builder.allowWritesOnUiThread(true)` when building a `RealmConfiguration` to obtain a Realm or DynamicRealm instance, though we do not recommend doing so. Instead, we recommend using `executeTransactionAsync()` or, alternatively, using non-UI threads when calling `executeTransaction()` for both `Realm`s and `DynamicRealm`s.

### Enhancements
* Users can now opt out from allowing queries to be launched from the UI thread by using `RealmConfiguration.Builder.allowQueriesOnUiThread(false)`. A `RealmException` will be thrown when calling `RealmQuery.findAll()`, `RealmQuery.findFirst()`, `RealmQuery.minimumDate()`, `RealmQuery.maximumDate()`, `RealmQuery.count()`, `RealmQuery.sum()`, `RealmQuery.max()`, `RealmQuery.min()`, `RealmQuery.average()` and `RealmQuery.averageDecimal128()` from the UI thread after having used `allowQueriesOnUiThread(false)`. Queries will be allowed from the thread from which the Realm instance was obtained as it always has been by default, although we recommend using `RealmQuery.findAllAsync()` or `RealmQuery.findFirstAsync()`, or, alternatively, using a non-UI thread to launch them.
* `BaseRealm.refresh()` will throw a `RealmException` if it is being called from the UI thread if `allowQueriesOnUiThread` is set to `false`, though it will be allowed by default.
* Added `DynamicRealm.executeTransactionAsync()`.
* Added Kotlin extension suspend function `Realm.executeTransactionAwait()` which runs transactions inside coroutines.
* Added Kotlin extension function `RealmResults.toFlow()` which returns a Kotlin flow, similar to our RxJava convenience method `asFlowable()`.
* Added Kotlin extension function `RealmList.toFlow()` which returns a Kotlin flow, similar to our RxJava convenience method `asFlowable()`.
* Added Kotlin extension function `RealmModel.toFlow()` which returns a Kotlin flow, similar to our RxJava convenience method `asFlowable()`.

### Fixed
* Using `Realm.copyToRealmOrUpdate()` and `Realm.insertOrUpdate()` did not correctly update objects if they contained lists of embedded objets. Instead of replacing the original list, list items was appended to the original list. Note, some corner cases are still not supported. See [#7138](https://github.com/realm/realm-java/issues/7138) for more information. (Issue [#7131](https://github.com/realm/realm-java/issues/7131), since 10.0.0-BETA.1).

### Compatibility
* File format: Generates Realms with format v20. Unsynced Realms will be upgraded from Realm Java 2.0 and later. Synced Realms can only be read and upgraded if created with Realm Java 10.0.0-BETA.1.
* APIs are backwards compatible with all previous release of realm-java in the 10.x.y series.
* Realm Studio 10.0.0 and above is required to open Realms created by this version.

### Internal
* Updated to Object Store commit: ef6736cc07a8b94d1242c522969114bb8047deef
* Updated to Realm Sync 10.0.0-beta.14.
* Updated to Realm Core 10.0.0-beta.9.


## 10.0.0-BETA.8 (2020-09-23)

We no longer support Realm Cloud (legacy), but instead the new MongoDB Realm Cloud. MongoDB Realm is a serverless platform that enables developers to quickly build applications without having to set up server infrastructure. MongoDB Realm is built on top of MongoDB Atlas, automatically integrating the connection to your database.

The old Realm Cloud legacy APIs have undergone significant refactoring. The new APIs are all located in the `io.realm.mongodb` package with `io.realm.mongodb.App` as the entry point.

### Fixed
* [RealmApp] Logging in caused an `token contains an invalid number of segments` error. (Issue [#7117](https://github.com/realm/realm-java/issues/7117), since 10.0.0-BETA.7)
* [RealmApp] The order of arguments to `EmailPassword.resetPassword()` was not handled correctly, resulting in resetting the password failing. (Issue [#7116](https://github.com/realm/realm-java/issues/7116), since 10.0.0-BETA.1)

### Compatibility
* File format: Generates Realms with format v20. Unsynced Realms will be upgraded from Realm Java 2.0 and later. Synced Realms can only be read and upgraded if created with Realm Java 10.0.0-BETA.1.
* APIs are backwards compatible with all previous release of realm-java in the 10.x.y series.
* Realm Studio 10.0.0 and above is required to open Realms created by this version.

### Internal
* Updated to Object Store commit: 035eb07f3ef313bfb78c046be9cf6b4f065d6772.


## 10.0.0-BETA.7 (2020-09-16)

We no longer support Realm Cloud (legacy), but instead the new MongoDB Realm Cloud. MongoDB Realm is a serverless platform that enables developers to quickly build applications without having to set up server infrastructure. MongoDB Realm is built on top of MongoDB Atlas, automatically integrating the connection to your database.

The old Realm Cloud legacy APIs have undergone significant refactoring. The new APIs are all located in the `io.realm.mongodb` package with `io.realm.mongodb.App` as the entry point.

WARNING: This release upgrades the fileformat to 20. Non-sync Realms will be upgraded automatically. Synced Realms can only be automatically upgraded if created with Realm Java 10.0.0-BETA.1 and above.


### Breaking Changes
* [RealmApp] Moved `User.remove()` to `App.removeUser()`.
* [RealmApp] Renamed `ApiKeyAuth.createApiKey()` to `ApiKeyAuth.create()` and `ApiKeyAuth.createApiKeyAsync()` to `ApiKeyAuth.createAsync()`.
* [RealmApp] Renamed `ApiKeyAuth.fetchApiKey()` to `ApiKeyAuth.fetch()` and `ApiKeyAuth.fetchApiKeyAsync()` to `ApiKeyAuth.fetchAsync()`.
* [RealmApp] Renamed `ApiKeyAuth.fetchAllApiKeys()` to `ApiKeyAuth.fetchAll()` and `ApiKeyAuth.fetchAllApiKeysAsync()` to `ApiKeyAuth.fetchAllAsync()`.
* [RealmApp] Renamed `ApiKeyAuth.deleteApiKey()` to `ApiKeyAuth.delete()` and `ApiKeyAuth.deleteApiKeyAsync()` to `ApiKeyAuth.deleteAsync()`.
* [RealmApp] Renamed `ApiKeyAuth.enableApiKey()` to `ApiKeyAuth.enable()` and `ApiKeyAuth.enableApiKeyAsync()` to `ApiKeyAuth.enableAsync()`.
* [RealmApp] Renamed `ApiKeyAuth.disableApiKey()` to `ApiKeyAuth.disable()` and `ApiKeyAuth.disableApiKeyAsync()` to `ApiKeyAuth.disableAsync()`.
* [RealmApp] Renamed `User.getApiKeysAuth()` to `User.getApiKeys()`.
* [RealmApp] Renamed `UserApiKey` class to `ApiKey`.
* [RealmApp] Removed support for `Credentials.serverApiKey()`.
* [RealmApp] Renamed `App.getEmailPasswordAuth()` to `App.getEmailPassword()`.
* [RealmApp] User profile methods `getName()`, `getEmail()`, `getPictureUrl()`, `getFirstName()`, `getLastName()`, `getGender()`, `getBirthday()`, `getMinAge()` and `getMaxAge()` are now available under a new class `UserProfile`. It can be accessed using `User.getProfile()`.
* [RealmApp] Renamed `Sync.refreshConnections()` to `Sync.reconnect()`.
* [RealmApp] Renamed `Credentials.IdentityProvider` to `Credentials.Provider`.
* [RealmApp] Removed support for `User.getLocalId()`.
* [RealmApp] Client Resets are now handled through a custom `SyncConfiguration.Builder.clientResetHandler()` instead of through the default session error handler `SyncConfiguration.Builder.errorHandler()`

### Enhancements
* [RealmApp] It is now possible to create App instances with different app id's.
* [RealmApp] Support for using `null` as a partition value.
* [RealmApp] Improve errors exception messages from `SyncSession.downloadAllServerChanges()` and `SyncSession.uploadAllLocalChanges()`.
* [RealmApp] Support for watching MongoCollection change streams (Issue [#6912](https://github.com/realm/realm-java/issues/6912))
* [RealmApp] Support for retrying a custom confirmation function on an User for a given email (Issue [#7079](https://github.com/realm/realm-java/pull/7079))
* [RealmApp] Support for getting all app sessions via `Sync.getAllSessions()`.
* [RealmApp] Support to retrieve the MongoClient service name using `MongoClient.getServiceName()`
* [RealmApp] Support to retrieve the MongoDatabase name using `MongoDatabase.getName()`
* [RealmApp] Support to retrieve the MongoCollection name using `MongoCollection.getName()`

### Fixed
* If you have a realm file growing towards 2Gb and have a table with more than 16 columns, then you may get a "Key not found" exception when updating an object. If asserts are enabled at the sdk level, you may get an "assert(m_has_refs)" instead. ([#3194](https://github.com/realm/realm-js/issues/3194), since v7.0.0)
* In cases where you have more than 32 columns in a table, you may get a currrupted file resulting in various crashes ([#7057](https://github.com/realm/realm-java/issues/7057), since v7.0.0)

### Compatibility
* File format: Generates Realms with format v20. Unsynced Realms will be upgraded from Realm Java 2.0 and later. Synced Realms can only be read and upgraded if created with Realm Java 10.0.0-BETA.1.
* APIs are backwards compatible with all previous release of realm-java in the 10.x.y series.
* Realm Studio 10.0.0 and above is required to open Realms created by this version.

### Internal
* Updated to Object Store commit: 6ab48d3b4b1e0865f68b84d5993bb2aad910320b.
* Updated to Realm Sync 10.0.0-beta.11.
* Updated to Realm Core 10.0.0-beta.7.


## 10.0.0-BETA.6 (2020-08-17)

We no longer support Realm Cloud (legacy), but instead the new MongoDB Realm Cloud. MongoDB Realm is a serverless platform that enables developers to quickly build applications without having to set up server infrastructure. MongoDB Realm is built on top of MongoDB Atlas, automatically integrating the connection to your database.

The old Realm Cloud legacy APIs have undergone significant refactoring. The new APIs are all located in the `io.realm.mongodb` package with `io.realm.mongodb.App` as the entry point.

### Breaking Changes
* [RealmApp] Realm files have changed location on disk, so Realms should upload all their data to the server before upgrading.
* [RealmApp] Removed GMS Task framework and added RealmResultTask to provide with a mechanism to operate with asynchronous operations. MongoCollection has been updated to reflect this change.

### Enhancements
* [RealmApp] Credentials information (e.g. username, password) displayed in Logcat is now obfuscated by default, even if [LogLevel] is set to DEBUG, TRACE or ALL.
* RealmLists can now be marked final. (Issue [#6892](https://github.com/realm/realm-java/issues/6892))
* It is now possible to create embedded objects using [DynamicRealm]s. (Issue [#6982](https://github.com/realm/realm-java/pull/6982))
* Added extra validation and more meaningful error messages when creating embedded objects pointing to the wrong parent property. (See issue above)

### Fixed
* [RealmApp] The same user opening different Realms with different partion key values would crash with an IllegalArgumentException. (Issue [#6882](https://github.com/realm/realm-java/issues/6882), since 10.0.0-BETA.1)
* [RealmApp] Sync would not refresh the access token if started with an expired one. (Since 10.0.0-BETA.1)
* [RealmApp] Leaking objects when registering session listeners. (Issue [#6916](https://github.com/realm/realm-java/issues/6916))
* Added support for Json-import of objects containing embedded objects. (Issue [#6896](https://github.com/realm/realm-java/issues/6896))
* Upgrading the file format result did in some cases not work correctly. This could result in a number of crashes, e.g. `FORMAT_UPGRADE_REQUIRED`. (Issue [#6889](https://github.com/realm/realm-java/issues/6889), since 7.0.0)
* Bug in memory mapping management. This bug could result in multiple different asserts as well as segfaults. In many cases stack backtraces would include members of the EncyptedFileMapping near the top - even if encryption was not used at all. In other cases asserts or crashes would be in methods reading an array header or array element. In all cases the application would terminate immediately. (Realm Core PR [#3838](https://github.com/realm/realm-core/pull/3838), since 7.0.0)
* It was possible to use `RealmObjectSchema` to mark a Class as embedded even if some of the objects broke the constraints for being embedded.

### Compatibility
* File format: Generates Realms with format v11 (Reads and upgrades all previous formats from Realm Java 2.0 and later).
* APIs are backwards compatible with all previous release of realm-java in the 10.x.y series.
* Realm Studio 10.0.0 and above is required to open Realms created by this version.

### Internal
* Upgraded to Object Store commit: 5b5fb8a90192cb4ee6799e7465745cd2067f939b.
* Upgraded to Realm Sync 10.0.0-beta.6.
* Upgraded to Realm Core 10.0.0-beta.4.


## 10.0.0-BETA.5 (2020-06-19)

We no longer support Realm Cloud (legacy), but instead the new MongoDB Realm Cloud. MongoDB Realm is a serverless platform that enables developers to quickly build applications without having to set up server infrastructure. MongoDB Realm is built on top of MongoDB Atlas, automatically integrating the connection to your database.

The old Realm Cloud legacy API's have undergone significant refactoring. The new API's are all located in the `io.realm.mongodb` package with `io.realm.mongodb.App` as the entry point.

### Enhancements
* [RealmApp] Added support for Api Keys, Server Api Keys and Custom Functions as Credential types when logging in.
* Added support for `distinct` queries on non-index and linked fields. (Issue [#1906](https://github.com/realm/realm-java/issues/1906))

### Fixed
* None.

### Compatibility
* File format: Generates Realms with format v11 (Reads and upgrades all previous formats from Realm Java 2.0 and later).
* APIs are backwards compatible with all previous release of realm-java in the 10.x.y series.
* Realm Studio 10.0.0 and above is required to open Realms created by this version.

### Internal
* Upgraded to Object Store commit: e1570f8d3d7cf4d77f049933e6a241a501301383.

## 10.0.0-BETA.4 (2020-06-11)

We no longer support Realm Cloud (legacy), but instead the new MongoDB Realm Cloud. MongoDB Realm is a serverless platform that enables developers to quickly build applications without having to set up server infrastructure. MongoDB Realm is built on top of MongoDB Atlas, automatically integrating the connection to your database.

The old Realm Cloud legacy API's have undergone significant refactoring. The new API's are all located in the `io.realm.mongodb` package with `io.realm.mongodb.App` as the entry point.

### Breaking Changes
* None.

### Enhancements
* [RealmApp] Added support for Custom Data using `User.customData()` and `User.refreshCustomData()`.
* [RealmApp] Added support for managing push notifications using `App.getPush()`.

### Fixed
* [RealmApp] Opening a synced Realm for a cached user with expired access token would crash the app with `Assertion failed: cls with (class_name) = ["io/realm/internal/objectstore/OsJavaNetworkTransport$Response"]`. (Issue [#6937](https://github.com/realm/realm-java/issues/6937), since 10.0.0-BETA.1)

### Compatibility
* File format: Generates Realms with format v11 (Reads and upgrades all previous formats from Realm Java 2.0 and later).
* APIs are backwards compatible with all previous release of realm-java in the 10.x.y series.
* Realm Studio 10.0.0 and above is required to open Realms created by this version.

### Internal
* Updated to Object Store commit: 017d58fbec8a18ab003976b4c346308df88349a6.


## 10.0.0-BETA.3 (2020-06-09)

We no longer support Realm Cloud (legacy), but instead the new MongoDB Realm Cloud. MongoDB Realm is a serverless platform that enables developers to quickly build applications without having to set up server infrastructure. MongoDB Realm is built on top of MongoDB Atlas, automatically integrating the connection to your database.

The old Realm Cloud legacy API's have undergone significant refactoring. The new API's are all located in the `io.realm.mongodb` package with `io.realm.mongodb.App` as the entry point.

### Breaking Changes
* None.

### Enhancements
* None.

### Fixed
* [RealmApp] When restarting an app, the base URL used would in some cases be incorrect. (Since 10.0.0-BETA.2)

### Compatibility
* File format: Generates Realms with format v11 (Reads and upgrades all previous formats from Realm Java 2.0 and later).
* APIs are backwards compatible with all previous release of realm-java in the 10.x.y series.
* Realm Studio 10.0.0 and above is required to open Realms created by this version.

### Internal
* Updated to Object Store commit: c02707bc28e1886970c5da29ef481dc0cb6c3dd8.


## 10.0.0-BETA.2 (2020-06-08)

We no longer support Realm Cloud (legacy), but instead the new MongoDB Realm Cloud. MongoDB Realm is a serverless platform that enables developers to quickly build applications without having to set up server infrastructure. MongoDB Realm is built on top of MongoDB Atlas, automatically integrating the connection to your database.

The old Realm Cloud legacy API's have undergone significant refactoring. The new API's are all located in the `io.realm.mongodb` package with `io.realm.mongodb.App` as the entry point.

### Breaking Changes
* None.

### Enhancements
* None.

### Fixed
* [RealmApp] `AppConfiguration` did not fallback to the correct default baseUrl if none was provided. (Since 10.0.0-BETA.1)
* [RealmApp] When restarting an app, re-using the already logged in user would result in Sync not resuming. (Since 10.0.0-BETA.1)

### Compatibility
* File format: Generates Realms with format v11 (Reads and upgrades all previous formats from Realm Java 2.0 and later).
* APIs are backwards compatible with all previous release of realm-java in the 10.x.y series.
* Realm Studio 10.0.0 and above is required to open Realms created by this version.

### Internal
* Updated to Object Store commit: c50be4dd178ef7e11d453f61a5ac2afa8c1c10bf.
* Updated to Realm Sync 10.0.0-beta.2.


## 10.0.0-BETA.1 (2020-06-05)

We no longer support Realm Cloud (legacy), but instead the new MongoDB Realm Cloud. MongoDB Realm is a serverless platform that enables developers to quickly build applications without having to set up server infrastructure. MongoDB Realm is built on top of MongoDB Atlas, automatically integrating the connection to your database.

The old Realm Cloud legacy API's have undergone significant refactoring. The new API's are all located in the `io.realm.mongodb` package with `io.realm.mongodb.App` as the entry point.

### Breaking Changes
* [RealmApp] Removed all references and API's releated to permissions. These are now managed through MongoDB Realm.
* [RealmApp] Query Based Sync API's and Subscriptions. These API's are not initially supported by MongoDB Realm. They will be re-introduced in a future release. `SyncConfiguration.partitionKey()` has been added as a replacement.
* [RealmApp] Removed support for Client Resync. These API's are not initially supported by MongoDB Realm. They will be re-introduced in a future release.
* [RealmApp] Removed suppport for custom SSL certificates. These API's are not initially supported by MongoDB Realm. They will be re-introduced in a future release.
* [RealmApp] Destructive updates of a schema of a synced Realm will now consistently throw an `UnsupportedOperationException` instead of some methods throwing `IllegalArgumentException`. The affected methods are `RealmSchema.remove(String)`, `RealmSchema.rename(String, String)`, `RealmObjectSchema.setClassName(String)`, `RealmObjectSchema.removeField(String)`, `RealmObjectSchema.renameField(String, String)`, `RealmObjectSchema.removeIndex(String)`, `RealmObjectSchema.removePrimaryKey()`, `RealmObjectSchema.addPrimaryKey(String)` and `RealmObjectSchema.addField(String, Class<?>, FieldAttribute)`

### Enhancements
* Added support for `org.bson.types.Decimal128` and `org.bson.types.ObjectId` as supported fields in model classes.
* Added support for `org.bson.types.ObjectId` as a primary key.
* Added support for "Embedded Objects". They are enabled using `@RealmClass(embedded = true)`. An embedded object must have exactly one parent object linking to it and it will be deleted when the the parent is. Embedded objects can also be the parent of other embedded classes. Read more [here](https://realm.io/docs/java/latest/#embedded-objects). (Issue [#6713](https://github.com/realm/realm-java/issues/6713))

### Fixed
* After upgrading a Realm file, you may at some point receive a 'NoSuchTable' exception. (Issue [Core#3701](https://github.com/realm/realm-core/issues/3701), since 7.0.0)
* If the Realm file upgrade process was interrupted/killed for various reasons, the following run would some assertions failing. (Issue [#6866](https://github.com/realm/realm-java/issues/6866), since 7.0.0).

### Compatibility
* File format: Generates Realms with format v11 (Reads and upgrades all previous formats from Realm Java 2.0 and later).
* APIs are backwards compatible with all previous release of realm-java in the 10.x.y series.
* Realm Studio 10.0.0 and above is required to open Realms created by this version.

### Internal
* Updated to Object Store commit: 6d081a53377514f9b77736cb03051a03d829da922.
* Updated to Realm Sync 10.0.0-beta.1.
* Updated to Realm Core 10.0.0-beta.1.
* OKHttp was upgraded to 3.12.0 from 3.10.0.
* Updated Android Gradle Plugin to 3.6.1.
* Updated Gradle to 5.6.4
* Updated Dokka to 0.10.1
* Updated Android Build Tools to 29.0.2.
* Updated compileSdkVersion to 29.


## 7.0.8 (2020-10-01)

### Enhancements
* Slightly improve performance of most operations which read data from the Realm file.

### Fixes
* Making a query in an indexed property may give a "Key not found" exception. (.NET issue [#2025](https://github.com/realm/realm-dotnet/issues/2025), since 7.0.0)
* Queries for null on non-nullable indexed integer properties could return wrong results if 0 entries should be found. (Since 7.0.0)
* Rerunning an equals query on an indexed string column which previously had more than one match and now has one match would sometimes throw a "key not found" exception. (Cocoa issue [#6536](https://github.com/realm/realm-cocoa/issues/6536), Since 7.0.0)

### Compatibility
* Realm Object Server: 3.23.1 or later.
* File format: Generates Realms with format v11 (Reads and upgrades all previous formats from Realm Java 2.0 and later).
* APIs are backwards compatible with all previous release of realm-java in the 7.x.y series.

### Internal
* Upgraded to Object Store commit: 8a68df3e9fa7743c13d927eb7fc330ed9bb06693.
* Upgraded to Realm Sync: 5.0.28.
* Upgraded to Realm Core: 6.1.3.


## 7.0.7 (2020-09-25)

### Enhancements
* None.

### Fixes
* When querying a class where object references are part of the condition, the application may crash if objects have recently been added to the target table. (Issue [#7118](https://github.com/realm/realm-java/issues/7118), since v7.0.0)

### Compatibility
* Realm Object Server: 3.23.1 or later.
* File format: Generates Realms with format v11 (Reads and upgrades all previous formats from Realm Java 2.0 and later).
* APIs are backwards compatible with all previous release of realm-java in the 7.x.y series.

### Internal
* Upgraded to Object Store commit: 37e86c2905bfd424c16fc5d7860a1298bfc0ffa2.
* Upgraded to Realm Sync: 5.0.25.
* Upgraded to Realm Core: 6.1.1.


## 7.0.6 (2020-09-18)

### Enhancements
* Better exception messaging for UTF encoding errors. ([Issue #7093](https://github.com/realm/realm-java/pull/7093))

### Fixes
* Fixes concurrent modification exceptions in the schema when refreshing a Realm (Issue [#6876](https://github.com/realm/realm-java/issues/6876))
* If you use encryption your application cound crash with a message like "Opening Realm files of format version 0 is not supported by this version of Realm". ([#6889](https://github.com/realm/realm-java/issues/6889) among others, since v7.0.0)

### Compatibility
* Realm Object Server: 3.23.1 or later.
* Realm Studio: 5.0.0 or later.
* File format: Generates Realms with format v11 (Reads and upgrades all previous formats from Realm Java 2.0 and later).
* APIs are backwards compatible with all previous release of realm-java in the 7.x.y series.

### Internal
* Upgraded to Object Store commit: e29b5515df8b8adfe2454424b78878bb63879307.
* Upgraded to Realm Sync: 5.0.23.
* Upgraded to Realm Core: 6.0.26.


## 7.0.5 (2020-09-09)

### Enhancements
* None.

### Fixes
* If you have a Realm file growing towards 2Gb and have a model class with more than 16 properties, then you may get a "Key not found" exception when updating an object. (Realm JS issue [#3194](https://github.com/realm/realm-js/issues/3194), since v7.0.0)
* In cases where you have more than 32 properties in a model class, you may get a currrupted file resulting in various crashes (Issue [#7057](https://github.com/realm/realm-java/issues/7057), since v7.0.0)

### Compatibility
* Realm Object Server: 3.23.1 or later.
* Realm Studio: 5.0.0 or later.
* File format: Generates Realms with format v11 (Reads and upgrades all previous formats from Realm Java 2.0 and later).
* APIs are backwards compatible with all previous release of realm-java in the 7.x.y series.

### Internal
* Upgraded to Realm Sync: 5.0.22.
* Upgraded to Realm Core: 6.0.25.


## 7.0.4 (2020-09-08)

Note: Fileformat has been bumped from 10 to 11. This means that downgrading to an earlier version of Realm is not possible and Realm Studio 5.0.0 must be used to view Realm files.

### Enhancements
* None.

### Fixes
* In some cases a frozen Realm of the wrong version could be returned. ([ObjectStore issue #1078](https://github.com/realm/realm-object-store/pull/1078))
* Upgrading files with string primary keys would result in a file where it was not possible to find the objects by primary key. ([Core issue #3893](https://github.com/realm/realm-core/pull/3893), since 7.0.0)
* NullPointerException when calling `toString` on RealmObjects with a binary field containing `null`. (Issue [#7084](https://github.com/realm/realm-java/issues/7084), since 7.0.0)

### Compatibility
* Realm Object Server: 3.23.1 or later.
* Realm Studio: 5.0.0 or later.
* File format: Generates Realms with format v11 (Reads and upgrades all previous formats from Realm Java 2.0 and later).
* APIs are backwards compatible with all previous release of realm-java in the 7.x.y series.

### Internal
* Upgraded to Object Store commit: 286d7cb2f10c41f89a2efb43b22938610ccad4cf.
* Upgraded to Realm Sync: 5.0.21.
* Upgraded to Realm Core: 6.0.24.

## 7.0.3 (2020-09-01)

### Enhancements
* Added `Realm.getNumberOfActiveVersions()`, which returns the current number of active versions maintained by the Realm file.

### Fixes
* Creating a query inside a change listener could in some cases result in the version being pinned, which would either drastically increase filesize or cause `RealmConfiguration.maxNumberOfActiveVersions()` to trigger. (Issue [#6977](https://github.com/realm/realm-java/issues/6977), since 7.0.0)
* If you upgrade a Realm file where you have "" elements in a list of non-nullable strings, the upgrade would crash.
* If an attempt to upgrade a Realm file has ended with a crash with "migrate_links" in the call stack, the Realm ended in a corrupt state where further upgrade was not possible. A remedy for this situation is now provided.

### Compatibility
* Realm Object Server: 3.23.1 or later.
* Realm Studio: 4.0.0 or later.
* File format: Generates Realms with format v10 (Reads and upgrades all previous formats from Realm Java 2.0 and later).
* APIs are backwards compatible with all previous release of realm-java in the 7.x.y series.

### Internal
* Upgraded to Object Store commit: eef80f42e6ede2294eb60f048228012d9b7bc627.
* Upgraded to Realm Sync: 5.0.19.
* Upgraded to Realm Core: 6.0.22.
* The upgrade logic for upgrading fileformats has changed so that progress is now recorded explicitly in a table. This makes the logic simpler and reduces the chance of errors. It will also make it easier to detect if a file has only been partially upgraded.


## 7.0.2 (2020-08-14)

### Enhancements
* None.

### Fixes
* [ObjectServer] Calling `SyncManager.refreshConnections()` did not correctly refresh connections in all cases, which could delay reconnects up to 5 minutes. (Issue [#7003](https://github.com/realm/realm-java/issues/7003))
* Upgrading the file format result did in some cases not work correctly. This could result in a number of crashes, e.g. `FORMAT_UPGRADE_REQUIRED`. (Issue [#6889](https://github.com/realm/realm-java/issues/6889), since 7.0.0)
* Bug in memory mapping management. This bug could result in multiple different asserts as well as segfaults. In many cases stack backtraces would include members of the EncyptedFileMapping near the top - even if encryption was not used at all. In other cases asserts or crashes would be in methods reading an array header or array element. In all cases the application would terminate immediately. (Issue [#3838](https://github.com/realm/realm-core/pull/3838), since 7.0.0)
* Crash when retrieving `null` valued primitive fields from dynamic realm. (Issue [#7025](https://github.com/realm/realm-java/issues/7025))

### Compatibility
* Realm Object Server: 3.23.1 or later.
* Realm Studio: 4.0.0 or later.
* File format: Generates Realms with format v10 (Reads and upgrades all previous formats from Realm Java 2.0 and later).
* APIs are backwards compatible with all previous release of realm-java in the 7.x.y series.

### Internal
* Upgraded to Realm Sync 5.0.15.
* Upgraded to Realm Core 6.0.17.


## 7.0.1 (2020-07-01)

### Enhancements
* None.

### Fixes
* Upgrading older Realm files with String indexes was very slow. (Issue [#6875](https://github.com/realm/realm-java/issues/6875), since 7.0.0)
* Aborting upgrading a Realm file could result in the file getting corrupted. (Isse [#6866](https://github.com/realm/realm-java/issues/6866), since 7.0.0)
* Automatic indexes on primary keys are now correctly stripped when upgrading the file as they are no longer needed. (Since 7.0.0)
* `NoSuchTable` was thrown after comitting a transaction. (Issue [#6947](https://github.com/realm/realm-java/issues/6947))

### Compatibility
* Realm Object Server: 3.23.1 or later.
* Realm Studio: 4.0.0 or later.
* File format: Generates Realms with format v10 (Reads and upgrades all previous formats from Realm Java 2.0 and later).
* APIs are backwards compatible with all previous release of realm-java in the 7.x.y series.

### Internal
* Upgraded to Realm Sync 5.0.7.
* Upgraded to Realm Core 6.0.8.


## 7.0.0 (2020-05-16)

NOTE: This version bumps the Realm file format to version 10. Files created with previous versions of Realm will be automatically upgraded. It is not possible to downgrade to version 9 or earlier. Only [Studio 3.11](https://github.com/realm/realm-studio/releases/tag/v3.11.0) or later will be able to open the new file format.
NOTE: This version bumps the Realm file format to version 10. Files created with previous versions of Realm will be automatically upgraded. It is not possible to downgrade to version 9 or earlier. Only [Realm Studio 4](https://github.com/realm/realm-studio/releases/tag/v4.0.0) or later will be able to open the new file format.

### Breaking Changes
* [ObjectServer] Removed deprecated method `SyncConfiguration.Builder.partialRealm()`. Use `SyncConfiguration.Builder.fullSynchronization()` instead.
* [ObjectServer] Removed deprecated methods `SyncConfiguration.automatic()` and `SyncConfiguration.automatic(User, Uri)`. Use `SyncUser.getDefaultConfiguration()` and `SyncUser.createConfiguration(Url)`.
* [ObjectServer] Removed deprecated method `ErrorCode.fromInt(int)`.
* [ObjectServer] Removed deprecated method `SyncCredentials.nickname(name)` and `SyncCredentials.nickname(name, isAdmin)`. Use `SyncCredentials.usernamePassword(username, password)` instead.
* [ObjectServer] Deprecated state `SyncSession.State.ERROR` has been removed. Use `SyncConfiguration.Builder.errorHandler(ErrorHandler)` instead.
* [ObjectServer] `IncompatibleSyncedFileException` is removed as it is no longer used.
* [ObjectServer] New error codes thrown by the underlying sync layers now have proper enum mappings in `ErrorCode.java`. A few other errors have been renamed in order to have consistent naming. (Issue [#6387](https://github.com/realm/realm-java/issues/6387))
* RxJava Flowables and Observables are now subscribed to and unsubscribed to asynchronously on the thread holding the live Realm, instead of previously where this was done synchronously.
* All RxJava Flowables and Observables now return frozen objects instead of live objects. This can be configured using `RealmConfiguration.Builder.rxFactory(new RealmObservableFactory(true|false))`. By using frozen objects, it is possible to send RealmObjects across threads, which means that all RxJava operators should now be supported without the need to copy Realm data into unmanaged objects.
* MIPS is not supported anymore.
* Realm now requires `minSdkVersion` 16. Up from 9.
* [ObjectServer] `IncompatibleSyncedFileException` is removed and no longer thrown.

### Enhancements
* Added `Realm.freeze()`, `RealmObject.freeze()`, `RealmResults.freeze()` and `RealmList.freeze()`. These methods will return a frozen version of the current Realm data. This data can be read from any thread without throwing an `IllegalStateException`, but will never change. All frozen Realms and data can be closed by calling `Realm.close()` on the frozen Realm, but fully closing all live Realms will also close the frozen ones. Frozen data can be queried as normal, but trying to mutate it in any way will throw an `IllegalStateException`. This includes all methods that attempt to refresh or add change listeners. (Issue [#6590](https://github.com/realm/realm-java/pull/6590))
* Added `Realm.isFrozen()`, `RealmObject.isFrozen()`, `RealmObject.isFrozen(RealmModel)`, `RealmResults.isFrozen()` and `RealmList.isFrozen()`, which returns whether or not the data is frozen.
* Added `RealmConfiguration.Builder.maxNumberOfActiveVersions(long number)`. Setting this will cause Realm to throw an `IllegalStateException` if too many versions of the Realm data are live at the same time. Having too many versions can dramatically increase the filesize of the Realm.
* Storing large binary blobs in Realm files no longer forces the file to be at least 8x the size of the largest blob.
* Reduce the size of transaction logs stored inside the Realm file, reducing file size growth from large transactions.
* `RealmResults.asJSON()` is no longer `@Beta`
* The default `toString()` for proxy objects now print the length of binary fields. (Issue [#6767](https://github.com/realm/realm-java/pull/6767))

### Fixes
* If a DynamicRealm and Realm was opened for the same file they would share transaction state by accident. The implication was that writes to a `Realm` would immediately show up in the `DynamicRealm`. This has been fixed, so now it is required to call `refresh()` on the other Realm or wait for normal change listeners to detect the change.

### Compatibility
* Realm Object Server: 3.23.1 or later.
* Realm Studio: 4.0.0 or later.
* File format: Generates Realms with format v10 (Reads and upgrades all previous formats from Realm Java 2.0 and later).
* APIs are backwards compatible with all previous release of realm-java in the 7.x.y series.

### Internal
* `OsSharedRealm.VersionID.hashCode()` was not implemented correctly and included the memory location in the hashcode.
* OKHttp was upgraded to 3.10.0 from 3.9.0.
* The NDK has been upgraded from r10e to r21.
* The compiler used for C++ code has changed from GCC to Clang.
* OpenSSL used by Realms encryption layer has been upgraded from 1.0.2k to 1.1.1b.
* Updated to Object Store commit: 820b74e2378f111991877d43068a95d2b7a2e404.
* Updated to Realm Sync 5.0.3.
* Updated to Realm Core 6.0.4.

### Credits
* Thanks to @joxon for better support for binary fields in proxy objects.


## 6.1.0(2020-01-17)

### Fixed
* None.

### Compatibility
* Realm Object Server: 3.23.1 or later.
* File format: Generates Realms with format v9 (Reads and upgrades all previous formats)
* APIs are backwards compatible with all previous release of realm-java in the 6.x.y series.

### Internal
* None.



## 6.1.0(2020-01-17)

### Enhancements
* The Realm Gradle plugin now applies `kapt` when used in Kotlin Multiplatform projects. Note, Realm Java still only works for the Android part of a Kotlin Multiplatform project. (Issue [#6653](https://github.com/realm/realm-java/issues/6653))
* The error message shown when no native code could be found for the device is now much more descriptive. This is particular helpful if an app is using App Bundle or APK Split and the resulting APK was side-loaded outside the Google Play Store. (Issue [#6673](https://github.com/realm/realm-java/issues/6673))
* `RealmResults.asJson()` now encode binary data as Base64 and null object links are reported as `null` instead of `[]`.

### Fixed
* Fixed using `RealmList` with a primitive type sometimes crashing with `Destruction of mutex in use`. (Issue [#6689](https://github.com/realm/realm-java/issues/6689))
* `RealmObjectSchema.transform()` would crash if one of the `DynamicRealmObject` provided are deleted from the Realm. (Issue [#6657](https://github.com/realm/realm-java/issues/6657), since 0.86.0)
* The Realm Transformer will no longer attempt to send anonymous metrics when Gradle is invoked with `--offline`. (Issue [#6691](https://github.com/realm/realm-java/issues/6691))

### Compatibility
* Realm Object Server: 3.23.1 or later.
* File format: Generates Realms with format v9 (Reads and upgrades all previous formats)
* APIs are backwards compatible with all previous release of realm-java in the 6.x.y series.

### Internal
* Updated to ReLinker 1.4.0.
* Updated to Object Store commit: 2a204063e1e1a366efbdd909fbea9effceb7d3c4.
* Updated to Realm Sync 4.9.4.
* Updated to Realm Core 5.23.8.

### Credits
* Thanks to @sellmair (Sebastian Sellmair) for improving Kotlin Multiplatform support.


## 6.0.2(2019-11-21)

### Enhancements
* None.

### Fixed
* [ObjectServer] `SyncSession` progress listeners now work correctly in combination with `SyncConfiguration.waitForInitialRemoteData()`.
* The `@RealmModule` annotation would be stripped on an empty class when using R8 resulting in apps crashing on startup with `io.realm.DefaultRealmModule is not a RealmModule. Add @RealmModule to the class definition.`. ([#6449](https://github.com/realm/realm-java/issues/6449))

### Compatibility
* Realm Object Server: 3.23.1 or later.
* File format: Generates Realms with format v9 (Reads and upgrades all previous formats)
* APIs are backwards compatible with all previous release of realm-java in the 6.x.y series.

### Internal
* Updated to Object Store commit: ad96a4c334b475dd67d50c1ca419e257d7a21e18.
* Updated to Realm Sync v4.8.3.

## 6.0.1(2019-11-11)

NOTE: Anyone using encrypted Realms are strongly advised to upgrade to this version.

### Enhancements
* None

### Fixed
* When using encrypted Realms a race condition could lead to the Realm ending up corrupted when the file increased in size. This could manifest as a wide array of different error messages. Most commonly seen has been "Fatal signal 11 (SIGSEGV) from Java_io_realm_internal_UncheckedRow_nativeGetString", "RealmFileException: Top ref outside file" and "Unable to open a realm at path. ACCESS_ERROR: Invalid mnemonic". ([#6152](https://github.com/realm/realm-java/issues/6152), since 5.0.0)
* `RealmResults.asJSON()` now prints lists with primitive values directly instead of wrapping each value in an object with an `!ARRAY_VALUE` property.

### Compatibility
* Realm Object Server: 3.23.1 or later.
* File format: Generates Realms with format v9 (Reads and upgrades all previous formats)
* APIs are backwards compatible with all previous release of realm-java in the 6.x.y series.

### Internal
* Updated to Realm Sync 4.7.12.
* Updated to Realm Core 5.23.6.

### Credits
* Thanks to Vladimir Konkov (@vladimirfx) for help with isolating ([#6152](https://github.com/realm/realm-java/issues/6152)).


## 6.0.0(2019-10-01)

### Breaking Changes
* [ObjectServer] The `PermissionManager` is no longer backed by Realms but instead a REST API. This means that the `PermissionManager` class has been removed and all methods have been moved to `SyncUser`. Some method names have been renamed slightly and return values for methods have changed from `RealmResults<Permission>` to `List<Permission>`. This should only have an impact if change listeners were used to listen for changes. In these cases, you must now manually retry the request.

### Enhancements
None.

### Fixed
None.

### Compatibility
* Realm Object Server: 3.23.1 or later.
* File format: Generates Realms with format v9 (Reads and upgrades all previous formats)
* APIs are backwards compatible with all previous release of realm-java in the 6.x.y series.

### Internal
* [ObjectServer] The OKHttp client will now follow redirects from the Realm Object Server.


## 5.15.2(2019-09-30)

### Enhancements
* None.

### Fixed
* `null` values were not printed correctly when using `RealmResults.asJSON()` (Realm Core Issue [#3399](https://github.com/realm/realm-core/pull/3399))
* [ObjectServer] Queries with nullable `Date`'s did not serialize correctly. Only relevant if using Query-based Synchronization. (Realm Core issue [#3388](https://github.com/realm/realm-core/pull/3388))
* [ObjectServer] Fixed crash with `java.lang.IllegalStateException: The following changes cannot be made in additive-only schema mode` when opening an old Realm created between Realm Java 5.10.0 and Realm Java 5.13.0. (Issue [#6619](https://github.com/realm/realm-java/issues/6619), since 5.13.0).

### Compatibility
* Realm Object Server: 3.21.0 or later.
* File format: Generates Realms with format v9 (Reads and upgrades all previous formats)
* APIs are backwards compatible with all previous release of realm-java in the 5.x.y series.

### Internal
* Updated to Object Store commit: 8416010e4be5e32ba552ff3fb29e500f3102d3db.
* Updated to Realm Sync 4.7.8.
* Updated to Realm Core 5.23.5.
* Updated Docker image used on CI to Node 10.


## 5.15.1(2019-09-09)

### Enhancements
* None.

### Fixed
* Projects with `flatDirs` repositories defined crashed the build with `MissingPropertyException`. (Issue [#6610](https://github.com/realm/realm-java/issues/6610), since 5.15.0).

### Compatibility
* Realm Object Server: 3.21.0 or later.
* File format: Generates Realms with format v9 (Reads and upgrades all previous formats)
* APIs are backwards compatible with all previous release of realm-java in the 5.x.y series.

### Internal
* None.

## 5.15.0(2019-09-05)

### Enhancements
* [ObjectServer] Added support for Client Resync for fully synchronized Realms which automatically will recover the local Realm in case the server is rolled back. This largely replaces the Client Reset mechanism. Can be configured using `SyncConfiguration.Builder.clientResyncMode()`. (Issue [#6487](https://github.com/realm/realm-java/issues/6487))

### Fixed
* Huawei devices reporting `Permission denied` when opening a Realm file after an app upgrade or factory reset. This does not automatically fix already existing Realm files. See [this FAQ entry](https://realm.io/docs/java/latest/#huawei-permission-denied) for more details. (Issue [#5715](https://github.com/realm/realm-java/issues/5715))
* `Realm.copyToRealm()` and `Realm.insertOrUpdate()` crashed on model classes if `@LinkingObjects` was used to target a field with a re-defined internal name in the parent class (e.g. by using `@RealmField`). (Issue [#6581](https://github.com/realm/realm-java/issues/6581))

### Compatibility
* Realm Object Server: 3.21.0 or later.
* File format: Generates Realms with format v9 (Reads and upgrades all previous formats)
* APIs are backwards compatible with all previous release of realm-java in the 5.x.y series.

### Internal
* Implemented direct access to sync workers on Cloud, bypassing the Sync Proxy: the binding will override the sync session's url prefix if the token refresh response for a realm contains a sync worker path field.
* Updated to Object Store commit: 9f19d79fde248ba37cef0bd52fe64984f9d71be0.
* Updated to Realm Sync 4.7.4.
* Updated to Realm Core 5.23.2.


## 5.14.0(2019-08-12)

### Deprecated
* [ObjectServer] `SyncCredentials.nickname()` has been deprecated in favour of `SyncCredentials.usernamePassword()`.
* [ObjectServer] `SyncCredentials.IdentityProvider.NICKNAME` has been deprecated in favour of `SyncCredentials.IdentityProvider.USERNAME_PASSWORD`.

### Enhancements
* None.

### Fixed
* None.

### Compatibility
* Realm Object Server: 3.21.0 or later.
* File format: Generates Realms with format v9 (Reads and upgrades all previous formats)
* APIs are backwards compatible with all previous release of realm-java in the 5.x.y series.

### Internal
* None.


## 5.13.1(2019-08-05)

### Enhancements
* None.

### Fixed
* [ObjectServer] The C++ networking layer now correctly uses any system defined proxy the same way the Java networking layer does. (Issue [#6574](https://github.com/realm/realm-java/pull/6574)).
* The Realm bytecode transformer now works correctly with Android Gradle Plugin 3.6.0-alpha01 and beyond. (Issue [#6531](https://github.com/realm/realm-java/issues/6531)).
* Queries on RealmLists with objects containing indexed integers could return the wrong result. (Issue [#6522](https://github.com/realm/realm-java/issues/6522), since 5.11.0)

### Compatibility
* Realm Object Server: 3.21.0 or later.
* File format: Generates Realms with format v9 (Reads and upgrades all previous formats)
* APIs are backwards compatible with all previous release of realm-java in the 5.x.y series.

### Internal
* Updated JavaAssist in the Realm Transformer to 3.25.0-GA.
* Updated to Realm Core 5.23.1.
* Updated to Realm Sync 4.7.1.
* Updated to Object Store commit: bcc6a7524e52071bfcd35cf740f506e0cc6a595e


## 5.13.0(2019-07-23)

### Enhancements
* [ObjectServer] Added support for faster initial synchronization for fully synchronized Realms. (Issue [#6469](https://github.com/realm/realm-java/issues/6469))
* [ObjectServer] Improved session lifecycle debug output. (Issue [#6552](https://github.com/realm/realm-java/pull/6552)).

### Fixed
* None.

### Compatibility
* Realm Object Server: 3.21.0 or later.
* File format: Generates Realms with format v9 (Reads and upgrades all previous formats)
* APIs are backwards compatible with all previous release of realm-java in the 5.x.y series.

### Internal
* Updated to Realm Core 5.22.0.
* Updated to Realm Sync 4.6.1.
* Updated to Object Store commit f0d75261fc8d332c20dc82f643dd795c0f4c7aec


## 5.12.0(2019-06-20)

### Enhancements
* [ObjectServer] Added `SyncManager.refreshConnections()` that can be used to manually trigger a reconnect for all sessions. This is useful if the device has been offline for a long time or fail to detect that it regained connectivity. (Issue [#259](https://github.com/realm/realm-java-private/issues/259))
* Added `RealmResults.asJson()` in `@Beta` that returns the result of the query as a JSON payload (#6540).

### Fixed
* [ObjectServer] `PermissionManager` stopped working if an intermittent network error was reported. (Issue [#6492](https://github.com/realm/realm-java/issues/6492), since 3.7.0)
* The Kotlin extensions library no longer defines a `app_name`, which in some cases conflicted with the `app_name` defined by applications. (Issue [#6536](https://github.com/realm/realm-java/issues/6536), since 4.3.0)

### Compatibility
* Realm Object Server: 3.21.0 or later.
* File format: Generates Realms with format v9 (Reads and upgrades all previous formats)
* APIs are backwards compatible with all previous release of realm-java in the 5.x.y series.

### Internal
* Updated to Realm Core 5.22.0.
* Updated to Realm Sync 4.6.1.
* Updated to Object Store commit 7c3ff8235579550a3e3c6060c47140b2005174f5

## 5.11.0(2019-05-01)

NOTE: This version is only compatible with Realm Object Server 3.21.0 or later.

### Enhancements
* [ObjectServer] Added `RealmQuery.includeLinkingObjects()`. This is only relevant for Query-based Realms and tells subscriptions to include objects linked through `@LinkingObjects` fields as part of the subscription as well. Objects referenced through objects and lists are always included as a default. (Issue [#6426](https://github.com/realm/realm-java/issues/6426))
* Encryption now uses hardware optimized functions, which significantly improves the performance of encrypted Realms. ([Realm Core PR #3241](https://github.com/realm/realm-core/pull/3241))
* Improved query performance when using `RealmQuery.in()` queries. ([Realm Core PR #3250](https://github.com/realm/realm-core/pull/3250)).
* Improved query performance when querying Integer fields with indexes, e.g. primary key fields. ([Realm Core PR #3272](https://github.com/realm/realm-core/pull/3272)).
* Improved write performance when writing changes to disk ([Realm Core PR #2927](https://github.com/realm/realm-sync/issues/2927))
* Added support for incremental annotation processing added in Gradle 4.7. (Issue [#5906](https://github.com/realm/realm-java/issues/5906)).

### Fixed
* [ObjectServer] Fix an error in the calculation of the `downloadableBytes` value sent by `ProgressListeners`.
* [ObjectServer] HTTP requests made by the Sync client now always include a Host: header, as required by HTTP/1.1, although its value will be empty if no value is specified by the application.
* [ObjectServer] The server no longer rejects subscriptions based on queries with distinct and/or limit clauses.
* [ObjectServer] If a user had `canCreate` but not `canUpdate` privileges on a class, the user would be able to create the object, but not actually set any meaningful values on that object, despite the rule that objects created within the same transaction can always be modified.
*  Native crash happening if bulk updating a field in a `RealmResult` would cause the object to no longer be part of the query result. (Issue [#6478](https://github.com/realm/realm-java/issues/6478), since 5.8.0).

### Compatibility
* Realm Object Server: 3.21.0 or later.
* File format: Generates Realms with format v9 (Reads and upgrades all previous formats)
* APIs are backwards compatible with all previous release of realm-java in the 5.x.y series.

### Internal
* Updated to Realm Core 5.19.1.
* Updated to Relm Sync 4.4.2.
* Updated to Object Store commit e4b1314d21b521fd604af7f1aacf3ca94272c19a


## 5.10.0(2019-03-22)

### Enhancements
* [ObjectServer] Added 4 new fields to query-based Subscriptions: `createdAt`, `updatedAt`, `expiresAt` and `timeToLive`. These make it possible to better reason about and control current subscriptions. (Issue [#6453](https://github.com/realm/realm-java/issues/6453))
* [ObjectServer] Added the option of updating the query controlled by a Subscription using either `RealmQuery.findAllAsync(String name, boolean update)`,  `RealmQuery.subscribe(String name, boolean update)` or `Subscription.setQuery(RealmQuery query)`. (Issue [#6453](https://github.com/realm/realm-java/issues/6453))
* [ObjectServer] Added the option of setting a time-to-live for subscriptions. Setting this will automatically delete the subscription after the provided TTL has expired and the subscription hasn't been used. (Issue [#6453](https://github.com/realm/realm-java/issues/6453))

### Fixed
* Dates returned from the Realm file no longer overflow or underflow if they exceed `Long.MAX_VALUE` or `Long.MIN_VALUE` but instead clamp to their respective value. (Issue [#2722](https://github.com/realm/realm-java/issues/2722))

### Compatibility
* Realm Object Server: 3.11.0 or later.
* File format: Generates Realms with format v9 (Reads and upgrades all previous formats).
* APIs are backwards compatible with all previous release of realm-java in the 5.x.y series.

### Internal
* Updated to Object Store commit: e9819ed9c77ed87b5d7bed416a76cd5bcf255802


## 5.9.1(2019-02-21)

### Enhancements
* None

### Fixed
* [ObjectServer] Reporting too many errors from the native layer resulted in a native crash with `local reference table overflow`. (Issue [#249](https://github.com/realm/realm-java-private/issues/249), since 5.9.0)

### Compatibility
* Realm Object Server: 3.11.0 or later.
* File format: Generates Realms with format v9 (Reads and upgrades all previous formats)
* APIs are backwards compatible with all previous release of realm-java in the 5.x.y series.

### Internal
* None

## 5.9.0(2019-01-15)

### Enhancements
* [ObjectServer] Added `ObjectServerError.getErrorType()` and `ObjectServerError.getErrorType()` which returns the underlying native error information. This is especially relevant if `ObjectServerError.getErrorCode()` returns `UNKNOWN`. [#6364](https://github.com/realm/realm-java/issues/6364)
* Added better checks for detecting corrupted files, both before and after the file is written to disk.

### Fixed
* [ObjectServer] Native errors sometimes mapped to the wrong Java ErrorCode. (Issue [#6364](https://github.com/realm/realm-java/issues/6364), since 2.0.0)
* [ObjectServer] Query-based Sync queries involving LIMIT, limited the result before permissions were evaluated. This could sometimes result in the wrong number of elements being returned.
* Removed Java 8 bytecode. Resulted in errors like `D8: Invoke-customs are only supported starting with Android O (--min-api 26)` if not compiled with Java 8. (Issue [#6300](https://github.com/realm/realm-java/issues/6300), since 5.8.0).

### Compatibility
* Realm Object Server: 3.11.0 or later.
* File format: Generates Realms with format v9 (Reads and upgrades all previous formats)
* APIs are backwards compatible with all previous release of realm-java in the 5.x.y series.

### Internal
* Updated to Object Store commit: f964c2640f635e76839559cb703732e9e906ba4c
* Updated Realm Sync to 3.14.13
* Updated Realm Core to 5.12.7


## 5.8.0 (2018-11-06)

This release also contains all changes from 5.8.0-BETA1 and 5.8.0-BETA2.

### Enhancements
* [ObjectServer] Added Subscription class available to Query-based Realms. This exposes a Subscription more directly. This class is in beta. [#6231](https://github.com/realm/realm-java/pull/6231).
  * [ObjectServer] Added `Realm.getSubscriptions()`, `Realm.getSubscriptions(String pattern)` and `Realm.getSubscription` to make it easier to find existing subscriptions. These API's are in beta. [#6231](https://github.com/realm/realm-java/pull/6231)
  * [ObjectServer] Added `RealmQuery.subscribe()` and `RealmQuery.subscribe(String name)` to subscribe immediately inside a transaction. These API's are in beta. [#6231](https://github.com/realm/realm-java/pull/6231)
  * [ObjectServer] Added support for subscribing directly inside `SyncConfiguration.initialData()`. This can be coupled with `SyncConfiguration.waitForInitialRemoteData()` in order to block a Realm from opening until the initial subscriptions are ready and have downloaded data. This API are in beta. [#6231](https://github.com/realm/realm-java/pull/6231)
* [ObjectServer] Improved performance when merging changes from the server.
* [ObjectServer] Added support for timeouts when uploading or downloading data manually using `SyncSession.downloadAllServerChanges(long timeout, TimeUnit unit)` and `SyncSession.uploadAllLocalChanges(long timeout, TimeUnit unit)`. [#6073](https://github.com/realm/realm-java/pull/6073)
* [ObjectServer] Added support for timing out when downloading initial data for synchronized Realms using `SyncConfiguration.waitForInitialRemoteData(long timeout, TimeUnit unit)`. [#6247](https://github.com/realm/realm-java/issues/6247)
* [ObjectServer] Added `Realm.init(Context, String)` which defines a custom User-Agent String sent to the Realm Object Server when a session is created. Using this requires Realm Object Server 3.12.4 or later. [#6267](https://github.com/realm/realm-java/issues/6267)
* Added support for `ImportFlag`s to `Realm.copyToRealm()` and `Realm.copyToRealmOrUpdate()`. This makes it possible to choose a mode so only fields that actually changed are written to disk. This improves notifications and Object Server performance. [#6224](https://github.com/realm/realm-java/pull/6224)
* Added support for bulk updating the same property in all objects that are part of a query result using `RealmResults.setValue(String fieldName, Object value)` or one of the specialized overrides that have been added for all supported types, e.g. `RealmResults.setString(String fieldName, String value)`. [#762](https://github.com/realm/realm-java/issues/762)

### Fixed
* All known bugs introduced in 5.8.0-BETA1 and 5.8.0-BETA2. See the release notes for these releases.

### Compatibility
* Realm Object Server: 3.11.0 or later.
* File format: Generates Realms with format v9 (Reads and upgrades all previous formats)
* APIs are backwards compatible with all previous release of realm-java in the 5.x.y series.

### Internal
* Updated to Object Store commit: f0dfe6c03be49194bc40777901059eaf55e7bff6
* Updated Realm Sync to 3.13.1
* Updated Realm Core to 5.12.0


## 5.8.0-BETA2 (2018-10-19)

### Enhancements
* None

### Fixed
* `RealmResults` listeners not triggering the initial callback for Query-based Realm when the device is offline [#6235](https://github.com/realm/realm-java/issues/6235).

### Known Bugs
* `Realm.copyToRealm()` and `Realm.copyToRealmOrUpdate` has been rewritten to support import flags. It is currently ~30% slower than in 5.7.0.
* IllegalStateException thrown when trying to create an object with a primary key that already exists when using `Realm.copyToRealm`, will always report "null" instead of the correct primary key value.
* When using `ImportFlag.DO_NOT_SET_SAME_VALUES`, lists will still be written and reported as changed, even if they didn't change.

### Compatibility
* Realm Object Server: 3.11.0 or later.
* File format: Generates Realms with format v9 (Reads and upgrades all previous formats)
* APIs are backwards compatible with all previous release of realm-java in the 5.x.y series.

### Internal
* None


## 5.8.0-BETA1 (2018-10-11)

### Enhancements
* Added new `ImportFlag` class that is used to specify additional behaviour when importing
  data into Realm [#6224](https://github.com/realm/realm-java/pull/6224).
* Added support for `ImportFlag` to `Realm.copyToRealm()` and `Realm.copyToRealmOrUpdate()` [#6224](https://github.com/realm/realm-java/pull/6224).

### Fixed
* None

### Known Bugs
* `Realm.copyToRealm()` and `Realm.copyToRealmOrUpdate` has been rewritten to support import flags. It is currently ~30% slower than in 5.7.0.
* IllegalStateException thrown when trying to create an object with a primary key that already exists when using `Realm.copyToRealm`, will always report "null" instead of the correct primary key value.
* When using `ImportFlag.DO_NOT_SET_SAME_VALUES`, lists will still be written and reported as changed, even if they didn't change.

### Compatibility
* Realm Object Server: 3.11.0 or later.
* File format: Generates Realms with format v9 (Reads and upgrades all previous formats)
* APIs are backwards compatible with all previous release of realm-java in the 5.x.y series.


## 5.7.1 (2018-10-22)

### Enhancements
* None

### Fixed
* [ObjectServer] `RealmResults` listeners not triggering the initial callback for Query-based Realm when the device is offline. (Issue [#6235](https://github.com/realm/realm-java/issues/6235), since 5.0.0).

### Compatibility
* Realm Object Server: 3.11.0 or later.
* File format: Generates Realms with format v9 (Reads and upgrades all previous formats)
* APIs are backwards compatible with all previous release of realm-java in the 5.x.y series.

### Internal
* Updated to Object Store commit: 362b886628b3aefc5b7a0bc32293d794dc1d4ad5


## 5.7.0 (2018-09-24)

### Enhancements
* [ObjectServer] Devices will now report download progress for read-only Realms which
  will allow the server to compact files sooner, saving server space. This does not affect
  the client. You will need to upgrade your Realm Object Server to at least version 3.11.0
  or use [Realm Cloud](https://cloud.realm.io). If you try to connect to a ROS v3.10.x or
  previous, you will see an error like `Wrong protocol version in Sync HTTP request,
  client protocol version = 25, server protocol version = 24`.

### Fixed
* None

### Compatibility
* Realm Object Server: 3.11.0 or later.
* File format: Generates Realms with format v9 (Reads and upgrades all previous formats)
* APIs are backwards compatible with all previous release of realm-java in the 5.x.y series.

### Internal
* Sync Protocol version increased to 25.
* Updated Realm Sync to 3.10.1
* Updated Realm Core to 5.10.2


## 5.6.0 (2018-09-24)

### Enhancements
* [ObjectServer] Added `RealmPermissions.findOrCreate(String roleName)` and
  `ClassPermissions.findOrCreate(String roleName)` ([#6168](https://github.com/realm/realm-java/issues/6168)).
* `@RealmClass("name")` and `@RealmField("name")` can now be used as a shorthand for defining custom
  name mappings ([#6145](https://github.com/realm/realm-java/issues/6145)).
* Added support for `RealmQuery.limit(long limit)` ([#544](https://github.com/realm/realm-java/issues/544)).
  When building a `RealmQuery`, `sort()`, `distinct()` and `limit()` will now be applied in the order
  they are called. Before this release, `sort()`  and `distinct()` could be called any order, but
  `sort()` would always be applied before `distinct()`.
* Building with Android App Bundle is now supported ([#5977](https://github.com/realm/realm-java/issues/5977)).

### Fixed
* None

### Compatibility
* Realm Object Server: 3.11.0 or later.
* File format: Generates Realms with format v9 (Reads and upgrades all previous formats)
* APIs are backwards compatible with all previous release of realm-java in the 5.x.y series.

### Internal
* Updated ReLinker to 1.3.0.
* Updated to Object Store commit: 7e19c51af72c3343b453b8a13c82dfda148e4bbc


## 5.5.0 (2018-08-31)

### Enhancements
* [ObjectServer] Added `ConnectionState` enum describing the states a connection can be in.
* [ObjectServer] Added `SyncSession.isConnected()` and `SyncSession.getConnectionState()`.
* [ObjectServer] Added support for observing connection changes for a session using `SyncSession.addConnectionChangeListener()` and `SyncSession.removeConnectionChangeListener()`.
* [ObjectServer] Added Kotlin extension property `Realm.syncSession` for synchronized Realms.
* [ObjectServer] Added Kotlin extension method `Realm.classPermissions<RealmModel>()`.
* [ObjectServer] Added support for starting and stopping synchronization using `SyncSession.start()` and `SyncSession.stop()` (#6135).
* [ObjectServer] Added API's for making it easier to work with network proxies (#6163):
  * `SyncManager.setAuthorizationHeaderName(String headerName)`
  * `SyncManager.setAuthorizationHeaderName(String headerName, String host)`
  * `SyncManager.addCustomRequestHeader(String headerName, String headerValue)`
  * `SyncManager.addCustomRequestHeader(String headerName, String headerValue, String host)`
  * `SyncManager.addCustomRequestHeaders(Map<String, String> headers)`
  * `SyncManager.addCustomRequestHeaders(Map<String, String> headers, String host)`
  * `SyncConfiguration.Builder.urlPrefix(String prefix)`

### Fixed
* Methods and classes requiring synchronized Realms have been removed from the standard AAR package. They are now only visible when enabling synchronized Realms in Gradle. The methods and classes will still be visible in the source files and docs, but annotated with `@ObjectServer` (#5799).

### Internal
* Updated to Realm Sync 3.9.4
* Updated to Realm Core 5.8.0
* Updated to Object Store commit: b0fc2814d9e6061ce5ba1da887aab6cfba4755ca

### Credits
* Thanks to @lucasdornelasv for improving the performance of `Realm.copyToRealm()`, `Realm.copyToRealmOrUpdate()` and `Realm.copyFromRealm()` #(6124).


## 5.4.3 (YYYY-MM-DD)

### Bug Fixes

* [ObjectServer] ProGuard was not configured correctly when working with Subscriptions for Query-based Realms.


## 5.4.2 (2018-08-09)

### Bug Fixes

* [ObjectServer] Fixed bugs in the Sync Client that could lead to memory corruption and crashes.

### Internal

* Upgraded to Realm Sync 3.8.8


## 5.4.1 (2018-08-03)

### Bug Fixes

* Compile time crash if no `targetSdk` was defined in Gradle. This was introduced in 5.4.0 (#6082).
* Fix Realm Gradle Plugin adding dependencies in a way incompatible with Kotlin Android Extensions. This was introduced in Realm Java 5.4.0 (#6080).


## 5.4.0 (2018-07-22)

### Enhancements

* Removing a ChangeListener on invalid objects or `RealmResults` should warn instead of throwing (fixes #5855).

### Bug Fixes

* [ObjectServer] Using Android Network Security Configuration is necessary to install the custom root CA for tests (API >= 24) (#5970).
* Fixes issue with the incremental build causing direct access to model without accessor to fail (#6056).
* `RealmQuery.distinct()` is now correctly applied when calling `RealmQuery.count()` (#5958).

### Internal

* Upgraded to Realm Core 5.7.2
* Upgraded to Realm Sync 3.8.1
* [ObjectServer] Improved performance when integrating changes from the server.
* Added extra information about the state of the Realm file if an exception is thrown due to Realm not being able to open it.
* Removed internal dependency on Groovy in the Realm Transformer (#3971).

### Credits

* Thanks to @kageiit for removing Groovy from the Realm Transformer (#3971).


## 5.3.1 (2018-06-19)

### Bug Fixes

* [ObjectServer] Fixed a bug which could potentially flood Realm Object Server with PING messages.
* Calling `Realm.deleteAll()` on a Realm file that contains more classes than in the schema throws exception (#5745).
* `Realm.isEmpty()` returning false in some cases, even if all tables part of the schema are empty (#5745).
* Fixed rare native crash materializing as `Assertion failed: ref + size <= after_ref with (ref, size, after_ref, ndx, m_free_positions.size())` (#5300).

### Internal

* Upgraded to Realm Core 5.6.2
* Upgraded to Realm Sync 3.5.6
* Upgraded to Object Store commit `0bcb9643b8fb14323df697999b79c4a5341a8a21`


## 5.3.0 (2018-06-12)

### Enhancements

* [ObjectServer] `Realm.compactRealm(config)` now works on synchronized Realms (#5937).
* [ObjectServer] `SyncConfiguration.compactOnLaunch()` and `SyncConfiguration.compactOnLaunch(callback)` has been added (#5937).
* Added `RealmQuery.getRealm()`, `RealmResults.getRealm()`, `RealmList.getRealm()` and `OrderedRealmCollectionSnapshot.getRealm()` (#5997).
* Removing a ChangeListener on invalid objects or `RealmResults` should warn instead of throwing (fixes #5855).


### Internal

* Upgraded to Realm Core 5.6.0
* Upgraded to Realm Sync 3.5.2


## 5.2.0 (2018-06-06)

The feature previously named Partial Sync is now called Query-Based Sync and is now the default mode when synchronizing Realms.
This has impacted a number of API's. See below for the details.

### Deprecated

* [ObjectServer] `SyncConfiguration.automatic()` has been deprecated in favour of `SyncUser.getDefaultConfiguration()`.
* [ObjectServer] `new SyncConfiguration.Builder(user, url)` has been deprecated in favour of `SyncUser.createConfiguration(url)`. NOTE: Creating configurations using `SyncUser` will default to using query-based Realms, while creating them using `new SyncConfiguration.Builder(user, url)` will default to fully synchronized Realms.
* [ObjectServer] With query-based sync being the default `SyncConfiguration.Builder.partialRealm()` has been deprecated. Use `SyncConfiguration.Builder.fullSynchronization()` if you want full synchronisation instead.

### Enhancements

* [ObjectServer] Added `SyncUser.createConfiguration(url)`. Realms created this way are query-based Realms by default.
* [ObjectServer] Added `SyncUser.getDefaultConfiguration()`.
* The Realm bytecode transformer now supports incremental builds (#3034).
* Improved speed and allocations when parsing field descriptions in queries (#5547).

### Bug Fixes

* Having files that ends with `RealmProxy` will no longer break the Realm Transformer (#3709).

### Internal

* Module mediator classes being generated now produces a stable output enabling better support for incremental builds (#3034).


## 5.1.0 (2018-04-25)

### Enhancements

* [ObjectServer] Added support for `SyncUser.requestPasswordReset()`, `SyncUser.completePasswordReset()`
  and their async variants. This makes it possible to reset the password for users created using
  `Credentials.usernamePassword()` where they used their email as username (#5821).
* [ObjectServer] Added support for `SyncUser.requestEmailConfirmation()`, `SyncUser.confirmEmail()`
  and their async variants. This makes it possible to ask users to confirm their email. This is only
  supported for users created using `Credentials.usernamePassword()` who have used an email as their
  username (#5821).
* `RealmQuery.in()` now support `null` which will always return no matches (#4011).
* Added support for `RealmQuery.alwaysTrue()` and `RealmQuery.alwaysFalse()`.

### Bug Fixes

* Changing a primary key from being nullable to being required could result in objects being deleted (##5899).


## 5.0.1 (2018-04-09)

### Enhancements

* [ObjectServer] `SyncConfiguration.automatic()` will make use of the host port to work out the default Realm URL.
* [ObjectServer] A role is now automatically created for each user with that user as its only member. This simplifies the common use case of restricting access to specific objects to a single user. This role can be accessed at `PermissionUser.getRole()`.
* [ObjectServer] Expose `Role.getMembers()` to access the list of associated `UserPermission`.

### Bug Fixes

* `RealmList.move()` did not move items correctly for unmanaged lists (#5860).
* `RealmObject.isValid()` not correctly returns `false` if `null` is provided as an argument (#5865).
* `RealmQuery.findFirst()` and `RealmQuery.findFirstAsync()` not working correctly with sorting (#5714).
* Permission `noPrivileges` and `allPrivileges` were returning opposite privileges.
* Fixes an issue caused by JNI local table reference overflow (#5880).

### Internal

* Upgraded to Realm Sync 3.0.1
* Upgraded to Realm Core 5.4.2

## 5.0.0 (2018-03-15)

This release is compatible with the Realm Object Server 3.0.0-beta.3 or later.

### Known Bugs

* API's marked @ObjectServer are shipped as part of the base binary, they should only be available when enabling synchronized Realms.

### Breaking Changes

* [ObjectServer] Renamed `SyncUser.currentUser()` to `SyncUser.current()`.
* [ObjectServer] Renamed `SyncUser.login(...)` and `SyncUser.loginAsync(...)` to `SyncUser.logIn(...)` and `SyncUser.logInAsync(...)`.
* [ObjectServer] Renamed `SyncUser.logout()` to `SyncUser.logOut()`.
* The `OrderedCollectionChangeSet` parameter in `OrderedRealmCollectionChangeListener.onChange()` is no longer nullable. Use `changeSet.getState()` instead (#5619).
* `realm.subscribeForObjects()` have been removed. Use `RealmQuery.findAllAsync(String subscriptionName)` and `RealmQuery.findAllAsync()` instead.
* Removed previously deprecated `RealmQuery.findAllSorted()`, `RealmQuery.findAllSortedAsync()` `RealmQuery.distinct()` and `RealmQuery.distinctAsync()`.
* Renamed `RealmQuery.distinctValues()` to `RealmQuery.distinct()`

### Enhancements

* [ObjectServer] Added support for partial Realms. Read [here](https://realm.io/docs/java/latest/#partial-realms) for more information.
* [ObjectServer] Added support for Object Level Permissions (requires partial synchronized Realms). Read [here](https://realm.io/docs/java/latest/#partial-realms) for more information.
* [ObjectServer] Added `SyncConfiguration.automatic()` and `SyncConfiguration.automatic(SyncUser user)` (#5806).
* Added two new methods to `OrderedCollectionChangeSet`: `getState()` and `getError()` (#5619).

## Bug Fixes

* Better exception message if a non model class is provided to methods only accepting those (#5779).

### Internal

* Upgraded to Realm Sync 3.0.0
* Upgraded to Realm Core 5.3.0


## 4.4.0 (2018-03-13)

### Enhancements

* Added support for mapping between a Java name and the underlying name in the Realm file using `@RealmModule`, `@RealmClass` and `@RealmField` annotations (#5280).

## Bug Fixes

* [ObjectServer] Fixed an issue where login after a logout will not resume Syncing (https://github.com/realm/my-first-realm-app/issues/22).


## 4.3.4 (2018-02-06)

## Bug Fixes

* Added missing `RealmQuery.oneOf()` for Kotlin that accepts non-nullable types (#5717).
* [ObjectServer] Fixed an issue preventing sync to resume when the network is back (#5677).

## 4.3.3 (2018-01-19)

### Internal

* Downgrade JavaAssist to 3.21.0-GA to fix an issue with a `ClassNotFoundException` at runtime (#5641).


## 4.3.2 (2018-01-17)

### Bug Fixes

* Throws a better exception message when calling `RealmObjectSchema.addField()` with a `RealmModel` class (#3388).
* Use https for Realm version checker (#4043).
* Prevent Realms Gradle plugin from transitively forcing specific versions of Google Build Tools onto downstream projects (#5640).
* [ObjectServer] logging a warning message instead of throwing an exception, when sync report an unknown error code (#5403).

### Enhancements

* [ObjectServer] added support for both Anonymous and Nickname authentication.


### Internal

* Upgraded to Realm Sync 2.2.9
* Upgraded to Realm Core 5.1.2

## 4.3.1 (2017-12-06)

### Bug Fixes

* Fixed kotlin standard library being added to both Java and Kotlin projects (#5587).


## 4.3.0 (2017-12-05)

### Deprecated

* Support for mips devices are deprecated.
* `RealmQuery.findAllSorted()` and `RealmQuery.findAllSortedAsync()` variants in favor of predicate `RealmQuery.sort().findAll()`.
* `RealmQuery.distinct()` and `RealmQuery.distinctAsync()` variants in favor of predicate `RealmQuery.distinctValues().findAll()`

### Enhancements

* [ObjectServer] Added explicit support for JSON Web Tokens (JWT) using `SyncCredentials.jwt(String token)`. It requires Object Server 2.0.23+ (#5580).
* Projects using Kotlin now include additional extension functions that make working with Kotlin easier. See [docs](https://realm.io/docs/java/latest/#kotlin) for more info (#4684).
* New query predicate: `sort()`.
* New query predicate: `distinctValues()`. Will be renamed to `distinct` in next major version.
* The Realm annotation processor now has a stable output when there are no changes to model classes, improving support for incremental compilers (#5567).

### Bug Fixes

* Added missing `toString()` for the implementation of `OrderedCollectionChangeSet`.
* Sync queries are evaluated immediately to solve the performance issue when the query results are huge, `RealmResults.size()` takes too long time (#5387).
* Correctly close the Realm instance if an exception was thrown while opening it. This avoids `IllegalStateException` when deleting the Realm in the catch block (#5570).
* Fixed the listener on `RealmList` not being called when removing the listener then adding it again (#5507). Please notice that a similar issue still exists for `RealmResults`.

### Internal

* Use `OsList` instead of `OsResults` to add notification token on for `RealmList<RealmModel>`.
* Updated Gradle and plugins to support Android Studio `3.0.0` (#5472).
* Upgraded to Realm Sync 2.1.8.
* Upgraded to Realm Core 4.0.4.

### Credits

* Thanks to @tbsandee for fixing a typo (#5548).
* Thanks to @vivekkiran for updating Gradle and plugins to support Android Studio `3.0.0` (#5472).
* Thanks to @madisp for adding better support for incremental compilers (#5567).


## 4.2.0 (2017-11-17)

### Enhancements

* Added support for using non-encrypted Realms in multiple processes. Some caveats apply. Read [doc](https://realm.io/docs/java/latest/#multiprocess) for more info (#1091).
* Added support for importing primitive lists from JSON (#5362).
* [ObjectServer] Support SSL validation using Android TrustManager (no need to specify `trustedRootCA` in `SynConfiguration` if the certificate is installed on the device), fixes (#4759).
* Added the and() function to `RealmQuery` in order to improve readability.

### Bug Fixes

* Leaked file handler in the Realm Transformer (#5521).
* Potential fix for "RealmError: Incompatible lock file" crash (#2459).

### Internal

* Updated JavaAssist to 3.22.0-GA.
* Upgraded to Realm Sync 2.1.4.
* Upgraded to Realm Core 4.0.3.

### Credits

* Thanks to @rakshithravi1997 for adding `RealmQuery.and()` (#5520).


## 4.1.1 (2017-10-27)

### Bug Fixes

* Fixed the compile warnings of using deprecated method `RealmProxyMediator.getTableName()` in generated mediator classes (#5455).
* [ObjectServer] now retrying network query when encountering any `IOException` (#5453).
* Fixed a `NoClassDefFoundError` due to using `@SafeVarargs` below API 19 (#5463).

### Internal

* Updated Realm Sync to 2.1.0.


## 4.1.0 (2017-10-20)

### Enhancements

* `Realm.deleteRealm()` and `RealmConfiguration.assetFile()` are multi-processes safe now.

### Bug Fixes

* Fix some potential database corruption caused by deleting the Realm file while a Realm instance are still opened in another process or the sync client thread.
* Added `realm.ignoreKotlinNullability` as a kapt argument to disable treating kotlin non-null types as `@Required` (#5412) (introduced in `v3.6.0`).
* Increased http connect/write timeout for low bandwidth network.


## 4.0.0 (2017-10-16)

### Breaking Changes

The internal file format has been upgraded. Opening an older Realm will upgrade the file automatically, but older versions of Realm will no longer be able to read the file.

* [ObjectServer] Updated protocol version to 22 which is only compatible with Realm Object Server >= 2.0.0.
* [ObjectServer] Removed deprecated APIs `SyncUser.retrieveUser()` and `SyncUser.retrieveUserAsync()`. Use `SyncUser.retrieveInfoForUser()` and `retrieveInfoForUserAsync()` instead.
* [ObjectServer] `SyncUser.Callback` now accepts a generic parameter indicating type of object returned when `onSuccess` is called.
* [ObjectServer] Renamed `SyncUser.getAccessToken` to `SyncUser.getRefreshToken`.
* [ObjectServer] Removed deprecated API `SyncUser.getManagementRealm()`.
* Calling `distinct()` on a sorted `RealmResults` no longer clears any sorting defined (#3503).
* Relaxed upper bound of type parameter of `RealmList`, `RealmQuery`, `RealmResults`, `RealmCollection`, `OrderedRealmCollection` and `OrderedRealmCollectionSnapshot`.
* Realm has upgraded its RxJava1 support to RxJava2 (#3497)
  * `Realm.asObservable()` has been renamed to `Realm.asFlowable()`.
  * `RealmList.asObservable()` has been renamed to `RealmList.asFlowable()`.
  * `RealmResults.asObservable()` has been renamed to `RealmResults.asFlowable()`.
  * `RealmObject.asObservable()` has been renamed to `RealmObject.asFlowable()`.
  * `RxObservableFactory` now return RxJava2 types instead of RxJava1 types.
* Removed deprecated APIs `RealmSchema.close()` and `RealmObjectSchema.close()`. Those don't have to be called anymore.
* Removed deprecated API `RealmResults.removeChangeListeners()`. Use `RealmResults.removeAllChangeListeners()` instead.
* Removed deprecated API `RealmObject.removeChangeListeners()`. Use `RealmObject.removeAllChangeListeners()` instead.
* Removed `UNSUPPORTED_TABLE`, `UNSUPPORTED_MIXED` and `UNSUPPORTED_DATE` from `RealmFieldType`.
* Removed deprecated API `RealmResults.distinct()`/`RealmResults.distinctAsync()`. Use `RealmQuery.distinct()`/`RealmQuery.distinctAsync()` instead.
* `RealmQuery.createQuery(Realm, Class)`, `RealmQuery.createDynamicQuery(DynamicRealm, String)`, `RealmQuery.createQueryFromResult(RealmResults)` and `RealmQuery.createQueryFromList(RealmList)` have been removed. Use `Realm.where(Class)`, `DynamicRealm.where(String)`, `RealmResults.where()` and `RealmList.where()` instead.

### Enhancements

* [ObjectServer] `SyncUserInfo` now also exposes a users metadata using `SyncUserInfo.getMetadata()`
* `RealmList` can now contain `String`, `byte[]`, `Boolean`, `Long`, `Integer`, `Short`, `Byte`, `Double`, `Float` and `Date` values. [Queries](https://github.com/realm/realm-java/issues/5361) and [Importing primitive lists from JSON](https://github.com/realm/realm-java/issues/5362) are not supported yet.
* Added support for lists of primitives in `RealmObjectSchema` with `addRealmListField(String fieldName, Class<?> primitiveType)`
* Added support for lists of primitives in `DynamicRealmObject` with `setList(String fieldName, RealmList<?> list)` and `getList(String fieldName, Class<?> primitiveType)`.
* Minor performance improvement when copy/insert objects into Realm.
* Added `static RealmObject.getRealm(RealmModel)`, `RealmObject.getRealm()` and `DynamicRealmObject.getDynamicRealm()` (#4720).
* Added `RealmResults.asChangesetObservable()` that emits the pair `(results, changeset)` (#4277).
* Added `RealmList.asChangesetObservable()` that emits the pair `(list, changeset)` (#4277).
* Added `RealmObject.asChangesetObservable()` that emits the pair `(object, changeset)` (#4277).
* All Realm annotations are now kept at runtime, allowing runtime tools access to them (#5344).
* Speedup schema initialization when a Realm file is first accessed (#5391).

### Bug Fixes

* [ObjectServer] Exposing a `RealmConfiguration` that allows a user to open the backup Realm after the client reset (#4759/#5223).
* [ObjectServer] Realm no longer throws a native “unsupported instruction” exception in some cases when opening a synced Realm asynchronously (https://github.com/realm/realm-object-store/issues/502).
* [ObjectServer] Fixed "Cannot open the read only Realm" issue when get`PermissionManager` (#5414).
* Throw `IllegalArgumentException` instead of `IllegalStateException` when calling string/binary data setters if the data length exceeds the limit.
* Added support for ISO8601 2-digit time zone designators (#5309).
* "Bad File Header" caused by the device running out of space while compacting the Realm (#5011).
* `RealmQuery.equalTo()` failed to find null values on an indexed field if using Case.INSENSITIVE (#5299).
* Assigning a managed object's own list to itself would accidentally clear it (#5395).
* Don't try to acquire `ApplicationContext` if not available in `Realm.init(Context)` (#5389).
* Removing and re-adding a changelistener from inside a changelistener sometimes caused notifications to be missed (#5411).

### Internal

* Upgraded to Realm Sync 2.0.2.
* Upgraded to Realm Core 4.0.2.
* Upgraded to OkHttp 3.9.0.
* Upgraded to RxJava 2.1.4.
* Use Object Store to create the primary key table.

### Credits

* Thanks to @JussiPekonen for adding support for 2-digit time zone designators when importing JSON (#5309).


## 3.7.2 (2017-09-12)

### Bug Fixes

* Fixed a JNI memory issue when doing queries which might potentially cause various native crashes.
* Fixed a bug that `RealmList.deleteFromRealm(int)`, `RealmList.deleteFirstFromRealm()` and `RealmList.deleteLastFromRealm()` did not remove target objects from Realm. This bug was introduced in `3.7.1` (#5233).
* Crash with "'xxx' doesn't exist in current schema." when ProGuard is enabled (#5211).


## 3.7.1 (2017-09-07)

### Bug Fixes

* Fixed potential memory leaks of `LinkView` when calling bulk insertions APIs.
* Fixed possible assertion when using `PermissionManager` at the beginning (#5195).
* Crash caused by JNI couldn't find `SharedRealm`'s inner classes when ProGuard is enabled (#5211).

### Internal

* Replaced LinkView with Object Store's List.
* Renaming `io.realm.internal.CollectionChangeSet` to `io.realm.internal.OsCollectionChangeSet`.


## 3.7.0 (2017-09-01)

### Deprecated

* [ObjectServer] `SyncUser.getManagementRealm()`. Use `SyncUser.getPermissionManager()` instead.

### Enhancements

* [ObjectServer] `SyncUser.getPermissionManager` added as a helper API for working with permissions and permission offers.

### Internal

* [ObjectServer] Upgraded OkHttp to 3.7.0.


## 3.6.0 (2017-09-01)

### Breaking Changes

* [ObjectServer] `SyncUser.logout()` no longer throws an exception when associated Realms instances are not closed (#4962).

### Deprecated

* [ObjectServer] `SyncUser#retrieveUser` and `SyncUser#retrieveUserAsync` replaced by `SyncUser#retrieveInfoForUser`
and `SyncUser#retrieveInfoForUserAsync` which returns a `SyncUserInfo` with mode information (#5008).
* [ObjectServer] `SyncUser#Callback` replaced by the generic version `SyncUser#RequestCallback<T>`.

### Enhancements

* [ObjectServer] Added `SyncSession.uploadAllLocalChanges()`.
* [ObjectServer] APIs of `UserStore` have been changed to support same user identity but different authentication server scenario.
* [ObjectServer] Added `SyncUser.allSessions` to retrieve the all valid sessions belonging to the user (#4783).
* Added `Nullable` annotation to methods that may return `null` in order to improve Kotlin usability. This also introduced a dependency to `com.google.code.findbugs:jsr305`.
* `org.jetbrains.annotations.NotNull` is now an alias for `@Required`. This means that the Realm Schema now fully understand Kotlin non-null types.
* Added support for new data type `MutableRealmIntegers`. The new type behaves almost exactly as a reference to a Long (mutable nullable, etc) but supports `increment` and `decrement` methods, which implement a Conflict Free Replicated Data Type, whose value will converge even when changed across distributed devices with poor connections (#4266).
* Added more detailed exception message for `RealmMigrationNeeded`.
* Bumping schema version only without any actual schema changes will just succeed even when the migration block is not supplied. It threw an `RealmMigrationNeededException` before in the same case.
* Throw `IllegalStateException` when schema validation fails because of wrong declaration of `@LinkingObjects`.

### Bug Fixes

* Potential crash after using `Realm.getSchema()` to change the schema of a typed Realm. `Realm.getSchema()` now returns an immutable `RealmSchema` instance.
* `Realm.copyToRealmOrUpdate()` could cause a `RealmList` field to contain duplicated elements (#4957).
* `RealmSchema.create(String)` and `RealmObjectSchema.setClassName(String)` did not accept class name whose length was 51 to 57.
* Workaround for an Android JVM crash when using `compactOnLaunch()` (#4964).
* Class name in exception message from link query is wrong (#5096).
* The `compactOnLaunch` callback is no longer invoked if the Realm at that path is already open on other threads.

### Internal

* [ObjectServer] removed `ObjectServerUser` and its inner classes, in a step to reduce `SyncUser` complexity (#3741).
* [ObjectServer] changed the `SyncSessionStopPolicy` to `AfterChangesUploaded` to align with other binding and to prevent use cases where the Realm might be deleted before the last changes get synchronized (#5028).
* Upgraded Realm Sync to 1.10.8
* Let Object Store handle migration.


## 3.5.0 (2017-07-11)

### Enhancements

* Added `RealmConfiguration.Builder.compactOnLaunch()` to compact the file on launch (#3739).
* [ObjectServer] Adding user lookup API for administrators (#4828).
* An `IllegalStateException` will be thrown if the given `RealmModule` doesn't include all required model classes (#3398).

### Bug Fixes

* Bug in `isNull()`, `isNotNull()`, `isEmpty()`, and `isNotEmpty()` when queries involve nullable fields in link queries (#4856).
* Bug in how to resolve field names when querying `@LinkingObjects` as the last field (#4864).
* Rare crash in `RealmLog` when log level was set to `LogLevel.DEBUG`.
* Broken case insensitive query with indexed field (#4788).
* [ObjectServer] Bug related to the behaviour of `SyncUser#logout` and the use of invalid `SyncUser` with `SyncConfiguration` (#4822).
* [ObjectServer] Not all error codes from the server were recognized correctly, resulting in UNKNOWN being reported instead.
* [ObjectServer] Prevent the use of a `SyncUser` that explicitly logged out, to open a Realm (#4975).

### Internal

* Use Object Store to do table initialization.
* Removed `Table#Table()`, `Table#addEmptyRow()`, `Table#addEmptyRows()`, `Table#add(Object...)`, `Table#pivot(long,long,PivotType)` and `Table#createnative()`.
* Upgraded Realm Core to 2.8.6
* Upgraded Realm Sync to 1.10.5
* Removed `io.realm.internal.OutOfMemoryError`. `java.lang.OutOfMemoryError` will be thrown instead.


## 3.4.0 (2017-06-22)

### Breaking Changes

* [ObjectServer] Updated protocol version to 18 which is only compatible with ROS > 1.6.0.

### Deprecated

* `RealmSchema.close()` and `RealmObjectSchema.close()`. They don't need to be closed manually. They were added to the public API by mistake.

### Enhancements

* [ObjectServer] Added support for Sync Progress Notifications through `SyncSession.addDownloadProgressListener(ProgressMode, ProgressListener)` and `SyncSession.addUploadProgressListener(ProgressMode, ProgressListener)` (#4104).
* [ObjectServer] Added `SyncSession.getState()` (#4784).
* Added support for querying inverse relationships (#2904).
* Moved inverse relationships out of beta stage.
* Added `Realm.getDefaultConfiguration()` (#4725).

### Bug Fixes

* [ObjectServer] Bug which may crash when the JNI local reference limitation was reached on sync client thread.
* [ObjectServer] Retrying connections with exponential backoff, when encountering `ConnectException` (#4310).
* When converting nullable BLOB field to required, `null` values should be converted to `byte[0]` instead of `byte[1]`.
* Bug which may cause duplicated primary key values when migrating a nullable primary key field to not nullable. `RealmObjectSchema.setRequired()` and `RealmObjectSchema.setNullable()` will throw when converting a nullable primary key field with null values stored to a required primary key field.

### Internal

* Upgraded to Realm Sync 1.10.1
* Upgraded to Realm Core 2.8.4

### Credits

* Thanks to Anis Ben Nsir (@abennsir) for upgrading Roboelectric in the unitTestExample (#4698).


## 3.3.2 (2017-06-09)

### Bug Fixes

* [ObjectServer] Crash when an authentication error happens (#4726).
* [ObjectServer] Enabled encryption with Sync (#4561).
* [ObjectServer] Admin users did not connect correctly to the server (#4750).

### Internal

* Factor out internal interface ManagedObject.

## 3.3.1 (2017-05-26)

### Bug Fixes

* [ObjectServer] Accepted extra columns against synced Realm (#4706).


## 3.3.0 (2017-05-24)

### Enhancements

* [ObjectServer] Added two options to `SyncConfiguration` to provide a trusted root CA `trustedRootCA` and to disable SSL validation `disableSSLVerification` (#4371).
* [ObjectServer] Added support for changing passwords through `SyncUser.changePassword()` using an admin user (#4588).

### Bug Fixes

* Queries on proguarded Realm model classes, failed with "Table not found" (#4673).


## 3.2.1 (2017-05-19)

### Enhancements

* Not in transaction illegal state exception message changed to "Cannot modify managed objects outside of a write transaction.".

### Bug Fixes

* [ObjectServer] `schemaVersion` was mistakenly required in order to trigger migrations (#4658).
* [ObjectServer] Fields removed from model classes will now correctly be hidden instead of throwing an exception when opening the Realm (#4658).
* Random crashes which were caused by a race condition in encrypted Realm (#4343).

### Internal

* Upgraded to Realm Sync 1.8.5.
* Upgraded to Realm Core 2.8.0.

## 3.2.0 (2017-05-16)

### Enhancements

* [ObjectServer] Added support for `SyncUser.isAdmin()` (#4353).
* [ObjectServer] New set of Permission API's have been added to `SyncUser` through `SyncUser.getPermissionManager()` (#4296).
* [ObjectServer] Added support for changing passwords through `SyncUser.changePassword()` (#4423).
* [ObjectServer] Added support for `SyncConfiguration.Builder.waitForInitialRemoteData()` (#4270).
* Transient fields are now allowed in model classes, but are implicitly treated as having the `@Ignore` annotation (#4279).
* Added `Realm.refresh()` and `DynamicRealm.refresh()` (#3476).
* Added `Realm.getInstanceAsync()` and `DynamicRealm.getInstanceAsync()` (#2299).
* Added `DynamicRealmObject#linkingObjects(String,String)` to support linking objects on `DynamicRealm` (#4492).
* Added support for read only Realms using `RealmConfiguration.Builder.readOnly()` and `SyncConfiguration.Builder.readOnly()`(#1147).
* Change listeners will now auto-expand variable names to be more descriptive when using Android Studio.
* The `toString()` methods for the standard and dynamic proxies now print "proxy", or "dynamic" before the left bracket enclosing the data.

### Bug Fixes

* `@LinkingObjects` annotation now also works with Kotlin (#4611).

### Internal

* Use separated locks for different `RealmCache`s (#4551).

## 3.1.4 (2017-05-04)

## Bug fixes

* Added missing row validation check in certain cases on invalidated/deleted objects (#4540).
* Initializing Realm is now more resilient if `Context.getFilesDir()` isn't working correctly (#4493).
* `OrderedRealmCollectionSnapshot.get()` returned a wrong object (#4554).
* `onSuccess` callback got triggered infinitely if a synced transaction was committed in the async transaction's `onSuccess` callback (#4594).

## 3.1.3 (2017-04-20)

### Enhancements

* [ObjectServer] Resume synchronization as soon as the connectivity is back (#4141).

### Bug Fixes

* `equals()` and `hashCode()` of managed `RealmObject`s that come from linking objects don't work correctly (#4487).
* Field name was missing in exception message when `null` was set to required field (#4484).
* Now throws `IllegalStateException` when a getter of linking objects is called against deleted or not yet loaded `RealmObject`s (#4499).
* `NullPointerException` caused by local transaction inside the listener of `findFirstAsync()`'s results (#4495).
* Native crash when adding listeners to `RealmObject` after removing listeners from the same `RealmObject` before (#4502).
* Native crash with "Invalid argument" error happened on some Android 7.1.1 devices when opening Realm on external storage (#4461).
* `OrderedRealmCollectionChangeListener` didn't report change ranges correctly when circular link's field changed (#4474).

### Internal

* Upgraded to Realm Sync 1.6.0.
* Upgraded to Realm Core 2.6.1.

## 3.1.2 (2017-04-12)

### Bug Fixes

* Crash caused by JNI couldn't find `OsObject.notifyChangeListeners` when ProGuard is enabled (#4461).
* Incompatible return type of `RealmSchema.getAll()` and `BaseRealm.getSchema()` (#4443).
* Memory leaked when synced Realm was initialized (#4465).
* An `IllegalStateException` will be thrown when starting iterating `OrderedRealmCollection` if the Realm is closed (#4471).

## 3.1.1 (2017-04-07)

### Bug Fixes

* Crash caused by Listeners on `RealmObject` getting triggered the 2nd time with different changed field (#4437).
* Unintentionally exposing `StandardRealmSchema` (#4443).
* Workaround for crashes on specific Samsung devices which are caused by a buggy `memmove` call (#3651).

## 3.1.0 (2017-04-05)

### Breaking Changes

* Updated file format of Realm files. Existing Realm files will automatically be migrated to the new format when they are opened, but older versions of Realm cannot open these files.
* [ObjectServer] Due to file format changes, Realm Object Server 1.3.0 or later is required.

### Enhancements

* Added support for reverse relationships through the `@LinkingObjects` annotation. See `io.realm.annotations.LinkingObjects` for documentation.
  * This feature is in `@Beta`.
  * Queries on linking objects do not work.  Queries like `where(...).equalTo("field.linkingObjects.id", 7).findAll()` are not yet supported.
  * Backlink verification is incomplete.  Evil code can cause native crashes.
* The listener on `RealmObject` will only be triggered if the object changes (#3894).
* Added `RealmObjectChangeListener` interface that provide detailed information about `RealmObject` field changes.
* Listeners on `RealmList` and `RealmResults` will be triggered immediately when the transaction is committed on the same thread (#4245).
* The real `RealmMigrationNeededException` is now thrown instead of `IllegalArgumentException` if no migration is provided for a Realm that requires it.
* `RealmQuery.distinct()` can be performed on unindexed fields (#2285).
* `targetSdkVersion` is now 25.
* [ObjectServer] In case of a Client Reset, information about the location of the backed up Realm file is now reported through the `ErrorHandler` interface (#4080).
* [ObjectServer] Authentication URLs now automatically append `/auth` if no other path segment is set (#4370).

### Bug Fixes

* Crash with `LogicError` with `Bad version number` on notifier thread (#4369).
* `Realm.migrateRealm(RealmConfiguration)` now fails correctly with an `IllegalArgumentException` if a `SyncConfiguration` is provided (#4075).
* Potential cause for Realm file corruptions (never reported).
* Add `@Override` annotation to proxy class accessors and stop using raw type in proxy classes in order to remove warnings from javac (#4329).
* `findFirstAsync()` now returns an invalid object if there is no object matches the query condition instead of running the query repeatedly until it can find one (#4352).
* [ObjectServer] Changing the log level after starting a session now works correctly (#4337).

### Internal

* Using the Object Store's Session and SyncManager.
* Upgraded to Realm Sync 1.5.0.
* Upgraded to Realm Core 2.5.1.
* Upgraded Gradle to 3.4.1

## 3.0.0 (2017-02-28)

### Breaking Changes

* `RealmResults.distinct()` returns a new `RealmResults` object instead of filtering on the original object (#2947).
* `RealmResults` is auto-updated continuously. Any transaction on the current thread which may have an impact on the order or elements of the `RealmResults` will change the `RealmResults` immediately instead of change it in the next event loop. The standard `RealmResults.iterator()` will continue to work as normal, which means that you can still delete or modify elements without impacting the iterator. The same is not true for simple for-loops. In some cases a simple for-loop will not work (https://realm.io/docs/java/3.0.0/api/io/realm/OrderedRealmCollection.html#loops), and you must use the new createSnapshot() method.
* `RealmChangeListener` on `RealmObject` will now also be triggered when the object is deleted. Use `RealmObject.isValid()` to check this state(#3138).
* `RealmObject.asObservable()` will now emit the object when it is deleted. Use `RealmObject.isValid()` to check this state (#3138).
* Removed deprecated classes `Logger` and `AndroidLogger` (#4050).

### Deprecated

* `RealmResults.removeChangeListeners()`. Use `RealmResults.removeAllChangeListeners()` instead.
* `RealmObject.removeChangeListeners()`. Use `RealmObject.removeAllChangeListeners()` instead.
* `RealmResults.distinct()` and `RealmResults.distinctAsync()`. Use `RealmQuery.distinct()` and `RealmQuery.distinctAsync()` instead.

### Enhancements

* Added support for sorting by link's field (#672).
* Added `OrderedRealmCollectionSnapshot` class and `OrderedRealmCollection.createSnapshot()` method. `OrderedRealmCollectionSnapshot` is useful when changing `RealmResults` or `RealmList` in simple loops.
* Added `OrderedRealmCollectionChangeListener` interface for supporting fine-grained collection notifications.
* Added support for ChangeListeners on `RealmList`.
* Added `RealmList.asObservable()`.

### Bug Fixes

* Element type checking in `DynamicRealmObject#setList()` (#4252).
* Now throws `IllegalStateException` instead of process crash when any of thread confined methods in `RealmQuery` is called from wrong thread (#4228).
* Now throws `IllegalStateException` when any of thread confined methods in `DynamicRealmObject` is called from wrong thread (#4258).

### Internal

* Use Object Store's `Results` as the backend for `RealmResults` (#3372).
  - Use Object Store's notification mechanism to trigger listeners.
  - Local commits triggers Realm global listener and `RealmObject` listener on current thread immediately instead of in the next event loop.


## 2.3.2 (2017-02-27)

### Bug fixes

* Log levels in JNI layer were all reported as "Error" (#4204).
* Encrypted realms can end up corrupted if many threads are reading and writing at the same time (#4128).
* "Read-only file system" exception when compacting Realm file on external storage (#4140).

### Internal

* Updated to Realm Sync v1.2.1.
* Updated to Realm Core v2.3.2.

### Enhancements

* Improved performance of getters and setters in proxy classes.


## 2.3.1 (2017-02-07)

### Enhancements

* [ObjectServer] The `serverUrl` given to `SyncConfiguration.Builder()` is now more lenient and will also accept only paths as argument (#4144).
* [ObjectServer] Add a timer to refresh periodically the access_token.

### Bug fixes

* NPE problem in SharedRealm.finalize() (#3730).
* `RealmList.contains()` and `RealmResults.contains()` now correctly use custom `equals()` method on Realm model classes.
* Build error when the project is using Kotlin (#4087).
* Bug causing classes to be replaced by classes already in Gradle's classpath (#3568).
* NullPointerException when notifying a single object that it changed (#4086).


## 2.3.0 (2017-01-19)

### Object Server API Changes

* Realm Sync v1.0.0 has been released, and Realm Mobile Platform is no longer considered in beta.
* Breaking change: Location of Realm files are now placed in `getFilesDir()/<userIdentifier>` instead of `getFilesDir()/`.
  This is done in order to support shared Realms among users, while each user retaining their own local copy.
* Breaking change: `SyncUser.all()` now returns Map instead of List.
* Breaking change: Added a default `UserStore` saving users in a Realm file (`RealmFileUserStore`).
* Breaking change: Added multi-user support to `UserStore`. Added `get(String)` and `remove(String)`, removed `remove()` and renamed `get()` to `getCurrent()`.
* Breaking change: Changed the order of arguments to `SyncCredentials.custom()` to match iOS: token, provider, userInfo.
* Added support for `PermissionOffer` and `PermissionOfferResponse` to `SyncUser.getManagementRealm()`.
* Exceptions thrown in error handlers are ignored but logged (#3559).
* Removed unused public constants in `SyncConfiguration` (#4047).
* Fixed bug, preventing Sync client to renew the access token (#4038) (#4039).
* Now `SyncUser.logout()` properly revokes tokens (#3639).

### Bug fixes

* Fixed native memory leak setting the value of a primary key (#3993).
* Activated Realm's annotation processor on connectedTest when the project is using kapt (#4008).
* Fixed "too many open files" issue (#4002).
* Added temporary work-around for bug crashing Samsung Tab 3 devices on startup (#3651).

### Enhancements

* Added `like` predicate for String fields (#3752).

### Internal

* Updated to Realm Sync v1.0.0.
* Added a Realm backup when receiving a Sync client reset message from the server.

## 2.2.2 (2017-01-16)

### Object Server API Changes (In Beta)

* Disabled `Realm.compactRealm()` when sync is enabled as it might corrupt the Realm (https://github.com/realm/realm-core/issues/2345).

### Bug fixes

* "operation not permitted" issue when creating Realm file on some devices' external storage (#3629).
* Crash on API 10 devices (#3726).
* `UnsatisfiedLinkError` caused by `pipe2` (#3945).
* Unrecoverable error with message "Try again" when the notification fifo is full (#3964).
* Realm migration wasn't triggered when the primary key definition was altered (#3966).
* Use phantom reference to solve the finalize time out issue (#2496).

### Enhancements

* All major public classes are now non-final. This is mostly a compromise to support Mockito. All protected fields/methods are still not considered part of the public API and can change without notice (#3869).
* All Realm instances share a single notification daemon thread.
* Fixed Java lint warnings with generated proxy classes (#2929).

### Internal

* Upgraded Realm Core to 2.3.0.
* Upgraded Realm Sync to 1.0.0-BETA-6.5.

## 2.2.1 (2016-11-12)

### Object Server API Changes (In Beta)

* Fixed `SyncConfiguration.toString()` so it now outputs a correct description instead of an empty string (#3787).

### Bug fixes

* Added version number to the native library, preventing ReLinker from accidentally loading old code (#3775).
* `Realm.getLocalInstanceCount(config)` throwing NullPointerException if called after all Realms have been closed (#3791).

## 2.2.0 (2016-11-12)

### Object Server API Changes (In Beta)

* Added support for `SyncUser.getManagementRealm()` and permission changes.

### Bug fixes

* Kotlin projects no longer create the `RealmDefaultModule` if no Realm model classes are present (#3746).
* Remove `includedescriptorclasses` option from ProGuard rule file in order to support built-in shrinker of Android Gradle Plugin (#3714).
* Unexpected `RealmMigrationNeededException` was thrown when a field was added to synced Realm.

### Enhancements

* Added support for the `annotationProcessor` configuration provided by Android Gradle Plugin 2.2.0 or later. Realm plugin adds its annotation processor to the `annotationProcessor` configuration instead of `apt` configuration if it is available and the `com.neenbedankt.android-apt` plugin is not used. In Kotlin projects, `kapt` is used instead of the `annotationProcessor` configuration (#3026).

## 2.1.1 (2016-10-27)

### Bug fixes

* Fixed a bug in `Realm.insert` and `Realm.insertOrUpdate` methods causing a `StackOverFlow` when you try to insert a cyclic graph of objects between Realms (#3732).

### Object Server API Changes (In Beta)

* Set default RxFactory to `SyncConfiguration`.

### Bug fixes

* ProGuard configuration introduced in 2.1.0 unexpectedly kept classes that did not have the @KeepMember annotation (#3689).

## 2.1.0 (2016-10-25)

### Breaking changes

* * `SecureUserStore` has been moved to its own GitHub repository: https://github.com/realm/realm-android-user-store
  See https://github.com/realm/realm-android-user-store/blob/master/README.md for further info on how to include it.


### Object Server API Changes (In Beta)

* Renamed `User` to `SyncUser`, `Credentials` to `SyncCredentials` and `Session` to `SyncSession` to align names with Cocoa.
* Removed `SyncManager.setLogLevel()`. Use `RealmLog.setLevel()` instead.
* `SyncUser.logout()` now correctly clears `SyncUser.currentUser()` (#3638).
* Missing ProGuard configuration for libraries used by Sync extension (#3596).
* Error handler was not called when sync session failed (#3597).
* Added `User.all()` that returns all known Realm Object Server users.
* Upgraded Realm Sync to 1.0.0-BETA-3.2

### Deprecated

* `Logger`. Use `RealmLogger` instead.
* `AndroidLogger`. The logger for Android is implemented in native code instead.

### Bug fixes

* The following were not kept by ProGuard: names of native methods not in the `io.realm.internal` package, names of classes used in method signature (#3596).
* Permission error when a database file was located on external storage (#3140).
* Memory leak when unsubscribing from a RealmResults/RealmObject RxJava Observable (#3552).

### Enhancements

* `Realm.compactRealm()` now works for encrypted Realms.
* Added `first(E defaultValue)` and `last(E defaultValue)` methods to `RealmList` and `RealmResult`. These methods will return the provided object instead of throwing an `IndexOutOfBoundsException` if the list is empty.
* Reduce transformer logger verbosity (#3608).
* `RealmLog.setLevel(int)` for setting the log level across all loggers.

### Internal

* Upgraded Realm Core to 2.1.3

### Credits

* Thanks to Max Furman (@maxfurman) for adding support for `first()` and `last()` default values.

## 2.0.2 (2016-10-06)

This release is not protocol-compatible with previous versions of the Realm Mobile Platform. The base library is still fully compatible.

### Bug fixes

* Build error when using Java 7 (#3563).

### Internal

* Upgraded Realm Core to 2.1.0
* Upgraded Realm Sync to 1.0.0-BETA-2.0.

## 2.0.1 (2016-10-05)

### Bug fixes

* `android.net.conn.CONNECTIVITY_CHANGE` broadcast caused `RuntimeException` if sync extension was disabled (#3505).
* `android.net.conn.CONNECTIVITY_CHANGE` was not delivered on Android 7 devices.
* `distinctAsync` did not respect other query parameters (#3537).
* `ConcurrentModificationException` from Gradle when building an application (#3501).

### Internal

* Upgraded to Realm Core 2.0.1 / Realm Sync 1.3-BETA

## 2.0.0 (2016-09-27)

This release introduces support for the Realm Mobile Platform!
See <https://realm.io/news/introducing-realm-mobile-platform/> for an overview of these great new features.

### Breaking Changes

* Files written by Realm 2.0 cannot be read by 1.x or earlier versions. Old files can still be opened.
* It is now required to call `Realm.init(Context)` before calling any other Realm API.
* Removed `RealmConfiguration.Builder(Context)`, `RealmConfiguration.Builder(Context, File)` and `RealmConfiguration.Builder(File)` constructors.
* `isValid()` now always returns `true` instead of `false` for unmanaged `RealmObject` and `RealmList`. This puts it in line with the behaviour of the Cocoa and .NET API's (#3101).
* armeabi is not supported anymore.
* Added new `RealmFileException`.
  - `IncompatibleLockFileException` has been removed and replaced by `RealmFileException` with kind `INCOMPATIBLE_LOCK_FILE`.
  - `RealmIOExcpetion` has been removed and replaced by `RealmFileException`.
* `RealmConfiguration.Builder.assetFile(Context, String)` has been renamed to `RealmConfiguration.Builder.assetFile(String)`.
* Object with primary key is now required to define it when the object is created. This means that `Realm.createObject(Class<E>)` and `DynamicRealm.createObject(String)` now throws `RealmException` if they are used to create an object with a primary key field. Use `Realm.createObject(Class<E>, Object)` or `DynamicRealm.createObject(String, Object)` instead.
* Importing from JSON without the primary key field defined in the JSON object now throws `IllegalArgumentException`.
* Now `Realm.beginTransaction()`, `Realm.executeTransaction()` and `Realm.waitForChange()` throw `RealmMigrationNeededException` if a remote process introduces incompatible schema changes (#3409).
* The primary key value of an object can no longer be changed after the object was created. Instead a new object must be created and all fields copied over.
* Now `Realm.createObject(Class)` and `Realm.createObject(Class,Object)` take the values from the model's fields and default constructor. Creating objects through the `DynamicRealm` does not use these values (#777).
* When `Realm.create*FromJson()`s create a new `RealmObject`, now they take the default values defined by the field itself and its default constructor for those fields that are not defined in the JSON object.

### Enhancements

* Added `realmObject.isManaged()`, `RealmObject.isManaged(obj)` and `RealmCollection.isManaged()` (#3101).
* Added `RealmConfiguration.Builder.directory(File)`.
* `RealmLog` has been moved to the public API. It is now possible to control which events Realm emit to Logcat. See the `RealmLog` class for more details.
* Typed `RealmObject`s can now continue to access their fields properly even though the schema was changed while the Realm was open (#3409).
* A `RealmMigrationNeededException` will be thrown with a cause to show the detailed message when a migration is needed and the migration block is not in the `RealmConfiguration`.


### Bug fixes

* Fixed a lint error in proxy classes when the 'minSdkVersion' of user's project is smaller than 11 (#3356).
* Fixed a potential crash when there were lots of async queries waiting in the queue.
* Fixed a bug causing the Realm Transformer to not transform field access in the model's constructors (#3361).
* Fixed a bug causing a build failure when the Realm Transformer adds accessors to a model class that was already transformed in other project (#3469).
* Fixed a bug causing the `NullPointerException` when calling getters/setters in the model's constructors (#2536).

### Internal

* Moved JNI build to CMake.
* Updated Realm Core to 2.0.0.
* Updated ReLinker to 1.2.2.

## 1.2.0 (2016-08-19)

### Bug fixes

* Throw a proper exception when operating on a non-existing field with the dynamic API (#3292).
* `DynamicRealmObject.setList` should only accept `RealmList<DynamicRealmObject>` (#3280).
* `DynamicRealmObject.getX(fieldName)` now throws a proper exception instead of a native crash when called with a field name of the wrong type (#3294).
* Fixed a concurrency crash which might happen when `Realm.executeTransactionAsync()` tried to call `onSucess` after the Realm was closed.

### Enhancements

* Added `RealmQuery.in()` for a comparison against multiple values.
* Added byte array (`byte[]`) support to `RealmQuery`'s `equalTo` and `notEqualTo` methods.
* Optimized internal caching of schema classes (#3315).

### Internal

* Updated Realm Core to 1.5.1.
* Improved sorting speed.
* Completely removed the `OptionalAPITransformer`.

### Credits

* Thanks to Brenden Kromhout (@bkromhout) for adding binary array support to `equalTo` and `notEqualTo`.

## 1.1.1 (2016-07-01)

### Bug fixes

* Fixed a wrong JNI method declaration which might cause "method not found" crash on some devices.
* Fixed a bug that `Error` in the background async thread is not forwarded to the caller thread.
* Fixed a crash when an empty `Collection` is passed to `insert()`/`insertOrUpdate()` (#3103).
* Fixed a bug that does not transfer the primary key when `RealmSchemaObject.setClassName()` is called to rename a class (#3118).
* Fixed bug in `Realm.insert` and `Realm.insertOrUpdate` methods causing a `RealmList` to be cleared when inserting a managed `RealmModel` (#3105).
* Fixed a concurrency allocation bug in storage engine which might lead to some random crashes.
* Bulk insertion now throws if it is not called in a transaction (#3173).
* The IllegalStateException thrown when accessing an empty RealmObject is now more meaningful (#3200).
* `insert()` now correctly throws an exception if two different objects have the same primary key (#3212).
* Blackberry Z10 throwing "Function not implemented" (#3178).
* Reduced the number of file descriptors used by Realm Core (#3197).
* Throw a proper `IllegalStateException` if a `RealmChangeListener` is used inside an IntentService (#2875).

### Enhancements

* The Realm Annotation processor no longer consumes the Realm annotations. Allowing other annotation processors to run.

### Internal

* Updated Realm Core to 1.4.2.
* Improved sorting speed.

## 1.1.0 (2016-06-30)

### Bug fixes

* A number of bug fixes in the storage engine related to memory management in rare cases when a Realm has been compacted.
* Disabled the optional API transformer since it has problems with DexGuard (#3022).
* `OnSuccess.OnSuccess()` might not be called with the correct Realm version for async transaction (#1893).
* Fixed a bug in `copyToRealm()` causing a cyclic dependency objects being duplicated.
* Fixed a build failure when model class has a conflicting name such as `Map`, `List`, `String`, ... (#3077).

### Enhancements

* Added `insert(RealmModel obj)`, `insertOrUpdate(RealmModel obj)`, `insert(Collection<RealmModel> collection)` and `insertOrUpdate(Collection<RealmModel> collection)` to perform batch inserts (#1684).
* Enhanced `Table.toString()` to show a PrimaryKey field details (#2903).
* Enabled ReLinker when loading a Realm from a custom path by adding a `RealmConfiguration.Builder(Context, File)` constructor (#2900).
* Changed `targetSdkVersion` of `realm-library` to 24.
* Logs warning if `DynamicRealm` is not closed when GC happens as it does for `Realm`.

### Deprecated

* `RealmConfiguration.Builder(File)`. Use `RealmConfiguration.Builder(Context, File)` instead.

### Internal

* Updated Realm Core to 1.2.0.

## 1.0.1 (2016-05-25)

### Bug fixes

* Fixed a crash when calling `Table.toString()` in debugger (#2429).
* Fixed a race condition which would cause some `RealmResults` to not be properly updated inside a `RealmChangeListener`. This could result in crashes when accessing items from those results (#2926/#2951).
* Revised `RealmResults.isLoaded()` description (#2895).
* Fixed a bug that could cause Realm to lose track of primary key when using `RealmObjectSchema.removeField()` and `RealmObjectSchema.renameField()` (#2829/#2926).
* Fixed a bug that prevented some devices from finding async related JNI methods correctly.
* Updated ProGuard configuration in order not to depend on Android's default configuration (#2972).
* Fixed a race condition between Realms notifications and other UI events. This could e.g. cause ListView to crash (#2990).
* Fixed a bug that allowed both `RealmConfiguration.Builder.assetFile()`/`deleteRealmIfMigrationNeeded()` to be configured at the same time, which leads to the asset file accidentally being deleted in migrations (#2933).
* Realm crashed outright when the same Realm file was opened in two processes. Realm will now optimistically retry opening for 1 second before throwing an Error (#2459).

### Enhancements

* Removes RxJava related APIs during bytecode transforming to make RealmObject plays well with reflection when rx.Observable doesn't exist.

## 1.0.0 (2016-05-25)

No changes since 0.91.1.

## 0.91.1 (2016-05-25)

* Updated Realm Core to 1.0.1.

### Bug fixes

* Fixed a bug when opening a Realm causes a staled memory mapping. Symptoms are error messages like "Bad or incompatible history type", "File format version doesn't match", and "Encrypted interprocess sharing is currently unsupported".

## 0.91.0 (2016-05-20)

* Updated Realm Core to 1.0.0.

### Breaking changes

* Removed all `@Deprecated` methods.
* Calling `Realm.setAutoRefresh()` or `DynamicRealm.setAutoRefresh()` from non-Looper thread throws `IllegalStateException` even if the `autoRefresh` is false (#2820).

### Bug fixes

* Calling RealmResults.deleteAllFromRealm() might lead to native crash (#2759).
* The annotation processor now correctly reports an error if trying to reference interfaces in model classes (#2808).
* Added null check to `addChangeListener` and `removeChangeListener` in `Realm` and `DynamicRealm` (#2772).
* Calling `RealmObjectSchema.addPrimaryKey()` adds an index to the primary key field, and calling `RealmObjectSchema.removePrimaryKey()` removes the index from the field (#2832).
* Log files are not deleted when calling `Realm.deleteRealm()` (#2834).

### Enhancements

* Upgrading to OpenSSL 1.0.1t. From July 11, 2016, Google Play only accept apps using OpenSSL 1.0.1r or later (https://support.google.com/faqs/answer/6376725, #2749).
* Added support for automatically copying an initial database from assets using `RealmConfiguration.Builder.assetFile()`.
* Better error messages when certain file operations fail.

### Credits

* Paweł Surówka (@thesurix) for adding the `RealmConfiguration.Builder.assetFile()`.

## 0.90.1

* Updated Realm Core to 0.100.2.

### Bug fixes

* Opening a Realm while closing a Realm in another thread could lead to a race condition.
* Automatic migration to the new file format could in rare circumstances lead to a crash.
* Fixing a race condition that may occur when using Async API (#2724).
* Fixed CannotCompileException when related class definition in android.jar cannot be found (#2703).

### Enhancements

* Prints path when file related exceptions are thrown.

## 0.90.0

* Updated Realm Core to 0.100.0.

### Breaking changes

* RealmChangeListener provides the changed object/Realm/collection as well (#1594).
* All JSON methods on Realm now only wraps JSONException in RealmException. All other Exceptions are thrown as they are.
* Marked all methods on `RealmObject` and all public classes final (#1594).
* Removed `BaseRealm` from the public API.
* Removed `HandlerController` from the public API.
* Removed constructor of `RealmAsyncTask` from the public API (#1594).
* `RealmBaseAdapter` has been moved to its own GitHub repository: https://github.com/realm/realm-android-adapters
  See https://github.com/realm/realm-android-adapters/blob/master/README.md for further info on how to include it.
* File format of Realm files is changed. Files will be automatically upgraded but opening a Realm file with older
  versions of Realm is not possible.

### Deprecated

* `Realm.allObjects*()`. Use `Realm.where(clazz).findAll*()` instead.
* `Realm.distinct*()`. Use `Realm.where(clazz).distinct*()` instead.
* `DynamicRealm.allObjects*()`. Use `DynamicRealm.where(className).findAll*()` instead.
* `DynamicRealm.distinct*()`. Use `DynamicRealm.where(className).distinct*()` instead.
* `Realm.allObjectsSorted(field, sort, field, sort, field, sort)`. Use `RealmQuery.findAllSorted(field[], sort[])` instead.
* `RealmQuery.findAllSorted(field, sort, field, sort, field, sort)`. Use `RealmQuery.findAllSorted(field[], sort[])` instead.
* `RealmQuery.findAllSortedAsync(field, sort, field, sort, field, sort)`. Use `RealmQuery.findAllSortedAsync(field[], sort[])` instead.
* `RealmConfiguration.setModules()`. Use `RealmConfiguration.modules()` instead.
* `Realm.refresh()` and `DynamicRealm.refresh()`. Use `Realm.waitForChange()`/`stopWaitForChange()` or `DynamicRealm.waitForChange()`/`stopWaitForChange()` instead.

### Enhancements

* `RealmObjectSchema.getPrimaryKey()` (#2636).
* `Realm.createObject(Class, Object)` for creating objects with a primary key directly.
* Unit tests in Android library projects now detect Realm model classes.
* Better error message if `equals()` and `hashCode()` are not properly overridden in custom Migration classes.
* Expanding the precision of `Date` fields to cover full range (#833).
* `Realm.waitForChange()`/`stopWaitForChange()` and `DynamicRealm.waitForChange()`/`stopWaitForChange()` (#2386).

### Bug fixes

* `RealmChangeListener` on `RealmObject` is not triggered when adding listener on returned `RealmObject` of `copyToRealmOrUpdate()` (#2569).

### Credits

* Thanks to Brenden Kromhout (@bkromhout) for adding `RealmObjectSchema.getPrimaryKey()`.

## 0.89.1

### Bug fixes

* @PrimaryKey + @Required on String type primary key no longer throws when using copyToRealm or copyToRealmOrUpdate (#2653).
* Primary key is cleared/changed when calling RealmSchema.remove()/RealmSchema.rename() (#2555).
* Objects implementing RealmModel can be used as a field of RealmModel/RealmObject (#2654).

## 0.89.0

### Breaking changes

* @PrimaryKey field value can now be null for String, Byte, Short, Integer, and Long types. Older Realms should be migrated, using RealmObjectSchema.setNullable(), or by adding the @Required annotation (#2515).
* `RealmResults.clear()` now throws UnsupportedOperationException. Use `RealmResults.deleteAllFromRealm()` instead.
* `RealmResults.remove(int)` now throws UnsupportedOperationException. Use `RealmResults.deleteFromRealm(int)` instead.
* `RealmResults.sort()` and `RealmList.sort()` now return the sorted result instead of sorting in-place.
* `RealmList.first()` and `RealmList.last()` now throw `ArrayIndexOutOfBoundsException` if `RealmList` is empty.
* Removed deprecated method `Realm.getTable()` from public API.
* `Realm.refresh()` and `DynamicRealm.refresh()` on a Looper no longer have any effect. `RealmObject` and `RealmResults` are always updated on the next event loop.

### Deprecated

* `RealmObject.removeFromRealm()` in place of `RealmObject.deleteFromRealm()`
* `Realm.clear(Class)` in favour of `Realm.delete(Class)`.
* `DynamicRealm.clear(Class)` in place of `DynamicRealm.delete(Class)`.

### Enhancements

* Added a `RealmModel` interface that can be used instead of extending `RealmObject`.
* `RealmCollection` and `OrderedRealmCollection` interfaces have been added. `RealmList` and `RealmResults` both implement these.
* `RealmBaseAdapter` now accept an `OrderedRealmCollection` instead of only `RealmResults`.
* `RealmObjectSchema.isPrimaryKey(String)` (#2440)
* `RealmConfiguration.initialData(Realm.Transaction)` can now be used to populate a Realm file before it is used for the first time.

### Bug fixes

* `RealmObjectSchema.isRequired(String)` and `RealmObjectSchema.isNullable(String)` don't throw when the given field name doesn't exist.

### Credits

* Thanks to @thesurix for adding `RealmConfiguration.initialData()`.

## 0.88.3

* Updated Realm Core to 0.97.3.

### Enhancements

* Throws an IllegalArgumentException when calling Realm.copyToRealm()/Realm.copyToRealmOrUpdate() with a RealmObject which belongs to another Realm instance in a different thread.
* Improved speed of cleaning up native resources (#2496).

### Bug fixes

* Field annotated with @Ignored should not have accessors generated by the bytecode transformer (#2478).
* RealmResults and RealmObjects can no longer accidentially be GC'ed if using `asObservable()`. Previously this caused the observable to stop emitting (#2485).
* Fixed an build issue when using Realm in library projects on Windows (#2484).
* Custom equals(), toString() and hashCode() are no longer incorrectly overwritten by the proxy class (#2545).

## 0.88.2

* Updated Realm Core to 0.97.2.

### Enhancements

* Outputs additional information when incompatible lock file error occurs.

### Bug fixes

* Race condition causing BadVersionException when running multiple async writes and queries at the same time (#2021/#2391/#2417).

## 0.88.1

### Bug fixes

* Prevent throwing NullPointerException in RealmConfiguration.equals(RealmConfiguration) when RxJava is not in the classpath (#2416).
* RealmTransformer fails because of missing annotation classes in user's project (#2413).
* Added SONAME header to shared libraries (#2432).
* now DynamicRealmObject.toString() correctly shows null value as "null" and the format is aligned to the String from typed RealmObject (#2439).
* Fixed an issue occurring while resolving ReLinker in apps using a library based on Realm (#2415).

## 0.88.0 (2016-03-10)

* Updated Realm Core to 0.97.0.

### Breaking changes

* Realm has now to be installed as a Gradle plugin.
* DynamicRealm.executeTransaction() now directly throws any RuntimeException instead of wrapping it in a RealmException (#1682).
* DynamicRealm.executeTransaction() now throws IllegalArgumentException instead of silently accepting a null Transaction object.
* String setters now throw IllegalArgumentException instead of RealmError for invalid surrogates.
* DynamicRealm.distinct()/distinctAsync() and Realm.distinct()/distinctAsync() now throw IllegalArgumentException instead of UnsupportedOperationException for invalid type or unindexed field.
* All thread local change listeners are now delayed until the next Looper event instead of being triggered when committing.
* Removed RealmConfiguration.getSchemaMediator() from public API which was deprecated in 0.86.0. Please use RealmConfiguration.getRealmObjectClasses() to obtain the set of model classes (#1797).
* Realm.migrateRealm() throws a FileNotFoundException if the Realm file doesn't exist.
* It is now required to unsubscribe from all Realm RxJava observables in order to fully close the Realm (#2357).

### Deprecated

* Realm.getInstance(Context). Use Realm.getInstance(RealmConfiguration) or Realm.getDefaultInstance() instead.
* Realm.getTable(Class) which was public because of the old migration API. Use Realm.getSchema() or DynamicRealm.getSchema() instead.
* Realm.executeTransaction(Transaction, Callback) and replaced it with Realm.executeTransactionAsync(Transaction), Realm.executeTransactionAsync(Transaction, OnSuccess), Realm.executeTransactionAsync(Transaction, OnError) and Realm.executeTransactionAsync(Transaction, OnSuccess, OnError).

### Enhancements

* Support for custom methods, custom logic in accessors, custom accessor names, interface implementation and public fields in Realm objects (#909).
* Support to project Lombok (#502).
* RealmQuery.isNotEmpty() (#2025).
* Realm.deleteAll() and RealmList.deleteAllFromRealm() (#1560).
* RealmQuery.distinct() and RealmResults.distinct() (#1568).
* RealmQuery.distinctAsync() and RealmResults.distinctAsync() (#2118).
* Improved .so loading by using [ReLinker](https://github.com/KeepSafe/ReLinker).
* Improved performance of RealmList#contains() (#897).
* distinct(...) for Realm, DynamicRealm, RealmQuery, and RealmResults can take multiple parameters (#2284).
* "realm" and "row" can be used as field name in model classes (#2255).
* RealmResults.size() now returns Integer.MAX_VALUE when actual size is greater than Integer.MAX_VALUE (#2129).
* Removed allowBackup from AndroidManifest (#2307).

### Bug fixes

* Error occurring during test and (#2025).
* Error occurring during test and connectedCheck of unit test example (#1934).
* Bug in jsonExample (#2092).
* Multiple calls of RealmResults.distinct() causes to return wrong results (#2198).
* Calling DynamicRealmObject.setList() with RealmList<DynamicRealmObject> (#2368).
* RealmChangeListeners did not triggering correctly if findFirstAsync() didn't find any object. findFirstAsync() Observables now also correctly call onNext when the query completes in that case (#2200).
* Setting a null value to trigger RealmChangeListener (#2366).
* Preventing throwing BadVersionException (#2391).

### Credits

* Thanks to Bill Best (@wmbest2) for snapshot testing.
* Thanks to Graham Smith (@grahamsmith) for a detailed bug report (#2200).

## 0.87.5 (2016-01-29)
* Updated Realm Core to 0.96.2.
  - IllegalStateException won't be thrown anymore in RealmResults.where() if the RealmList which the RealmResults is created on has been deleted. Instead, the RealmResults will be treated as empty forever.
  - Fixed a bug causing a bad version exception, when using findFirstAsync (#2115).

## 0.87.4 (2016-01-28)
* Updated Realm Core to 0.96.0.
  - Fixed bug causing BadVersionException or crashing core when running async queries.

## 0.87.3 (2016-01-25)
* IllegalArgumentException is now properly thrown when calling Realm.copyFromRealm() with a DynamicRealmObject (#2058).
* Fixed a message in IllegalArgumentException thrown by the accessors of DynamicRealmObject (#2141).
* Fixed RealmList not returning DynamicRealmObjects of the correct underlying type (#2143).
* Fixed potential crash when rolling back removal of classes that reference each other (#1829).
* Updated Realm Core to 0.95.8.
  - Fixed a bug where undetected deleted object might lead to seg. fault (#1945).
  - Better performance when deleting objects (#2015).

## 0.87.2 (2016-01-08)
* Removed explicit GC call when committing a transaction (#1925).
* Fixed a bug when RealmObjectSchema.addField() was called with the PRIMARY_KEY modifier, the field was not set as a required field (#2001).
* Fixed a bug which could throw a ConcurrentModificationException in RealmObject's or RealmResults' change listener (#1970).
* Fixed RealmList.set() so it now correctly returns the old element instead of the new (#2044).
* Fixed the deployment of source and javadoc jars (#1971).

## 0.87.1 (2015-12-23)
* Upgraded to NDK R10e. Using gcc 4.9 for all architectures.
* Updated Realm Core to 0.95.6
  - Fixed a bug where an async query can be copied incomplete in rare cases (#1717).
* Fixed potential memory leak when using async query.
* Added a check to prevent removing a RealmChangeListener from a non-Looper thread (#1962). (Thank you @hohnamkung.)

## 0.87.0 (2015-12-17)
* Added Realm.asObservable(), RealmResults.asObservable(), RealmObject.asObservable(), DynamicRealm.asObservable() and DynamicRealmObject.asObservable().
* Added RealmConfiguration.Builder.rxFactory() and RxObservableFactory for custom RxJava observable factory classes.
* Added Realm.copyFromRealm() for creating detached copies of Realm objects (#931).
* Added RealmObjectSchema.getFieldType() (#1883).
* Added unitTestExample to showcase unit and instrumentation tests. Examples include jUnit3, jUnit4, Espresso, Robolectric, and MPowermock usage with Realm (#1440).
* Added support for ISO8601 based dates for JSON import. If JSON dates are invalid a RealmException will be thrown (#1213).
* Added APK splits to gridViewExample (#1834).

## 0.86.1 (2015-12-11)
* Improved the performance of removing objects (RealmResults.clear() and RealmResults.remove()).
* Updated Realm Core to 0.95.5.
* Updated ProGuard configuration (#1904).
* Fixed a bug where RealmQuery.findFirst() returned a wrong result if the RealmQuery had been created from a RealmResults.where() (#1905).
* Fixed a bug causing DynamicRealmObject.getObject()/setObject() to use the wrong class (#1912).
* Fixed a bug which could cause a crash when closing Realm instances in change listeners (#1900).
* Fixed a crash occurring during update of multiple async queries (#1895).
* Fixed listeners not triggered for RealmObject & RealmResults created using copy or create methods (#1884).
* Fixed RealmChangeListener never called inside RealmResults (#1894).
* Fixed crash when calling clear on a RealmList (#1886).

## 0.86.0 (2015-12-03)
* BREAKING CHANGE: The Migration API has been replaced with a new API.
* BREAKING CHANGE: RealmResults.SORT_ORDER_ASCENDING and RealmResults.SORT_ORDER_DESCENDING constants have been replaced by Sort.ASCENDING and Sort.DESCENDING enums.
* BREAKING CHANGE: RealmQuery.CASE_SENSITIVE and RealmQuery.CASE_INSENSITIVE constants have been replaced by Case.SENSITIVE and Case.INSENSITIVE enums.
* BREAKING CHANGE: Realm.addChangeListener, RealmObject.addChangeListener and RealmResults.addChangeListener hold a strong reference to the listener, you should unregister the listener to avoid memory leaks.
* BREAKING CHANGE: Removed deprecated methods RealmQuery.minimum{Int,Float,Double}, RealmQuery.maximum{Int,Float,Double}, RealmQuery.sum{Int,Float,Double} and RealmQuery.average{Int,Float,Double}. Use RealmQuery.min(), RealmQuery.max(), RealmQuery.sum() and RealmQuery.average() instead.
* BREAKING CHANGE: Removed RealmConfiguration.getSchemaMediator() which is public by mistake. And RealmConfiguration.getRealmObjectClasses() is added as an alternative in order to obtain the set of model classes (#1797).
* BREAKING CHANGE: Realm.addChangeListener, RealmObject.addChangeListener and RealmResults.addChangeListener will throw an IllegalStateException when invoked on a non-Looper thread. This is to prevent registering listeners that will not be invoked.
* BREAKING CHANGE: trying to access a property on an unloaded RealmObject obtained asynchronously will throw an IllegalStateException
* Added new Dynamic API using DynamicRealm and DynamicRealmObject.
* Added Realm.getSchema() and DynamicRealm.getSchema().
* Realm.createOrUpdateObjectFromJson() now works correctly if the RealmObject class contains a primary key (#1777).
* Realm.compactRealm() doesn't throw an exception if the Realm file is opened. It just returns false instead.
* Updated Realm Core to 0.95.3.
  - Fixed a bug where RealmQuery.average(String) returned a wrong value for a nullable Long/Integer/Short/Byte field (#1803).
  - Fixed a bug where RealmQuery.average(String) wrongly counted the null value for average calculation (#1854).

## 0.85.1 (2015-11-23)
* Fixed a bug which could corrupt primary key information when updating from a Realm version <= 0.84.1 (#1775).

## 0.85.0 (2016-11-19)
* BREAKING CHANGE: Removed RealmEncryptionNotSupportedException since the encryption implementation changed in Realm's underlying storage engine. Encryption is now supported on all devices.
* BREAKING CHANGE: Realm.executeTransaction() now directly throws any RuntimeException instead of wrapping it in a RealmException (#1682).
* BREAKING CHANGE: RealmQuery.isNull() and RealmQuery.isNotNull() now throw IllegalArgumentException instead of RealmError if the fieldname is a linked field and the last element is a link (#1693).
* Added Realm.isEmpty().
* Setters in managed object for RealmObject and RealmList now throw IllegalArgumentException if the value contains an invalid (unmanaged, removed, closed, from different Realm) object (#1749).
* Attempting to refresh a Realm while a transaction is in process will now throw an IllegalStateException (#1712).
* The Realm AAR now also contains the ProGuard configuration (#1767). (Thank you @skyisle.)
* Updated Realm Core to 0.95.
  - Removed reliance on POSIX signals when using encryption.

## 0.84.2
* Fixed a bug making it impossible to convert a field to become required during a migration (#1695).
* Fixed a bug making it impossible to read Realms created using primary keys and created by iOS (#1703).
* Fixed some memory leaks when an Exception is thrown (#1730).
* Fixed a memory leak when using relationships (#1285).
* Fixed a bug causing cached column indices to be cleared too soon (#1732).

## 0.84.1 (2015-10-28)
* Updated Realm Core to 0.94.4.
  - Fixed a bug that could cause a crash when running the same query multiple times.
* Updated ProGuard configuration. See [documentation](https://realm.io/docs/java/latest/#proguard) for more details.
* Updated Kotlin example to use 1.0.0-beta.
* Fixed warnings reported by "lint -Xlint:all" (#1644).
* Fixed a bug where simultaneous opening and closing a Realm from different threads might result in a NullPointerException (#1646).
* Fixed a bug which made it possible to externally modify the encryption key in a RealmConfiguration (#1678).

## 0.84.0 (2015-10-22)
* Added support for async queries and transactions.
* Added support for parsing JSON Dates with timezone information. (Thank you @LateralKevin.)
* Added RealmQuery.isEmpty().
* Added Realm.isClosed() method.
* Added Realm.distinct() method.
* Added RealmQuery.isValid(), RealmResults.isValid() and RealmList.isValid(). Each method checks whether the instance is still valid to use or not(for example, the Realm has been closed or any parent object has been removed).
* Added Realm.isInTransaction() method.
* Updated Realm Core to version 0.94.3.
  - Fallback for mremap() now work correctly on BlackBerry devices.
* Following methods in managed RealmList now throw IllegalStateException instead of native crash when RealmList.isValid() returns false: add(int,RealmObject), add(RealmObject)
* Following methods in managed RealmList now throw IllegalStateException instead of ArrayIndexOutOfBoundsException when RealmList.isValid() returns false: set(int,RealmObject), move(int,int), remove(int), get(int)
* Following methods in managed RealmList now throw IllegalStateException instead of returning 0/null when RealmList.isValid() returns false: clear(), removeAll(Collection), remove(RealmObject), first(), last(), size(), where()
* RealmPrimaryKeyConstraintException is now thrown instead of RealmException if two objects with same primary key are inserted.
* IllegalStateException is now thrown when calling Realm's clear(), RealmResults's remove(), removeLast(), clear() or RealmObject's removeFromRealm() from an incorrect thread.
* Fixed a bug affecting RealmConfiguration.equals().
* Fixed a bug in RealmQuery.isNotNull() which produced wrong results for binary data.
* Fixed a bug in RealmQuery.isNull() and RealmQuery.isNotNull() which validated the query prematurely.
* Fixed a bug where closed Realms were trying to refresh themselves resulting in a NullPointerException.
* Fixed a bug that made it possible to migrate open Realms, which could cause undefined behavior when querying, reading or writing data.
* Fixed a bug causing column indices to be wrong for some edge cases. See #1611 for details.

## 0.83.1 (2015-10-15)
* Updated Realm Core to version 0.94.1.
  - Fixed a bug when using Realm.compactRealm() which could make it impossible to open the Realm file again.
  - Fixed a bug, so isNull link queries now always return true if any part is null.

## 0.83 (2015-10-08)
* BREAKING CHANGE: Database file format update. The Realm file created by this version cannot be used by previous versions of Realm.
* BREAKING CHANGE: Removed deprecated methods and constructors from the Realm class.
* BREAKING CHANGE: Introduced boxed types Boolean, Byte, Short, Integer, Long, Float and Double. Added null support. Introduced annotation @Required to indicate a field is not nullable. String, Date and byte[] became nullable by default which means a RealmMigrationNeededException will be thrown if an previous version of a Realm file is opened.
* Deprecated methods: RealmQuery.minimum{Int,Float,Double}, RealmQuery.maximum{Int,Float,Double}. Use RealmQuery.min() and RealmQuery.max() instead.
* Added support for x86_64.
* Fixed an issue where opening the same Realm file on two Looper threads could potentially lead to an IllegalStateException being thrown.
* Fixed an issue preventing the call of listeners on refresh().
* Opening a Realm file from one thread will no longer be blocked by a transaction from another thread.
* Range restrictions of Date fields have been removed. Date fields now accepts any value. Milliseconds are still removed.

## 0.82.2 (2015-09-04)
* Fixed a bug which might cause failure when loading the native library.
* Fixed a bug which might trigger a timeout in Context.finalize().
* Fixed a bug which might cause RealmObject.isValid() to throw an exception if the object is deleted.
* Updated Realm core to version 0.89.9
  - Fixed a potential stack overflow issue which might cause a crash when encryption was used.
  - Embedded crypto functions into Realm dynamic lib to avoid random issues on some devices.
  - Throw RealmEncryptionNotSupportedException if the device doesn't support Realm encryption. At least one device type (HTC One X) contains system bugs that prevents Realm's encryption from functioning properly. This is now detected, and an exception is thrown when trying to open/create an encrypted Realm file. It's up to the application to catch this and decide if it's OK to proceed without encryption instead.

## 0.82.1 (2015-08-06)
* Fixed a bug where using the wrong encryption key first caused the right key to be seen as invalid.
* Fixed a bug where String fields were ignored when updating objects from JSON with null values.
* Fixed a bug when calling System.exit(0), the process might hang.

## 0.82 (2015-07-28)
* BREAKING CHANGE: Fields with annotation @PrimaryKey are indexed automatically now. Older schemas require a migration.
* RealmConfiguration.setModules() now accept ignore null values which Realm.getDefaultModule() might return.
* Trying to access a deleted Realm object throw throws a proper IllegalStateException.
* Added in-memory Realm support.
* Closing realm on another thread different from where it was created now throws an exception.
* Realm will now throw a RealmError when Realm's underlying storage engine encounters an unrecoverable error.
* @Index annotation can also be applied to byte/short/int/long/boolean/Date now.
* Fixed a bug where RealmQuery objects are prematurely garbage collected.
* Removed RealmQuery.between() for link queries.

## 0.81.1 (2015-06-22)
* Fixed memory leak causing Realm to never release Realm objects.

## 0.81 (2015-06-19)
* Introduced RealmModules for working with custom schemas in libraries and apps.
* Introduced Realm.getDefaultInstance(), Realm.setDefaultInstance(RealmConfiguration) and Realm.getInstance(RealmConfiguration).
* Deprecated most constructors. They have been been replaced by Realm.getInstance(RealmConfiguration) and Realm.getDefaultInstance().
* Deprecated Realm.migrateRealmAtPath(). It has been replaced by Realm.migrateRealm(RealmConfiguration).
* Deprecated Realm.deleteFile(). It has been replaced by Realm.deleteRealm(RealmConfiguration).
* Deprecated Realm.compactFile(). It has been replaced by Realm.compactRealm(RealmConfiguration).
* RealmList.add(), RealmList.addAt() and RealmList.set() now copy unmanaged objects transparently into Realm.
* Realm now works with Kotlin (M12+). (Thank you @cypressious.)
* Fixed a performance regression introduced in 0.80.3 occurring during the validation of the Realm schema.
* Added a check to give a better error message when null is used as value for a primary key.
* Fixed unchecked cast warnings when building with Realm.
* Cleaned up examples (remove old test project).
* Added checking for missing generic type in RealmList fields in annotation processor.

## 0.80.3 (2015-05-22)
* Calling Realm.copyToRealmOrUpdate() with an object with a null primary key now throws a proper exception.
* Fixed a bug making it impossible to open Realms created by Realm-Cocoa if a model had a primary key defined.
* Trying to using Realm.copyToRealmOrUpdate() with an object with a null primary key now throws a proper exception.
* RealmChangedListener now also gets called on the same thread that did the commit.
* Fixed bug where Realm.createOrUpdateWithJson() reset Date and Binary data to default values if not found in the JSON output.
* Fixed a memory leak when using RealmBaseAdapter.
* RealmBaseAdapter now allow RealmResults to be null. (Thanks @zaki50.)
* Fixed a bug where a change to a model class (`RealmList<A>` to `RealmList<B>`) would not throw a RealmMigrationNeededException.
* Fixed a bug where setting multiple RealmLists didn't remove the previously added objects.
* Solved ConcurrentModificationException thrown when addChangeListener/removeChangeListener got called in the onChange. (Thanks @beeender)
* Fixed duplicated listeners in the same realm instance. Trying to add duplicated listeners is ignored now. (Thanks @beeender)

## 0.80.2 (2015-05-04)
* Trying to use Realm.copyToRealmOrUpdate() with an object with a null primary key now throws a proper exception.
* RealmMigrationNeedException can now return the path to the Realm that needs to be migrated.
* Fixed bug where creating a Realm instance with a hashcode collision no longer returned the wrong Realm instance.
* Updated Realm Core to version 0.89.2
  - fixed bug causing a crash when opening an encrypted Realm file on ARM64 devices.

## 0.80.1 (2015-04-16)
* Realm.createOrUpdateWithJson() no longer resets fields to their default value if they are not found in the JSON input.
* Realm.compactRealmFile() now uses Realm Core's compact() method which is more failure resilient.
* Realm.copyToRealm() now correctly handles referenced child objects that are already in the Realm.
* The ARM64 binary is now properly a part of the Eclipse distribution package.
* A RealmMigrationExceptionNeeded is now properly thrown if @Index and @PrimaryKey are not set correctly during a migration.
* Fixed bug causing Realms to be cached even though they failed to open correctly.
* Added Realm.deleteRealmFile(File) method.
* Fixed bug causing queries to fail if multiple Realms has different field ordering.
* Fixed bug when using Realm.copyToRealm() with a primary key could crash if default value was already used in the Realm.
* Updated Realm Core to version 0.89.0
  - Improved performance for sorting RealmResults.
  - Improved performance for refreshing a Realm after inserting or modifying strings or binary data.
  - Fixed bug causing incorrect result when querying indexed fields.
  - Fixed bug causing corruption of string index when deleting an object where there are duplicate values for the indexed field.
  - Fixed bug causing a crash after compacting the Realm file.
* Added RealmQuery.isNull() and RealmQuery.isNotNull() for querying relationships.
* Fixed a potential NPE in the RealmList constructor.

## 0.80 (2015-03-11)
* Queries on relationships can be case sensitive.
* Fixed bug when importing JSONObjects containing NULL values.
* Fixed crash when trying to remove last element of a RealmList.
* Fixed bug crashing annotation processor when using "name" in model classes for RealmObject references
* Fixed problem occurring when opening an encrypted Realm with two different instances of the same key.
* Version checker no longer reports that updates are available when latest version is used.
* Added support for static fields in RealmObjects.
* Realm.writeEncryptedCopyTo() has been reenabled.

## 0.79.1 (2015-02-20)
* copyToRealm() no longer crashes on cyclic data structures.
* Fixed potential crash when using copyToRealmOrUpdate with an object graph containing a mix of elements with and without primary keys.

## 0.79 (2015-02-16)
* Added support for ARM64.
* Added RealmQuery.not() to negate a query condition.
* Added copyToRealmOrUpdate() and createOrUpdateFromJson() methods, that works for models with primary keys.
* Made the native libraries much smaller. Arm went from 1.8MB to 800KB.
* Better error reporting when trying to create or open a Realm file fails.
* Improved error reporting in case of missing accessors in model classes.
* Re-enabled RealmResults.remove(index) and RealmResults.removeLast().
* Primary keys are now supported through the @PrimaryKey annotation.
* Fixed error when instantiating a Realm with the wrong key.
* Throw an exception if deleteRealmFile() is called when there is an open instance of the Realm.
* Made migrations and compression methods synchronised.
* Removed methods deprecated in 0.76. Now Realm.allObjectsSorted() and RealmQuery.findAllSorted() need to be used instead.
* Reimplemented Realm.allObjectSorted() for better performance.

## 0.78 (2015-01-22)
* Added proper support for encryption. Encryption support is now included by default. Keys are now 64 bytes long.
* Added support to write an encrypted copy of a Realm.
* Realm no longer incorrectly warns that an instance has been closed too many times.
* Realm now shows a log warning if an instance is being finalized without being closed.
* Fixed bug causing Realms to be cached during a RealmMigration resulting in invalid realms being returned from Realm.getInstance().
* Updated core to 0.88.

## 0.77 (2015-01-16)
* Added Realm.allObjectsSorted() and RealmQuery.findAllSorted() and extending RealmResults.sort() for multi-field sorting.
* Added more logging capabilities at the JNI level.
* Added proper encryption support. NOTE: The key has been increased from 32 bytes to 64 bytes (see example).
* Added support for unmanaged objects and custom constructors.
* Added more precise imports in proxy classes to avoid ambiguous references.
* Added support for executing a transaction with a closure using Realm.executeTransaction().
* Added RealmObject.isValid() to test if an object is still accessible.
* RealmResults.sort() now has better error reporting.
* Fixed bug when doing queries on the elements of a RealmList, ie. like Realm.where(Foo.class).getBars().where().equalTo("name").
* Fixed bug causing refresh() to be called on background threads with closed Realms.
* Fixed bug where calling Realm.close() too many times could result in Realm not getting closed at all. This now triggers a log warning.
* Throw NoSuchMethodError when RealmResults.indexOf() is called, since it's not implemented yet.
* Improved handling of empty model classes in the annotation processor
* Removed deprecated static constructors.
* Introduced new static constructors based on File instead of Context, allowing to save Realm files in custom locations.
* RealmList.remove() now properly returns the removed object.
* Calling realm.close() no longer prevent updates to other open realm instances on the same thread.

## 0.76.0 (2014-12-19)
* RealmObjects can now be imported using JSON.
* Gradle wrapper updated to support Android Studio 1.0.
* Fixed bug in RealmObject.equals() so it now correctly compares two objects from the same Realm.
* Fixed bug in Realm crashing for receiving notifications after close().
* Realm class is now marked as final.
* Replaced concurrency example with a better thread example.
* Allowed to add/remove RealmChangeListeners in RealmChangeListeners.
* Upgraded to core 0.87.0 (encryption support, API changes).
* Close the Realm instance after migrations.
* Added a check to deny the writing of objects outside of a transaction.

## 0.75.1 (2014-12-03)
* Changed sort to be an in-place method.
* Renamed SORT_ORDER_DECENDING to SORT_ORDER_DESCENDING.
* Added sorting functionality to allObjects() and findAll().
* Fixed bug when querying a date column with equalTo(), it would act as lessThan()

## 0.75.0 (2014-11-28)
* Realm now implements Closeable, allowing better cleanup of native resources.
* Added writeCopyTo() and compactRealmFile() to write and compact a Realm to a new file.
* RealmObject.toString(), equals() and hashCode() now support models with cyclic references.
* RealmResults.iterator() and listIterator() now correctly iterates the results when using remove().
* Bug fixed in Exception text when field names was not matching the database.
* Bug fixed so Realm no longer throws an Exception when removing the last object.
* Bug fixed in RealmResults which prevented sub-querying.
* The Date type does not support millisecond resolution, and dates before 1901-12-13 and dates after 2038-01-19 are not supported on 32 bit systems.
* Fixed bug so Realm no longer throws an Exception when removing the last object.
* Fixed bug in RealmResults which prevented sub-querying.

## 0.74.0 (2014-11-19)
* Added support for more field/accessors naming conventions.
* Added case sensitive versions of string comparison operators equalTo and notEqualTo.
* Added where() to RealmList to initiate queries.
* Added verification of fields names in queries with links.
* Added exception for queries with invalid field name.
* Allow static methods in model classes.
* An exception will now be thrown if you try to move Realm, RealmResults or RealmObject between threads.
* Fixed a bug in the calculation of the maximum of date field in a RealmResults.
* Updated core to 0.86.0, fixing a bug in cancelling an empty transaction, and major query speedups with floats/doubles.
* Consistent handling of UTF-8 strings.
* removeFromRealm() now calls moveLastOver() which is faster and more reliable when deleting multiple objects.

## 0.73.1 (2014-11-05)
* Fixed a bug that would send infinite notifications in some instances.

## 0.73.0 (2014-11-04)
* Fixed a bug not allowing queries with more than 1024 conditions.
* Rewritten the notification system. The API did not change but it's now much more reliable.
* Added support for switching auto-refresh on and off (Realm.setAutoRefresh).
* Added RealmBaseAdapter and an example using it.
* Added deleteFromRealm() method to RealmObject.

## 0.72.0 (2014-10-27)
* Extended sorting support to more types: boolean, byte, short, int, long, float, double, Date, and String fields are now supported.
* Better support for Java 7 and 8 in the annotations processor.
* Better support for the Eclipse annotations processor.
* Added Eclipse support to the distribution folder.
* Added Realm.cancelTransaction() to cancel/abort/rollback a transaction.
* Added support for link queries in the form realm.where(Owner.class).equalTo("cat.age", 12).findAll().
* Faster implementation of RealmQuery.findFirst().
* Upgraded core to 0.85.1 (deep copying of strings in queries; preparation for link queries).

## 0.71.0 (2014-10-07)
* Simplified the release artifact to a single Jar file.
* Added support for Eclipse.
* Added support for deploying to Maven.
* Throw exception if nested transactions are used (it's not allowed).
* Javadoc updated.
* Fixed [bug in RealmResults](https://github.com/realm/realm-java/issues/453).
* New annotation @Index to add search index to a field (currently only supporting String fields).
* Made the annotations processor more verbose and strict.
* Added RealmQuery.count() method.
* Added a new example about concurrency.
* Upgraded to core 0.84.0.

## 0.70.1 (2014-09-30)
* Enabled unit testing for the realm project.
* Fixed handling of camel-cased field names.

## 0.70.0 (2014-09-29)
* This is the first public beta release.<|MERGE_RESOLUTION|>--- conflicted
+++ resolved
@@ -4,15 +4,12 @@
 * None
 
 ### Fixed
-<<<<<<< HEAD
+* Fixed deadlock while trying to close all Realm instances during a manual client reset. Issue [#7696](https://github.com/realm/realm-java/pull/7696))
 * [RealmApp] Throw RuntimeException if subscription set is requested and flexible sync is not enabled. (Realm Core issue [#5079](https://github.com/realm/realm-core/issues/5079))
 * Adding an object to a Set, deleting the parent object, and then deleting the previously mentioned object causes crash. (Realm Core issue [#5387](https://github.com/realm/realm-core/issues/5387), since 11.0.0)
 * [RealmApp] The sync client may have sent a corrupted upload cursor leading to a fatal error from the server due to an uninitialized variable. ([#5460](https://github.com/realm/realm-core/pull/5460, since v11.14.0)
 * [RealmApp] Flexible sync would not correctly resume syncing if a bootstrap was interrupted. ([#5466](https://github.com/realm/realm-core/pull/5466, since v11.8.0)
 * [RealmApp] Flexible sync subscription state changes will now correctly be reported after sync progress is reported. ([#5553](https://github.com/realm/realm-core/pull/5553, since v12.0.0)
-=======
-* Fixed deadlock while trying to close all Realm instances during a manual client reset. Issue [#7696](https://github.com/realm/realm-java/pull/7696))
->>>>>>> a042d269
 
 ### Compatibility
 * File format: Generates Realms with format v22. Unsynced Realms will be upgraded from Realm Java 2.0 and later. Synced Realms can only be read and upgraded if created with Realm Java v10.0.0-BETA.1.
