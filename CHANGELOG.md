--- conflicted
+++ resolved
@@ -1,11 +1,8 @@
 ## 10.11.2 (YYYY-MM-DD)
 
 ### Enhancements
-<<<<<<< HEAD
 * [RealmApp] Introduced `SyncSession.RecoverOrDiscardUnsyncedChangesStrategy`, an alternative automatic client reset strategy that tries to automatically recover any unsynced data from the client, and discards any unsynced data if not possible. This is now the default policy if not overridden.
 * [RealmApp] Introduced `SyncSession.RecoverUnsyncedChangesStrategy`, an alternative automatic client reset strategy that tries to automatically recover any unsynced data from the client.
-=======
-* None
 
 ### Fixed
 * None
@@ -20,7 +17,6 @@
 
 ### Enhancements
 * None
->>>>>>> f8228c83
 
 ### Fixed
 * Fixed deadlock while trying to close all Realm instances during a manual client reset. Issue [#7696](https://github.com/realm/realm-java/pull/7696))
