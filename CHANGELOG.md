--- conflicted
+++ resolved
@@ -1,8 +1,4 @@
-<<<<<<< HEAD
 ## 10.9.0 (YYYY-MM-DD)
-=======
-## 10.8.2 (YYYY-MM-DD)
->>>>>>> 4c9ca679
 
 ### Enhancements
 * None.
