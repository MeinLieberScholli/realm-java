--- conflicted
+++ resolved
@@ -1,26 +1,20 @@
-<<<<<<< HEAD
+## 3.2.0 (YYYY-MM-DD)
+
+### Deprecated
+
+### Enhancements
+
+* Transient fields are now allowed in model classes, but are implicitly treated as having the `@Ignore' annotation (#4279).
+
+### Bug Fixes
+
+### Internal
+
 ## 3.1.3 (YYYY-MM-DD)
 
 ### Bug Fixes
 
 * `equals()` and `hashCode()` of managed `RealmObject`s that come from linking objects don't work correctly (#4487).
-=======
-## 3.2.0 (YYYY-MM-DD)
-
-### Deprecated
-
-### Enhancements
-
-* Transient fields are now allowed in model classes, but are implicitly treated as having the `@Ignore' annotation (#4279).
-
-### Bug Fixes
-
-### Internal
-
-## 3.1.3 (YYYY-MM-DD)
-
-### Bug Fixes
->>>>>>> e5122953
 
 ### Internal
 
