<<<<<<< HEAD
## 3.7.1 (2017-09-07)
=======
## 3.8.0 (YYYY-MM-DD)

### Breaking Changes

### Deprecated

### Enhancements

### Bug Fixes

### Internal


## 3.7.1 (YYYY-MM-DD)
>>>>>>> b4cc5a95

### Bug Fixes

* Fixed potential memory leaks of `LinkView` when calling bulk insertions APIs.
* Fixed possible assertion when using `PermissionManager` at the beginning (#5195).
* Crash caused by JNI couldn't find `SharedRealm`'s inner classes when ProGuard is enabled (#5211).

### Internal

* Replaced LinkView with Object Store's List.
* Renaming `io.realm.internal.CollectionChangeSet` to `io.realm.internal.OsCollectionChangeSet`.


## 3.7.0 (2017-09-01)

### Deprecated

* [ObjectServer] `SyncUser.getManagementRealm()`. Use `SyncUser.getPermissionManager()` instead.

### Enhancements

* [ObjectServer] `SyncUser.getPermissionManager` added as a helper API for working with permissions and permission offers.

### Internal

* [ObjectServer] Upgraded OkHttp to 3.7.0.


## 3.6.0 (2017-09-01)

### Breaking Changes

* [ObjectServer] `SyncUser.logout()` no longer throws an exception when associated Realms instances are not closed (#4962).

### Deprecated

* [ObjectServer] `SyncUser#retrieveUser` and `SyncUser#retrieveUserAsync` replaced by `SyncUser#retrieveInfoForUser`
and `SyncUser#retrieveInfoForUserAsync` which returns a `SyncUserInfo` with mode information (#5008).
* [ObjectServer] `SyncUser#Callback` replaced by the generic version `SyncUser#RequestCallback<T>`.

### Enhancements

* [ObjectServer] Added `SyncSession.uploadAllLocalChanges()`.
* [ObjectServer] APIs of `UserStore` have been changed to support same user identity but different authentication server scenario.
* [ObjectServer] Added `SyncUser.allSessions` to retrieve the all valid sessions belonging to the user (#4783).
* Added `Nullable` annotation to methods that may return `null` in order to improve Kotlin usability. This also introduced a dependency to `com.google.code.findbugs:jsr305`.
* `org.jetbrains.annotations.NotNull` is now an alias for `@Required`. This means that the Realm Schema now fully understand Kotlin non-null types.
* Added support for new data type `MutableRealmIntegers`. The new type behaves almost exactly as a reference to a Long (mutable nullable, etc) but supports `increment` and `decrement` methods, which implement a Conflict Free Replicated Data Type, whose value will converge even when changed across distributed devices with poor connections (#4266).
* Added more detailed exception message for `RealmMigrationNeeded`.
* Bumping schema version only without any actual schema changes will just succeed even when the migration block is not supplied. It threw an `RealmMigrationNeededException` before in the same case.
* Throw `IllegalStateException` when schema validation fails because of wrong declaration of `@LinkingObjects`.

### Bug Fixes

* Potential crash after using `Realm.getSchema()` to change the schema of a typed Realm. `Realm.getSchema()` now returns an immutable `RealmSchema` instance.
* `Realm.copyToRealmOrUpdate()` could cause a `RealmList` field to contain duplicated elements (#4957).
* `RealmSchema.create(String)` and `RealmObjectSchema.setClassName(String)` did not accept class name whose length was 51 to 57.
* Workaround for an Android JVM crash when using `compactOnLaunch()` (#4964).
* Class name in exception message from link query is wrong (#5096).
* The `compactOnLaunch` callback is no longer invoked if the Realm at that path is already open on other threads.

### Internal

* [ObjectServer] removed `ObjectServerUser` and its inner classes, in a step to reduce `SyncUser` complexity (#3741).
* [ObjectServer] changed the `SyncSessionStopPolicy` to `AfterChangesUploaded` to align with other binding and to prevent use cases where the Realm might be deleted before the last changes get synchronized (#5028).
* Upgraded Realm Sync to 1.10.8
* Let Object Store handle migration.


## 3.5.0 (2017-07-11)

### Enhancements

* Added `RealmConfiguration.Builder.compactOnLaunch()` to compact the file on launch (#3739).
* [ObjectServer] Adding user lookup API for administrators (#4828).
* An `IllegalStateException` will be thrown if the given `RealmModule` doesn't include all required model classes (#3398).

### Bug Fixes

* Bug in `isNull()`, `isNotNull()`, `isEmpty()`, and `isNotEmpty()` when queries involve nullable fields in link queries (#4856).
* Bug in how to resolve field names when querying `@LinkingObjects` as the last field (#4864).
* Rare crash in `RealmLog` when log level was set to `LogLevel.DEBUG`.
* Broken case insensitive query with indexed field (#4788).
* [ObjectServer] Bug related to the behaviour of `SyncUser#logout` and the use of invalid `SyncUser` with `SyncConfiguration` (#4822).
* [ObjectServer] Not all error codes from the server were recognized correctly, resulting in UNKNOWN being reported instead.
* [ObjectServer] Prevent the use of a `SyncUser` that explicitly logged out, to open a Realm (#4975).

### Internal

* Use Object Store to do table initialization.
* Removed `Table#Table()`, `Table#addEmptyRow()`, `Table#addEmptyRows()`, `Table#add(Object...)`, `Table#pivot(long,long,PivotType)` and `Table#createnative()`.
* Upgraded Realm Core to 2.8.6
* Upgraded Realm Sync to 1.10.5
* Removed `io.realm.internal.OutOfMemoryError`. `java.lang.OutOfMemoryError` will be thrown instead.


## 3.4.0 (2017-06-22)

### Breaking Changes

* [ObjectServer] Updated protocol version to 18 which is only compatible with ROS > 1.6.0.

### Deprecated

* `RealmSchema.close()` and `RealmObjectSchema.close()`. They don't need to be closed manually. They were added to the public API by mistake.

### Enhancements

* [ObjectServer] Added support for Sync Progress Notifications through `SyncSession.addDownloadProgressListener(ProgressMode, ProgressListener)` and `SyncSession.addUploadProgressListener(ProgressMode, ProgressListener)` (#4104).
* [ObjectServer] Added `SyncSession.getState()` (#4784).
* Added support for querying inverse relationships (#2904).
* Moved inverse relationships out of beta stage.
* Added `Realm.getDefaultConfiguration()` (#4725).

### Bug Fixes

* [ObjectServer] Bug which may crash when the JNI local reference limitation was reached on sync client thread.
* [ObjectServer] Retrying connections with exponential backoff, when encountering `ConnectException` (#4310).
* When converting nullable BLOB field to required, `null` values should be converted to `byte[0]` instead of `byte[1]`.
* Bug which may cause duplicated primary key values when migrating a nullable primary key field to not nullable. `RealmObjectSchema.setRequired()` and `RealmObjectSchema.setNullable()` will throw when converting a nullable primary key field with null values stored to a required primary key field.

### Internal

* Upgraded to Realm Sync 1.10.1
* Upgraded to Realm Core 2.8.4

### Credits

* Thanks to Anis Ben Nsir (@abennsir) for upgrading Roboelectric in the unitTestExample (#4698).


## 3.3.2 (2017-06-09)

### Bug Fixes

* [ObjectServer] Crash when an authentication error happens (#4726).
* [ObjectServer] Enabled encryption with Sync (#4561).
* [ObjectServer] Admin users did not connect correctly to the server (#4750).

### Internal

* Factor out internal interface ManagedObject.

## 3.3.1 (2017-05-26)

### Bug Fixes

* [ObjectServer] Accepted extra columns against synced Realm (#4706).


## 3.3.0 (2017-05-24)

### Enhancements

* [ObjectServer] Added two options to `SyncConfiguration` to provide a trusted root CA `trustedRootCA` and to disable SSL validation `disableSSLVerification` (#4371).
* [ObjectServer] Added support for changing passwords through `SyncUser.changePassword()` using an admin user (#4588).

### Bug Fixes

* Queries on proguarded Realm model classes, failed with "Table not found" (#4673).


## 3.2.1 (2017-05-19)

### Enhancements

* Not in transaction illegal state exception message changed to "Cannot modify managed objects outside of a write transaction.".

### Bug Fixes

* [ObjectServer] `schemaVersion` was mistakenly required in order to trigger migrations (#4658).
* [ObjectServer] Fields removed from model classes will now correctly be hidden instead of throwing an exception when opening the Realm (#4658).
* Random crashes which were caused by a race condition in encrypted Realm (#4343).

### Internal

* Upgraded to Realm Sync 1.8.5.
* Upgraded to Realm Core 2.8.0.

## 3.2.0 (2017-05-16)

### Enhancements

* [ObjectServer] Added support for `SyncUser.isAdmin()` (#4353).
* [ObjectServer] New set of Permission API's have been added to `SyncUser` through `SyncUser.getPermissionManager()` (#4296).
* [ObjectServer] Added support for changing passwords through `SyncUser.changePassword()` (#4423).
* [ObjectServer] Added support for `SyncConfiguration.Builder.waitForInitialRemoteData()` (#4270).
* Transient fields are now allowed in model classes, but are implicitly treated as having the `@Ignore` annotation (#4279).
* Added `Realm.refresh()` and `DynamicRealm.refresh()` (#3476).
* Added `Realm.getInstanceAsync()` and `DynamicRealm.getInstanceAsync()` (#2299).
* Added `DynamicRealmObject#linkingObjects(String,String)` to support linking objects on `DynamicRealm` (#4492).
* Added support for read only Realms using `RealmConfiguration.Builder.readOnly()` and `SyncConfiguration.Builder.readOnly()`(#1147).
* Change listeners will now auto-expand variable names to be more descriptive when using Android Studio.
* The `toString()` methods for the standard and dynamic proxies now print "proxy", or "dynamic" before the left bracket enclosing the data.

### Bug Fixes

* `@LinkingObjects` annotation now also works with Kotlin (#4611).

### Internal

* Use separated locks for different `RealmCache`s (#4551).

## 3.1.4 (2017-05-04)

## Bug fixes

* Added missing row validation check in certain cases on invalidated/deleted objects (#4540).
* Initializing Realm is now more resilient if `Context.getFilesDir()` isn't working correctly (#4493).
* `OrderedRealmCollectionSnapshot.get()` returned a wrong object (#4554).
* `onSuccess` callback got triggered infinitely if a synced transaction was committed in the async transaction's `onSuccess` callback (#4594).

## 3.1.3 (2017-04-20)

### Enhancements

* [ObjectServer] Resume synchronization as soon as the connectivity is back (#4141).

### Bug Fixes

* `equals()` and `hashCode()` of managed `RealmObject`s that come from linking objects don't work correctly (#4487).
* Field name was missing in exception message when `null` was set to required field (#4484).
* Now throws `IllegalStateException` when a getter of linking objects is called against deleted or not yet loaded `RealmObject`s (#4499).
* `NullPointerException` caused by local transaction inside the listener of `findFirstAsync()`'s results (#4495).
* Native crash when adding listeners to `RealmObject` after removing listeners from the same `RealmObject` before (#4502).
* Native crash with "Invalid argument" error happened on some Android 7.1.1 devices when opening Realm on external storage (#4461).
* `OrderedRealmCollectionChangeListener` didn't report change ranges correctly when circular link's field changed (#4474).

### Internal

* Upgraded to Realm Sync 1.6.0.
* Upgraded to Realm Core 2.6.1.

## 3.1.2 (2017-04-12)

### Bug Fixes

* Crash caused by JNI couldn't find `OsObject.notifyChangeListeners` when ProGuard is enabled (#4461).
* Incompatible return type of `RealmSchema.getAll()` and `BaseRealm.getSchema()` (#4443).
* Memory leaked when synced Realm was initialized (#4465).
* An `IllegalStateException` will be thrown when starting iterating `OrderedRealmCollection` if the Realm is closed (#4471).

## 3.1.1 (2017-04-07)

### Bug Fixes

* Crash caused by Listeners on `RealmObject` getting triggered the 2nd time with different changed field (#4437).
* Unintentionally exposing `StandardRealmSchema` (#4443).
* Workaround for crashes on specific Samsung devices which are caused by a buggy `memmove` call (#3651).

## 3.1.0 (2017-04-05)

### Breaking Changes

* Updated file format of Realm files. Existing Realm files will automatically be migrated to the new format when they are opened, but older versions of Realm cannot open these files.
* [ObjectServer] Due to file format changes, Realm Object Server 1.3.0 or later is required.

### Enhancements

* Added support for reverse relationships through the `@LinkingObjects` annotation. See `io.realm.annotations.LinkingObjects` for documentation.  
  * This feature is in `@Beta`.
  * Queries on linking objects do not work.  Queries like `where(...).equalTo("field.linkingObjects.id", 7).findAll()` are not yet supported.
  * Backlink verification is incomplete.  Evil code can cause native crashes.
* The listener on `RealmObject` will only be triggered if the object changes (#3894).
* Added `RealmObjectChangeListener` interface that provide detailed information about `RealmObject` field changes.
* Listeners on `RealmList` and `RealmResults` will be triggered immediately when the transaction is committed on the same thread (#4245).
* The real `RealmMigrationNeededException` is now thrown instead of `IllegalArgumentException` if no migration is provided for a Realm that requires it.
* `RealmQuery.distinct()` can be performed on unindexed fields (#2285).
* `targetSdkVersion` is now 25.
* [ObjectServer] In case of a Client Reset, information about the location of the backed up Realm file is now reported through the `ErrorHandler` interface (#4080).
* [ObjectServer] Authentication URLs now automatically append `/auth` if no other path segment is set (#4370).

### Bug Fixes

* Crash with `LogicError` with `Bad version number` on notifier thread (#4369).
* `Realm.migrateRealm(RealmConfiguration)` now fails correctly with an `IllegalArgumentException` if a `SyncConfiguration` is provided (#4075).
* Potential cause for Realm file corruptions (never reported).
* Add `@Override` annotation to proxy class accessors and stop using raw type in proxy classes in order to remove warnings from javac (#4329).
* `findFirstAsync()` now returns an invalid object if there is no object matches the query condition instead of running the query repeatedly until it can find one (#4352).
* [ObjectServer] Changing the log level after starting a session now works correctly (#4337).

### Internal

* Using the Object Store's Session and SyncManager.
* Upgraded to Realm Sync 1.5.0.
* Upgraded to Realm Core 2.5.1.
* Upgraded Gradle to 3.4.1

## 3.0.0 (2017-02-28)

### Breaking Changes

* `RealmResults.distinct()` returns a new `RealmResults` object instead of filtering on the original object (#2947).
* `RealmResults` is auto-updated continuously. Any transaction on the current thread which may have an impact on the order or elements of the `RealmResults` will change the `RealmResults` immediately instead of change it in the next event loop. The standard `RealmResults.iterator()` will continue to work as normal, which means that you can still delete or modify elements without impacting the iterator. The same is not true for simple for-loops. In some cases a simple for-loop will not work (https://realm.io/docs/java/3.0.0/api/io/realm/OrderedRealmCollection.html#loops), and you must use the new createSnapshot() method.
* `RealmChangeListener` on `RealmObject` will now also be triggered when the object is deleted. Use `RealmObject.isValid()` to check this state(#3138).
* `RealmObject.asObservable()` will now emit the object when it is deleted. Use `RealmObject.isValid()` to check this state (#3138).
* Removed deprecated classes `Logger` and `AndroidLogger` (#4050).

### Deprecated

* `RealmResults.removeChangeListeners()`. Use `RealmResults.removeAllChangeListeners()` instead.
* `RealmObject.removeChangeListeners()`. Use `RealmObject.removeAllChangeListeners()` instead.
* `RealmResults.distinct()` and `RealmResults.distinctAsync()`. Use `RealmQuery.distinct()` and `RealmQuery.distinctAsync()` instead.

### Enhancements

* Added support for sorting by link's field (#672).
* Added `OrderedRealmCollectionSnapshot` class and `OrderedRealmCollection.createSnapshot()` method. `OrderedRealmCollectionSnapshot` is useful when changing `RealmResults` or `RealmList` in simple loops.
* Added `OrderedRealmCollectionChangeListener` interface for supporting fine-grained collection notifications.
* Added support for ChangeListeners on `RealmList`.
* Added `RealmList.asObservable()`.

### Bug Fixes

* Element type checking in `DynamicRealmObject#setList()` (#4252).
* Now throws `IllegalStateException` instead of process crash when any of thread confined methods in `RealmQuery` is called from wrong thread (#4228).
* Now throws `IllegalStateException` when any of thread confined methods in `DynamicRealmObject` is called from wrong thread (#4258).

### Internal

* Use Object Store's `Results` as the backend for `RealmResults` (#3372).
  - Use Object Store's notification mechanism to trigger listeners.
  - Local commits triggers Realm global listener and `RealmObject` listener on current thread immediately instead of in the next event loop.


## 2.3.2 (2017-02-27)

### Bug fixes

* Log levels in JNI layer were all reported as "Error" (#4204).
* Encrypted realms can end up corrupted if many threads are reading and writing at the same time (#4128).
* "Read-only file system" exception when compacting Realm file on external storage (#4140).

### Internal

* Updated to Realm Sync v1.2.1.
* Updated to Realm Core v2.3.2.

### Enhancements

* Improved performance of getters and setters in proxy classes.


## 2.3.1 (2017-02-07)

### Enhancements

* [ObjectServer] The `serverUrl` given to `SyncConfiguration.Builder()` is now more lenient and will also accept only paths as argument (#4144).
* [ObjectServer] Add a timer to refresh periodically the access_token.

### Bug fixes

* NPE problem in SharedRealm.finalize() (#3730).
* `RealmList.contains()` and `RealmResults.contains()` now correctly use custom `equals()` method on Realm model classes.
* Build error when the project is using Kotlin (#4087).
* Bug causing classes to be replaced by classes already in Gradle's classpath (#3568).
* NullPointerException when notifying a single object that it changed (#4086).


## 2.3.0 (2017-01-19)

### Object Server API Changes

* Realm Sync v1.0.0 has been released, and Realm Mobile Platform is no longer considered in beta.
* Breaking change: Location of Realm files are now placed in `getFilesDir()/<userIdentifier>` instead of `getFilesDir()/`.
  This is done in order to support shared Realms among users, while each user retaining their own local copy.
* Breaking change: `SyncUser.all()` now returns Map instead of List.
* Breaking change: Added a default `UserStore` saving users in a Realm file (`RealmFileUserStore`).
* Breaking change: Added multi-user support to `UserStore`. Added `get(String)` and `remove(String)`, removed `remove()` and renamed `get()` to `getCurrent()`.
* Breaking change: Changed the order of arguments to `SyncCredentials.custom()` to match iOS: token, provider, userInfo.
* Added support for `PermissionOffer` and `PermissionOfferResponse` to `SyncUser.getManagementRealm()`.
* Exceptions thrown in error handlers are ignored but logged (#3559).
* Removed unused public constants in `SyncConfiguration` (#4047).
* Fixed bug, preventing Sync client to renew the access token (#4038) (#4039).
* Now `SyncUser.logout()` properly revokes tokens (#3639).

### Bug fixes

* Fixed native memory leak setting the value of a primary key (#3993).
* Activated Realm's annotation processor on connectedTest when the project is using kapt (#4008).
* Fixed "too many open files" issue (#4002).
* Added temporary work-around for bug crashing Samsung Tab 3 devices on startup (#3651).

### Enhancements

* Added `like` predicate for String fields (#3752).

### Internal

* Updated to Realm Sync v1.0.0.
* Added a Realm backup when receiving a Sync client reset message from the server.

## 2.2.2 (2017-01-16)

### Object Server API Changes (In Beta)

* Disabled `Realm.compactRealm()` when sync is enabled as it might corrupt the Realm (https://github.com/realm/realm-core/issues/2345).

### Bug fixes

* "operation not permitted" issue when creating Realm file on some devices' external storage (#3629).
* Crash on API 10 devices (#3726).
* `UnsatisfiedLinkError` caused by `pipe2` (#3945).
* Unrecoverable error with message "Try again" when the notification fifo is full (#3964).
* Realm migration wasn't triggered when the primary key definition was altered (#3966).
* Use phantom reference to solve the finalize time out issue (#2496).

### Enhancements

* All major public classes are now non-final. This is mostly a compromise to support Mockito. All protected fields/methods are still not considered part of the public API and can change without notice (#3869).
* All Realm instances share a single notification daemon thread.
* Fixed Java lint warnings with generated proxy classes (#2929).

### Internal

* Upgraded Realm Core to 2.3.0.
* Upgraded Realm Sync to 1.0.0-BETA-6.5.

## 2.2.1 (2016-11-12)

### Object Server API Changes (In Beta)

* Fixed `SyncConfiguration.toString()` so it now outputs a correct description instead of an empty string (#3787).

### Bug fixes

* Added version number to the native library, preventing ReLinker from accidentally loading old code (#3775).
* `Realm.getLocalInstanceCount(config)` throwing NullPointerException if called after all Realms have been closed (#3791).

## 2.2.0 (2016-11-12)

### Object Server API Changes (In Beta)

* Added support for `SyncUser.getManagementRealm()` and permission changes.

### Bug fixes

* Kotlin projects no longer create the `RealmDefaultModule` if no Realm model classes are present (#3746).
* Remove `includedescriptorclasses` option from ProGuard rule file in order to support built-in shrinker of Android Gradle Plugin (#3714).
* Unexpected `RealmMigrationNeededException` was thrown when a field was added to synced Realm.

### Enhancements

* Added support for the `annotationProcessor` configuration provided by Android Gradle Plugin 2.2.0 or later. Realm plugin adds its annotation processor to the `annotationProcessor` configuration instead of `apt` configuration if it is available and the `com.neenbedankt.android-apt` plugin is not used. In Kotlin projects, `kapt` is used instead of the `annotationProcessor` configuration (#3026).

## 2.1.1 (2016-10-27)

### Bug fixes

* Fixed a bug in `Realm.insert` and `Realm.insertOrUpdate` methods causing a `StackOverFlow` when you try to insert a cyclic graph of objects between Realms (#3732).

### Object Server API Changes (In Beta)

* Set default RxFactory to `SyncConfiguration`.

### Bug fixes

* ProGuard configuration introduced in 2.1.0 unexpectedly kept classes that did not have the @KeepMember annotation (#3689).

## 2.1.0 (2016-10-25)

### Breaking changes

* * `SecureUserStore` has been moved to its own GitHub repository: https://github.com/realm/realm-android-user-store
  See https://github.com/realm/realm-android-user-store/blob/master/README.md for further info on how to include it.


### Object Server API Changes (In Beta)

* Renamed `User` to `SyncUser`, `Credentials` to `SyncCredentials` and `Session` to `SyncSession` to align names with Cocoa.
* Removed `SyncManager.setLogLevel()`. Use `RealmLog.setLevel()` instead.
* `SyncUser.logout()` now correctly clears `SyncUser.currentUser()` (#3638).
* Missing ProGuard configuration for libraries used by Sync extension (#3596).
* Error handler was not called when sync session failed (#3597).
* Added `User.all()` that returns all known Realm Object Server users.
* Upgraded Realm Sync to 1.0.0-BETA-3.2

### Deprecated

* `Logger`. Use `RealmLogger` instead.
* `AndroidLogger`. The logger for Android is implemented in native code instead.

### Bug fixes

* The following were not kept by ProGuard: names of native methods not in the `io.realm.internal` package, names of classes used in method signature (#3596).
* Permission error when a database file was located on external storage (#3140).
* Memory leak when unsubscribing from a RealmResults/RealmObject RxJava Observable (#3552).

### Enhancements

* `Realm.compactRealm()` now works for encrypted Realms.
* Added `first(E defaultValue)` and `last(E defaultValue)` methods to `RealmList` and `RealmResult`. These methods will return the provided object instead of throwing an `IndexOutOfBoundsException` if the list is empty.
* Reduce transformer logger verbosity (#3608).
* `RealmLog.setLevel(int)` for setting the log level across all loggers.

### Internal

* Upgraded Realm Core to 2.1.3

### Credits

* Thanks to Max Furman (@maxfurman) for adding support for `first()` and `last()` default values.

## 2.0.2 (2016-10-06)

This release is not protocol-compatible with previous versions of the Realm Mobile Platform. The base library is still fully compatible.

### Bug fixes

* Build error when using Java 7 (#3563).

### Internal

* Upgraded Realm Core to 2.1.0
* Upgraded Realm Sync to 1.0.0-BETA-2.0.

## 2.0.1 (2016-10-05)

### Bug fixes

* `android.net.conn.CONNECTIVITY_CHANGE` broadcast caused `RuntimeException` if sync extension was disabled (#3505).
* `android.net.conn.CONNECTIVITY_CHANGE` was not delivered on Android 7 devices.
* `distinctAsync` did not respect other query parameters (#3537).
* `ConcurrentModificationException` from Gradle when building an application (#3501).

### Internal

* Upgraded to Realm Core 2.0.1 / Realm Sync 1.3-BETA

## 2.0.0 (2016-09-27)

This release introduces support for the Realm Mobile Platform!
See <https://realm.io/news/introducing-realm-mobile-platform/> for an overview of these great new features.

### Breaking Changes

* Files written by Realm 2.0 cannot be read by 1.x or earlier versions. Old files can still be opened.
* It is now required to call `Realm.init(Context)` before calling any other Realm API.
* Removed `RealmConfiguration.Builder(Context)`, `RealmConfiguration.Builder(Context, File)` and `RealmConfiguration.Builder(File)` constructors.
* `isValid()` now always returns `true` instead of `false` for unmanaged `RealmObject` and `RealmList`. This puts it in line with the behaviour of the Cocoa and .NET API's (#3101).
* armeabi is not supported anymore.
* Added new `RealmFileException`.
  - `IncompatibleLockFileException` has been removed and replaced by `RealmFileException` with kind `INCOMPATIBLE_LOCK_FILE`.
  - `RealmIOExcpetion` has been removed and replaced by `RealmFileException`.
* `RealmConfiguration.Builder.assetFile(Context, String)` has been renamed to `RealmConfiguration.Builder.assetFile(String)`.
* Object with primary key is now required to define it when the object is created. This means that `Realm.createObject(Class<E>)` and `DynamicRealm.createObject(String)` now throws `RealmException` if they are used to create an object with a primary key field. Use `Realm.createObject(Class<E>, Object)` or `DynamicRealm.createObject(String, Object)` instead.
* Importing from JSON without the primary key field defined in the JSON object now throws `IllegalArgumentException`.
* Now `Realm.beginTransaction()`, `Realm.executeTransaction()` and `Realm.waitForChange()` throw `RealmMigrationNeededException` if a remote process introduces incompatible schema changes (#3409).
* The primary key value of an object can no longer be changed after the object was created. Instead a new object must be created and all fields copied over.
* Now `Realm.createObject(Class)` and `Realm.createObject(Class,Object)` take the values from the model's fields and default constructor. Creating objects through the `DynamicRealm` does not use these values (#777).
* When `Realm.create*FromJson()`s create a new `RealmObject`, now they take the default values defined by the field itself and its default constructor for those fields that are not defined in the JSON object.

### Enhancements

* Added `realmObject.isManaged()`, `RealmObject.isManaged(obj)` and `RealmCollection.isManaged()` (#3101).
* Added `RealmConfiguration.Builder.directory(File)`.
* `RealmLog` has been moved to the public API. It is now possible to control which events Realm emit to Logcat. See the `RealmLog` class for more details.
* Typed `RealmObject`s can now continue to access their fields properly even though the schema was changed while the Realm was open (#3409).
* A `RealmMigrationNeededException` will be thrown with a cause to show the detailed message when a migration is needed and the migration block is not in the `RealmConfiguration`.


### Bug fixes

* Fixed a lint error in proxy classes when the 'minSdkVersion' of user's project is smaller than 11 (#3356).
* Fixed a potential crash when there were lots of async queries waiting in the queue.
* Fixed a bug causing the Realm Transformer to not transform field access in the model's constructors (#3361).
* Fixed a bug causing a build failure when the Realm Transformer adds accessors to a model class that was already transformed in other project (#3469).
* Fixed a bug causing the `NullPointerException` when calling getters/setters in the model's constructors (#2536).

### Internal

* Moved JNI build to CMake.
* Updated Realm Core to 2.0.0.
* Updated ReLinker to 1.2.2.

## 1.2.0 (2016-08-19)

### Bug fixes

* Throw a proper exception when operating on a non-existing field with the dynamic API (#3292).
* `DynamicRealmObject.setList` should only accept `RealmList<DynamicRealmObject>` (#3280).
* `DynamicRealmObject.getX(fieldName)` now throws a proper exception instead of a native crash when called with a field name of the wrong type (#3294).
* Fixed a concurrency crash which might happen when `Realm.executeTransactionAsync()` tried to call `onSucess` after the Realm was closed.

### Enhancements

* Added `RealmQuery.in()` for a comparison against multiple values.
* Added byte array (`byte[]`) support to `RealmQuery`'s `equalTo` and `notEqualTo` methods.
* Optimized internal caching of schema classes (#3315).

### Internal

* Updated Realm Core to 1.5.1.
* Improved sorting speed.
* Completely removed the `OptionalAPITransformer`.

### Credits

* Thanks to Brenden Kromhout (@bkromhout) for adding binary array support to `equalTo` and `notEqualTo`.

## 1.1.1 (2016-07-01)

### Bug fixes

* Fixed a wrong JNI method declaration which might cause "method not found" crash on some devices.
* Fixed a bug that `Error` in the background async thread is not forwarded to the caller thread.
* Fixed a crash when an empty `Collection` is passed to `insert()`/`insertOrUpdate()` (#3103).
* Fixed a bug that does not transfer the primary key when `RealmSchemaObject.setClassName()` is called to rename a class (#3118).
* Fixed bug in `Realm.insert` and `Realm.insertOrUpdate` methods causing a `RealmList` to be cleared when inserting a managed `RealmModel` (#3105).
* Fixed a concurrency allocation bug in storage engine which might lead to some random crashes.
* Bulk insertion now throws if it is not called in a transaction (#3173).
* The IllegalStateException thrown when accessing an empty RealmObject is now more meaningful (#3200).
* `insert()` now correctly throws an exception if two different objects have the same primary key (#3212).
* Blackberry Z10 throwing "Function not implemented" (#3178).
* Reduced the number of file descriptors used by Realm Core (#3197).
* Throw a proper `IllegalStateException` if a `RealmChangeListener` is used inside an IntentService (#2875).

### Enhancements

* The Realm Annotation processor no longer consumes the Realm annotations. Allowing other annotation processors to run.

### Internal

* Updated Realm Core to 1.4.2.
* Improved sorting speed.

## 1.1.0 (2016-06-30)

### Bug fixes

* A number of bug fixes in the storage engine related to memory management in rare cases when a Realm has been compacted.
* Disabled the optional API transformer since it has problems with DexGuard (#3022).
* `OnSuccess.OnSuccess()` might not be called with the correct Realm version for async transaction (#1893).
* Fixed a bug in `copyToRealm()` causing a cyclic dependency objects being duplicated.
* Fixed a build failure when model class has a conflicting name such as `Map`, `List`, `String`, ... (#3077).

### Enhancements

* Added `insert(RealmModel obj)`, `insertOrUpdate(RealmModel obj)`, `insert(Collection<RealmModel> collection)` and `insertOrUpdate(Collection<RealmModel> collection)` to perform batch inserts (#1684).
* Enhanced `Table.toString()` to show a PrimaryKey field details (#2903).
* Enabled ReLinker when loading a Realm from a custom path by adding a `RealmConfiguration.Builder(Context, File)` constructor (#2900).
* Changed `targetSdkVersion` of `realm-library` to 24.
* Logs warning if `DynamicRealm` is not closed when GC happens as it does for `Realm`.

### Deprecated

* `RealmConfiguration.Builder(File)`. Use `RealmConfiguration.Builder(Context, File)` instead.

### Internal

* Updated Realm Core to 1.2.0.

## 1.0.1 (2016-05-25)

### Bug fixes

* Fixed a crash when calling `Table.toString()` in debugger (#2429).
* Fixed a race condition which would cause some `RealmResults` to not be properly updated inside a `RealmChangeListener`. This could result in crashes when accessing items from those results (#2926/#2951).
* Revised `RealmResults.isLoaded()` description (#2895).
* Fixed a bug that could cause Realm to lose track of primary key when using `RealmObjectSchema.removeField()` and `RealmObjectSchema.renameField()` (#2829/#2926).
* Fixed a bug that prevented some devices from finding async related JNI methods correctly.
* Updated ProGuard configuration in order not to depend on Android's default configuration (#2972).
* Fixed a race condition between Realms notifications and other UI events. This could e.g. cause ListView to crash (#2990).
* Fixed a bug that allowed both `RealmConfiguration.Builder.assetFile()`/`deleteRealmIfMigrationNeeded()` to be configured at the same time, which leads to the asset file accidentally being deleted in migrations (#2933).
* Realm crashed outright when the same Realm file was opened in two processes. Realm will now optimistically retry opening for 1 second before throwing an Error (#2459).

### Enhancements

* Removes RxJava related APIs during bytecode transforming to make RealmObject plays well with reflection when rx.Observable doesn't exist.

## 1.0.0 (2016-05-25)

No changes since 0.91.1.

## 0.91.1 (2016-05-25)

* Updated Realm Core to 1.0.1.

### Bug fixes

* Fixed a bug when opening a Realm causes a staled memory mapping. Symptoms are error messages like "Bad or incompatible history type", "File format version doesn't match", and "Encrypted interprocess sharing is currently unsupported".

## 0.91.0 (2016-05-20)

* Updated Realm Core to 1.0.0.

### Breaking changes

* Removed all `@Deprecated` methods.
* Calling `Realm.setAutoRefresh()` or `DynamicRealm.setAutoRefresh()` from non-Looper thread throws `IllegalStateException` even if the `autoRefresh` is false (#2820).

### Bug fixes

* Calling RealmResults.deleteAllFromRealm() might lead to native crash (#2759).
* The annotation processor now correctly reports an error if trying to reference interfaces in model classes (#2808).
* Added null check to `addChangeListener` and `removeChangeListener` in `Realm` and `DynamicRealm` (#2772).
* Calling `RealmObjectSchema.addPrimaryKey()` adds an index to the primary key field, and calling `RealmObjectSchema.removePrimaryKey()` removes the index from the field (#2832).
* Log files are not deleted when calling `Realm.deleteRealm()` (#2834).

### Enhancements

* Upgrading to OpenSSL 1.0.1t. From July 11, 2016, Google Play only accept apps using OpenSSL 1.0.1r or later (https://support.google.com/faqs/answer/6376725, #2749).
* Added support for automatically copying an initial database from assets using `RealmConfiguration.Builder.assetFile()`.
* Better error messages when certain file operations fail.

### Credits

* Paweł Surówka (@thesurix) for adding the `RealmConfiguration.Builder.assetFile()`.

## 0.90.1

* Updated Realm Core to 0.100.2.

### Bug fixes

* Opening a Realm while closing a Realm in another thread could lead to a race condition.
* Automatic migration to the new file format could in rare circumstances lead to a crash.
* Fixing a race condition that may occur when using Async API (#2724).
* Fixed CannotCompileException when related class definition in android.jar cannot be found (#2703).

### Enhancements

* Prints path when file related exceptions are thrown.

## 0.90.0

* Updated Realm Core to 0.100.0.

### Breaking changes

* RealmChangeListener provides the changed object/Realm/collection as well (#1594).
* All JSON methods on Realm now only wraps JSONException in RealmException. All other Exceptions are thrown as they are.
* Marked all methods on `RealmObject` and all public classes final (#1594).
* Removed `BaseRealm` from the public API.
* Removed `HandlerController` from the public API.
* Removed constructor of `RealmAsyncTask` from the public API (#1594).
* `RealmBaseAdapter` has been moved to its own GitHub repository: https://github.com/realm/realm-android-adapters
  See https://github.com/realm/realm-android-adapters/blob/master/README.md for further info on how to include it.
* File format of Realm files is changed. Files will be automatically upgraded but opening a Realm file with older
  versions of Realm is not possible.

### Deprecated

* `Realm.allObjects*()`. Use `Realm.where(clazz).findAll*()` instead.
* `Realm.distinct*()`. Use `Realm.where(clazz).distinct*()` instead.
* `DynamicRealm.allObjects*()`. Use `DynamicRealm.where(className).findAll*()` instead.
* `DynamicRealm.distinct*()`. Use `DynamicRealm.where(className).distinct*()` instead.
* `Realm.allObjectsSorted(field, sort, field, sort, field, sort)`. Use `RealmQuery.findAllSorted(field[], sort[])`` instead.
* `RealmQuery.findAllSorted(field, sort, field, sort, field, sort)`. Use `RealmQuery.findAllSorted(field[], sort[])`` instead.
* `RealmQuery.findAllSortedAsync(field, sort, field, sort, field, sort)`. Use `RealmQuery.findAllSortedAsync(field[], sort[])`` instead.
* `RealmConfiguration.setModules()`. Use `RealmConfiguration.modules()` instead.
* `Realm.refresh()` and `DynamicRealm.refresh()`. Use `Realm.waitForChange()`/`stopWaitForChange()` or `DynamicRealm.waitForChange()`/`stopWaitForChange()` instead.

### Enhancements

* `RealmObjectSchema.getPrimaryKey()` (#2636).
* `Realm.createObject(Class, Object)` for creating objects with a primary key directly.
* Unit tests in Android library projects now detect Realm model classes.
* Better error message if `equals()` and `hashCode()` are not properly overridden in custom Migration classes.
* Expanding the precision of `Date` fields to cover full range (#833).
* `Realm.waitForChange()`/`stopWaitForChange()` and `DynamicRealm.waitForChange()`/`stopWaitForChange()` (#2386).

### Bug fixes

* `RealmChangeListener` on `RealmObject` is not triggered when adding listener on returned `RealmObject` of `copyToRealmOrUpdate()` (#2569).

### Credits

* Thanks to Brenden Kromhout (@bkromhout) for adding `RealmObjectSchema.getPrimaryKey()`.

## 0.89.1

### Bug fixes

* @PrimaryKey + @Required on String type primary key no longer throws when using copyToRealm or copyToRealmOrUpdate (#2653).
* Primary key is cleared/changed when calling RealmSchema.remove()/RealmSchema.rename() (#2555).
* Objects implementing RealmModel can be used as a field of RealmModel/RealmObject (#2654).

## 0.89.0

### Breaking changes

* @PrimaryKey field value can now be null for String, Byte, Short, Integer, and Long types. Older Realms should be migrated, using RealmObjectSchema.setNullable(), or by adding the @Required annotation (#2515).
* `RealmResults.clear()` now throws UnsupportedOperationException. Use `RealmResults.deleteAllFromRealm()` instead.
* `RealmResults.remove(int)` now throws UnsupportedOperationException. Use `RealmResults.deleteFromRealm(int)` instead.
* `RealmResults.sort()` and `RealmList.sort()` now return the sorted result instead of sorting in-place.
* `RealmList.first()` and `RealmList.last()` now throw `ArrayIndexOutOfBoundsException` if `RealmList` is empty.
* Removed deprecated method `Realm.getTable()` from public API.
* `Realm.refresh()` and `DynamicRealm.refresh()` on a Looper no longer have any effect. `RealmObject` and `RealmResults` are always updated on the next event loop.

### Deprecated

* `RealmObject.removeFromRealm()` in place of `RealmObject.deleteFromRealm()`
* `Realm.clear(Class)` in favour of `Realm.delete(Class)`.
* `DynamicRealm.clear(Class)` in place of `DynamicRealm.delete(Class)`.

### Enhancements

* Added a `RealmModel` interface that can be used instead of extending `RealmObject`.
* `RealmCollection` and `OrderedRealmCollection` interfaces have been added. `RealmList` and `RealmResults` both implement these.
* `RealmBaseAdapter` now accept an `OrderedRealmCollection` instead of only `RealmResults`.
* `RealmObjectSchema.isPrimaryKey(String)` (#2440)
* `RealmConfiguration.initialData(Realm.Transaction)` can now be used to populate a Realm file before it is used for the first time.

### Bug fixes

* `RealmObjectSchema.isRequired(String)` and `RealmObjectSchema.isNullable(String)` don't throw when the given field name doesn't exist.

### Credits

* Thanks to @thesurix for adding `RealmConfiguration.initialData()`.

## 0.88.3

* Updated Realm Core to 0.97.3.

### Enhancements

* Throws an IllegalArgumentException when calling Realm.copyToRealm()/Realm.copyToRealmOrUpdate() with a RealmObject which belongs to another Realm instance in a different thread.
* Improved speed of cleaning up native resources (#2496).

### Bug fixes

* Field annotated with @Ignored should not have accessors generated by the bytecode transformer (#2478).
* RealmResults and RealmObjects can no longer accidentially be GC'ed if using `asObservable()`. Previously this caused the observable to stop emitting (#2485).
* Fixed an build issue when using Realm in library projects on Windows (#2484).
* Custom equals(), toString() and hashCode() are no longer incorrectly overwritten by the proxy class (#2545).

## 0.88.2

* Updated Realm Core to 0.97.2.

### Enhancements

* Outputs additional information when incompatible lock file error occurs.

### Bug fixes

* Race condition causing BadVersionException when running multiple async writes and queries at the same time (#2021/#2391/#2417).

## 0.88.1

### Bug fixes

* Prevent throwing NullPointerException in RealmConfiguration.equals(RealmConfiguration) when RxJava is not in the classpath (#2416).
* RealmTransformer fails because of missing annotation classes in user's project (#2413).
* Added SONAME header to shared libraries (#2432).
* now DynamicRealmObject.toString() correctly shows null value as "null" and the format is aligned to the String from typed RealmObject (#2439).
* Fixed an issue occurring while resolving ReLinker in apps using a library based on Realm (#2415).

## 0.88.0 (2016-03-10)

* Updated Realm Core to 0.97.0.

### Breaking changes

* Realm has now to be installed as a Gradle plugin.
* DynamicRealm.executeTransaction() now directly throws any RuntimeException instead of wrapping it in a RealmException (#1682).
* DynamicRealm.executeTransaction() now throws IllegalArgumentException instead of silently accepting a null Transaction object.
* String setters now throw IllegalArgumentException instead of RealmError for invalid surrogates.
* DynamicRealm.distinct()/distinctAsync() and Realm.distinct()/distinctAsync() now throw IllegalArgumentException instead of UnsupportedOperationException for invalid type or unindexed field.
* All thread local change listeners are now delayed until the next Looper event instead of being triggered when committing.
* Removed RealmConfiguration.getSchemaMediator() from public API which was deprecated in 0.86.0. Please use RealmConfiguration.getRealmObjectClasses() to obtain the set of model classes (#1797).
* Realm.migrateRealm() throws a FileNotFoundException if the Realm file doesn't exist.
* It is now required to unsubscribe from all Realm RxJava observables in order to fully close the Realm (#2357).

### Deprecated

* Realm.getInstance(Context). Use Realm.getInstance(RealmConfiguration) or Realm.getDefaultInstance() instead.
* Realm.getTable(Class) which was public because of the old migration API. Use Realm.getSchema() or DynamicRealm.getSchema() instead.
* Realm.executeTransaction(Transaction, Callback) and replaced it with Realm.executeTransactionAsync(Transaction), Realm.executeTransactionAsync(Transaction, OnSuccess), Realm.executeTransactionAsync(Transaction, OnError) and Realm.executeTransactionAsync(Transaction, OnSuccess, OnError).

### Enhancements

* Support for custom methods, custom logic in accessors, custom accessor names, interface implementation and public fields in Realm objects (#909).
* Support to project Lombok (#502).
* RealmQuery.isNotEmpty() (#2025).
* Realm.deleteAll() and RealmList.deleteAllFromRealm() (#1560).
* RealmQuery.distinct() and RealmResults.distinct() (#1568).
* RealmQuery.distinctAsync() and RealmResults.distinctAsync() (#2118).
* Improved .so loading by using [ReLinker](https://github.com/KeepSafe/ReLinker).
* Improved performance of RealmList#contains() (#897).
* distinct(...) for Realm, DynamicRealm, RealmQuery, and RealmResults can take multiple parameters (#2284).
* "realm" and "row" can be used as field name in model classes (#2255).
* RealmResults.size() now returns Integer.MAX_VALUE when actual size is greater than Integer.MAX_VALUE (#2129).
* Removed allowBackup from AndroidManifest (#2307).

### Bug fixes

* Error occurring during test and (#2025).
* Error occurring during test and connectedCheck of unit test example (#1934).
* Bug in jsonExample (#2092).
* Multiple calls of RealmResults.distinct() causes to return wrong results (#2198).
* Calling DynamicRealmObject.setList() with RealmList<DynamicRealmObject> (#2368).
* RealmChangeListeners did not triggering correctly if findFirstAsync() didn't find any object. findFirstAsync() Observables now also correctly call onNext when the query completes in that case (#2200).
* Setting a null value to trigger RealmChangeListener (#2366).
* Preventing throwing BadVersionException (#2391).

### Credits

* Thanks to Bill Best (@wmbest2) for snapshot testing.
* Thanks to Graham Smith (@grahamsmith) for a detailed bug report (#2200).

## 0.87.5 (2016-01-29)
* Updated Realm Core to 0.96.2.
  - IllegalStateException won't be thrown anymore in RealmResults.where() if the RealmList which the RealmResults is created on has been deleted. Instead, the RealmResults will be treated as empty forever.
  - Fixed a bug causing a bad version exception, when using findFirstAsync (#2115).

## 0.87.4 (2016-01-28)
* Updated Realm Core to 0.96.0.
  - Fixed bug causing BadVersionException or crashing core when running async queries.

## 0.87.3 (2016-01-25)
* IllegalArgumentException is now properly thrown when calling Realm.copyFromRealm() with a DynamicRealmObject (#2058).
* Fixed a message in IllegalArgumentException thrown by the accessors of DynamicRealmObject (#2141).
* Fixed RealmList not returning DynamicRealmObjects of the correct underlying type (#2143).
* Fixed potential crash when rolling back removal of classes that reference each other (#1829).
* Updated Realm Core to 0.95.8.
  - Fixed a bug where undetected deleted object might lead to seg. fault (#1945).
  - Better performance when deleting objects (#2015).

## 0.87.2 (2016-01-08)
* Removed explicit GC call when committing a transaction (#1925).
* Fixed a bug when RealmObjectSchema.addField() was called with the PRIMARY_KEY modifier, the field was not set as a required field (#2001).
* Fixed a bug which could throw a ConcurrentModificationException in RealmObject's or RealmResults' change listener (#1970).
* Fixed RealmList.set() so it now correctly returns the old element instead of the new (#2044).
* Fixed the deployment of source and javadoc jars (#1971).

## 0.87.1 (2015-12-23)
* Upgraded to NDK R10e. Using gcc 4.9 for all architectures.
* Updated Realm Core to 0.95.6
  - Fixed a bug where an async query can be copied incomplete in rare cases (#1717).
* Fixed potential memory leak when using async query.
* Added a check to prevent removing a RealmChangeListener from a non-Looper thread (#1962). (Thank you @hohnamkung.)

## 0.87.0 (2015-12-17)
* Added Realm.asObservable(), RealmResults.asObservable(), RealmObject.asObservable(), DynamicRealm.asObservable() and DynamicRealmObject.asObservable().
* Added RealmConfiguration.Builder.rxFactory() and RxObservableFactory for custom RxJava observable factory classes.
* Added Realm.copyFromRealm() for creating detached copies of Realm objects (#931).
* Added RealmObjectSchema.getFieldType() (#1883).
* Added unitTestExample to showcase unit and instrumentation tests. Examples include jUnit3, jUnit4, Espresso, Robolectric, and MPowermock usage with Realm (#1440).
* Added support for ISO8601 based dates for JSON import. If JSON dates are invalid a RealmException will be thrown (#1213).
* Added APK splits to gridViewExample (#1834).

## 0.86.1 (2015-12-11)
* Improved the performance of removing objects (RealmResults.clear() and RealmResults.remove()).
* Updated Realm Core to 0.95.5.
* Updated ProGuard configuration (#1904).
* Fixed a bug where RealmQuery.findFirst() returned a wrong result if the RealmQuery had been created from a RealmResults.where() (#1905).
* Fixed a bug causing DynamicRealmObject.getObject()/setObject() to use the wrong class (#1912).
* Fixed a bug which could cause a crash when closing Realm instances in change listeners (#1900).
* Fixed a crash occurring during update of multiple async queries (#1895).
* Fixed listeners not triggered for RealmObject & RealmResults created using copy or create methods (#1884).
* Fixed RealmChangeListener never called inside RealmResults (#1894).
* Fixed crash when calling clear on a RealmList (#1886).

## 0.86.0 (2015-12-03)
* BREAKING CHANGE: The Migration API has been replaced with a new API.
* BREAKING CHANGE: RealmResults.SORT_ORDER_ASCENDING and RealmResults.SORT_ORDER_DESCENDING constants have been replaced by Sort.ASCENDING and Sort.DESCENDING enums.
* BREAKING CHANGE: RealmQuery.CASE_SENSITIVE and RealmQuery.CASE_INSENSITIVE constants have been replaced by Case.SENSITIVE and Case.INSENSITIVE enums.
* BREAKING CHANGE: Realm.addChangeListener, RealmObject.addChangeListener and RealmResults.addChangeListener hold a strong reference to the listener, you should unregister the listener to avoid memory leaks.
* BREAKING CHANGE: Removed deprecated methods RealmQuery.minimum{Int,Float,Double}, RealmQuery.maximum{Int,Float,Double}, RealmQuery.sum{Int,Float,Double} and RealmQuery.average{Int,Float,Double}. Use RealmQuery.min(), RealmQuery.max(), RealmQuery.sum() and RealmQuery.average() instead.
* BREAKING CHANGE: Removed RealmConfiguration.getSchemaMediator() which is public by mistake. And RealmConfiguration.getRealmObjectClasses() is added as an alternative in order to obtain the set of model classes (#1797).
* BREAKING CHANGE: Realm.addChangeListener, RealmObject.addChangeListener and RealmResults.addChangeListener will throw an IllegalStateException when invoked on a non-Looper thread. This is to prevent registering listeners that will not be invoked.
* BREAKING CHANGE: trying to access a property on an unloaded RealmObject obtained asynchronously will throw an IllegalStateException
* Added new Dynamic API using DynamicRealm and DynamicRealmObject.
* Added Realm.getSchema() and DynamicRealm.getSchema().
* Realm.createOrUpdateObjectFromJson() now works correctly if the RealmObject class contains a primary key (#1777).
* Realm.compactRealm() doesn't throw an exception if the Realm file is opened. It just returns false instead.
* Updated Realm Core to 0.95.3.
  - Fixed a bug where RealmQuery.average(String) returned a wrong value for a nullable Long/Integer/Short/Byte field (#1803).
  - Fixed a bug where RealmQuery.average(String) wrongly counted the null value for average calculation (#1854).

## 0.85.1 (2015-11-23)
* Fixed a bug which could corrupt primary key information when updating from a Realm version <= 0.84.1 (#1775).

## 0.85.0 (2016-11-19)
* BREAKING CHANGE: Removed RealmEncryptionNotSupportedException since the encryption implementation changed in Realm's underlying storage engine. Encryption is now supported on all devices.
* BREAKING CHANGE: Realm.executeTransaction() now directly throws any RuntimeException instead of wrapping it in a RealmException (#1682).
* BREAKING CHANGE: RealmQuery.isNull() and RealmQuery.isNotNull() now throw IllegalArgumentException instead of RealmError if the fieldname is a linked field and the last element is a link (#1693).
* Added Realm.isEmpty().
* Setters in managed object for RealmObject and RealmList now throw IllegalArgumentException if the value contains an invalid (unmanaged, removed, closed, from different Realm) object (#1749).
* Attempting to refresh a Realm while a transaction is in process will now throw an IllegalStateException (#1712).
* The Realm AAR now also contains the ProGuard configuration (#1767). (Thank you @skyisle.)
* Updated Realm Core to 0.95.
  - Removed reliance on POSIX signals when using encryption.

## 0.84.2
* Fixed a bug making it impossible to convert a field to become required during a migration (#1695).
* Fixed a bug making it impossible to read Realms created using primary keys and created by iOS (#1703).
* Fixed some memory leaks when an Exception is thrown (#1730).
* Fixed a memory leak when using relationships (#1285).
* Fixed a bug causing cached column indices to be cleared too soon (#1732).

## 0.84.1 (2015-10-28)
* Updated Realm Core to 0.94.4.
  - Fixed a bug that could cause a crash when running the same query multiple times.
* Updated ProGuard configuration. See [documentation](https://realm.io/docs/java/latest/#proguard) for more details.
* Updated Kotlin example to use 1.0.0-beta.
* Fixed warnings reported by "lint -Xlint:all" (#1644).
* Fixed a bug where simultaneous opening and closing a Realm from different threads might result in a NullPointerException (#1646).
* Fixed a bug which made it possible to externally modify the encryption key in a RealmConfiguration (#1678).

## 0.84.0 (2015-10-22)
* Added support for async queries and transactions.
* Added support for parsing JSON Dates with timezone information. (Thank you @LateralKevin.)
* Added RealmQuery.isEmpty().
* Added Realm.isClosed() method.
* Added Realm.distinct() method.
* Added RealmQuery.isValid(), RealmResults.isValid() and RealmList.isValid(). Each method checks whether the instance is still valid to use or not(for example, the Realm has been closed or any parent object has been removed).
* Added Realm.isInTransaction() method.
* Updated Realm Core to version 0.94.3.
  - Fallback for mremap() now work correctly on BlackBerry devices.
* Following methods in managed RealmList now throw IllegalStateException instead of native crash when RealmList.isValid() returns false: add(int,RealmObject), add(RealmObject)
* Following methods in managed RealmList now throw IllegalStateException instead of ArrayIndexOutOfBoundsException when RealmList.isValid() returns false: set(int,RealmObject), move(int,int), remove(int), get(int)
* Following methods in managed RealmList now throw IllegalStateException instead of returning 0/null when RealmList.isValid() returns false: clear(), removeAll(Collection), remove(RealmObject), first(), last(), size(), where()
* RealmPrimaryKeyConstraintException is now thrown instead of RealmException if two objects with same primary key are inserted.
* IllegalStateException is now thrown when calling Realm's clear(), RealmResults's remove(), removeLast(), clear() or RealmObject's removeFromRealm() from an incorrect thread.
* Fixed a bug affecting RealmConfiguration.equals().
* Fixed a bug in RealmQuery.isNotNull() which produced wrong results for binary data.
* Fixed a bug in RealmQuery.isNull() and RealmQuery.isNotNull() which validated the query prematurely.
* Fixed a bug where closed Realms were trying to refresh themselves resulting in a NullPointerException.
* Fixed a bug that made it possible to migrate open Realms, which could cause undefined behavior when querying, reading or writing data.
* Fixed a bug causing column indices to be wrong for some edge cases. See #1611 for details.

## 0.83.1 (2015-10-15)
* Updated Realm Core to version 0.94.1.
  - Fixed a bug when using Realm.compactRealm() which could make it impossible to open the Realm file again.
  - Fixed a bug, so isNull link queries now always return true if any part is null.

## 0.83 (2015-10-08)
* BREAKING CHANGE: Database file format update. The Realm file created by this version cannot be used by previous versions of Realm.
* BREAKING CHANGE: Removed deprecated methods and constructors from the Realm class.
* BREAKING CHANGE: Introduced boxed types Boolean, Byte, Short, Integer, Long, Float and Double. Added null support. Introduced annotation @Required to indicate a field is not nullable. String, Date and byte[] became nullable by default which means a RealmMigrationNeededException will be thrown if an previous version of a Realm file is opened.
* Deprecated methods: RealmQuery.minimum{Int,Float,Double}, RealmQuery.maximum{Int,Float,Double}. Use RealmQuery.min() and RealmQuery.max() instead.
* Added support for x86_64.
* Fixed an issue where opening the same Realm file on two Looper threads could potentially lead to an IllegalStateException being thrown.
* Fixed an issue preventing the call of listeners on refresh().
* Opening a Realm file from one thread will no longer be blocked by a transaction from another thread.
* Range restrictions of Date fields have been removed. Date fields now accepts any value. Milliseconds are still removed.

## 0.82.2 (2015-09-04)
* Fixed a bug which might cause failure when loading the native library.
* Fixed a bug which might trigger a timeout in Context.finalize().
* Fixed a bug which might cause RealmObject.isValid() to throw an exception if the object is deleted.
* Updated Realm core to version 0.89.9
  - Fixed a potential stack overflow issue which might cause a crash when encryption was used.
  - Embedded crypto functions into Realm dynamic lib to avoid random issues on some devices.
  - Throw RealmEncryptionNotSupportedException if the device doesn't support Realm encryption. At least one device type (HTC One X) contains system bugs that prevents Realm's encryption from functioning properly. This is now detected, and an exception is thrown when trying to open/create an encrypted Realm file. It's up to the application to catch this and decide if it's OK to proceed without encryption instead.

## 0.82.1 (2015-08-06)
* Fixed a bug where using the wrong encryption key first caused the right key to be seen as invalid.
* Fixed a bug where String fields were ignored when updating objects from JSON with null values.
* Fixed a bug when calling System.exit(0), the process might hang.

## 0.82 (2015-07-28)
* BREAKING CHANGE: Fields with annotation @PrimaryKey are indexed automatically now. Older schemas require a migration.
* RealmConfiguration.setModules() now accept ignore null values which Realm.getDefaultModule() might return.
* Trying to access a deleted Realm object throw throws a proper IllegalStateException.
* Added in-memory Realm support.
* Closing realm on another thread different from where it was created now throws an exception.
* Realm will now throw a RealmError when Realm's underlying storage engine encounters an unrecoverable error.
* @Index annotation can also be applied to byte/short/int/long/boolean/Date now.
* Fixed a bug where RealmQuery objects are prematurely garbage collected.
* Removed RealmQuery.between() for link queries.

## 0.81.1 (2015-06-22)
* Fixed memory leak causing Realm to never release Realm objects.

## 0.81 (2015-06-19)
* Introduced RealmModules for working with custom schemas in libraries and apps.
* Introduced Realm.getDefaultInstance(), Realm.setDefaultInstance(RealmConfiguration) and Realm.getInstance(RealmConfiguration).
* Deprecated most constructors. They have been been replaced by Realm.getInstance(RealmConfiguration) and Realm.getDefaultInstance().
* Deprecated Realm.migrateRealmAtPath(). It has been replaced by Realm.migrateRealm(RealmConfiguration).
* Deprecated Realm.deleteFile(). It has been replaced by Realm.deleteRealm(RealmConfiguration).
* Deprecated Realm.compactFile(). It has been replaced by Realm.compactRealm(RealmConfiguration).
* RealmList.add(), RealmList.addAt() and RealmList.set() now copy unmanaged objects transparently into Realm.
* Realm now works with Kotlin (M12+). (Thank you @cypressious.)
* Fixed a performance regression introduced in 0.80.3 occurring during the validation of the Realm schema.
* Added a check to give a better error message when null is used as value for a primary key.
* Fixed unchecked cast warnings when building with Realm.
* Cleaned up examples (remove old test project).
* Added checking for missing generic type in RealmList fields in annotation processor.

## 0.80.3 (2015-05-22)
* Calling Realm.copyToRealmOrUpdate() with an object with a null primary key now throws a proper exception.
* Fixed a bug making it impossible to open Realms created by Realm-Cocoa if a model had a primary key defined.
* Trying to using Realm.copyToRealmOrUpdate() with an object with a null primary key now throws a proper exception.
* RealmChangedListener now also gets called on the same thread that did the commit.
* Fixed bug where Realm.createOrUpdateWithJson() reset Date and Binary data to default values if not found in the JSON output.
* Fixed a memory leak when using RealmBaseAdapter.
* RealmBaseAdapter now allow RealmResults to be null. (Thanks @zaki50.)
* Fixed a bug where a change to a model class (`RealmList<A>` to `RealmList<B>`) would not throw a RealmMigrationNeededException.
* Fixed a bug where setting multiple RealmLists didn't remove the previously added objects.
* Solved ConcurrentModificationException thrown when addChangeListener/removeChangeListener got called in the onChange. (Thanks @beeender)
* Fixed duplicated listeners in the same realm instance. Trying to add duplicated listeners is ignored now. (Thanks @beeender)

## 0.80.2 (2015-05-04)
* Trying to use Realm.copyToRealmOrUpdate() with an object with a null primary key now throws a proper exception.
* RealmMigrationNeedException can now return the path to the Realm that needs to be migrated.
* Fixed bug where creating a Realm instance with a hashcode collision no longer returned the wrong Realm instance.
* Updated Realm Core to version 0.89.2
  - fixed bug causing a crash when opening an encrypted Realm file on ARM64 devices.

## 0.80.1 (2015-04-16)
* Realm.createOrUpdateWithJson() no longer resets fields to their default value if they are not found in the JSON input.
* Realm.compactRealmFile() now uses Realm Core's compact() method which is more failure resilient.
* Realm.copyToRealm() now correctly handles referenced child objects that are already in the Realm.
* The ARM64 binary is now properly a part of the Eclipse distribution package.
* A RealmMigrationExceptionNeeded is now properly thrown if @Index and @PrimaryKey are not set correctly during a migration.
* Fixed bug causing Realms to be cached even though they failed to open correctly.
* Added Realm.deleteRealmFile(File) method.
* Fixed bug causing queries to fail if multiple Realms has different field ordering.
* Fixed bug when using Realm.copyToRealm() with a primary key could crash if default value was already used in the Realm.
* Updated Realm Core to version 0.89.0
  - Improved performance for sorting RealmResults.
  - Improved performance for refreshing a Realm after inserting or modifying strings or binary data.
  - Fixed bug causing incorrect result when querying indexed fields.
  - Fixed bug causing corruption of string index when deleting an object where there are duplicate values for the indexed field.
  - Fixed bug causing a crash after compacting the Realm file.
* Added RealmQuery.isNull() and RealmQuery.isNotNull() for querying relationships.
* Fixed a potential NPE in the RealmList constructor.

## 0.80 (2015-03-11)
* Queries on relationships can be case sensitive.
* Fixed bug when importing JSONObjects containing NULL values.
* Fixed crash when trying to remove last element of a RealmList.
* Fixed bug crashing annotation processor when using "name" in model classes for RealmObject references
* Fixed problem occurring when opening an encrypted Realm with two different instances of the same key.
* Version checker no longer reports that updates are available when latest version is used.
* Added support for static fields in RealmObjects.
* Realm.writeEncryptedCopyTo() has been reenabled.

## 0.79.1 (2015-02-20)
* copyToRealm() no longer crashes on cyclic data structures.
* Fixed potential crash when using copyToRealmOrUpdate with an object graph containing a mix of elements with and without primary keys.

## 0.79 (2015-02-16)
* Added support for ARM64.
* Added RealmQuery.not() to negate a query condition.
* Added copyToRealmOrUpdate() and createOrUpdateFromJson() methods, that works for models with primary keys.
* Made the native libraries much smaller. Arm went from 1.8MB to 800KB.
* Better error reporting when trying to create or open a Realm file fails.
* Improved error reporting in case of missing accessors in model classes.
* Re-enabled RealmResults.remove(index) and RealmResults.removeLast().
* Primary keys are now supported through the @PrimaryKey annotation.
* Fixed error when instantiating a Realm with the wrong key.
* Throw an exception if deleteRealmFile() is called when there is an open instance of the Realm.
* Made migrations and compression methods synchronised.
* Removed methods deprecated in 0.76. Now Realm.allObjectsSorted() and RealmQuery.findAllSorted() need to be used instead.
* Reimplemented Realm.allObjectSorted() for better performance.

## 0.78 (2015-01-22)
* Added proper support for encryption. Encryption support is now included by default. Keys are now 64 bytes long.
* Added support to write an encrypted copy of a Realm.
* Realm no longer incorrectly warns that an instance has been closed too many times.
* Realm now shows a log warning if an instance is being finalized without being closed.
* Fixed bug causing Realms to be cached during a RealmMigration resulting in invalid realms being returned from Realm.getInstance().
* Updated core to 0.88.

## 0.77 (2015-01-16)
* Added Realm.allObjectsSorted() and RealmQuery.findAllSorted() and extending RealmResults.sort() for multi-field sorting.
* Added more logging capabilities at the JNI level.
* Added proper encryption support. NOTE: The key has been increased from 32 bytes to 64 bytes (see example).
* Added support for unmanaged objects and custom constructors.
* Added more precise imports in proxy classes to avoid ambiguous references.
* Added support for executing a transaction with a closure using Realm.executeTransaction().
* Added RealmObject.isValid() to test if an object is still accessible.
* RealmResults.sort() now has better error reporting.
* Fixed bug when doing queries on the elements of a RealmList, ie. like Realm.where(Foo.class).getBars().where().equalTo("name").
* Fixed bug causing refresh() to be called on background threads with closed Realms.
* Fixed bug where calling Realm.close() too many times could result in Realm not getting closed at all. This now triggers a log warning.
* Throw NoSuchMethodError when RealmResults.indexOf() is called, since it's not implemented yet.
* Improved handling of empty model classes in the annotation processor
* Removed deprecated static constructors.
* Introduced new static constructors based on File instead of Context, allowing to save Realm files in custom locations.
* RealmList.remove() now properly returns the removed object.
* Calling realm.close() no longer prevent updates to other open realm instances on the same thread.

## 0.76.0 (2014-12-19)
* RealmObjects can now be imported using JSON.
* Gradle wrapper updated to support Android Studio 1.0.
* Fixed bug in RealmObject.equals() so it now correctly compares two objects from the same Realm.
* Fixed bug in Realm crashing for receiving notifications after close().
* Realm class is now marked as final.
* Replaced concurrency example with a better thread example.
* Allowed to add/remove RealmChangeListeners in RealmChangeListeners.
* Upgraded to core 0.87.0 (encryption support, API changes).
* Close the Realm instance after migrations.
* Added a check to deny the writing of objects outside of a transaction.

## 0.75.1 (2014-12-03)
* Changed sort to be an in-place method.
* Renamed SORT_ORDER_DECENDING to SORT_ORDER_DESCENDING.
* Added sorting functionality to allObjects() and findAll().
* Fixed bug when querying a date column with equalTo(), it would act as lessThan()

## 0.75.0 (2014-11-28)
* Realm now implements Closeable, allowing better cleanup of native resources.
* Added writeCopyTo() and compactRealmFile() to write and compact a Realm to a new file.
* RealmObject.toString(), equals() and hashCode() now support models with cyclic references.
* RealmResults.iterator() and listIterator() now correctly iterates the results when using remove().
* Bug fixed in Exception text when field names was not matching the database.
* Bug fixed so Realm no longer throws an Exception when removing the last object.
* Bug fixed in RealmResults which prevented sub-querying.
* The Date type does not support millisecond resolution, and dates before 1901-12-13 and dates after 2038-01-19 are not supported on 32 bit systems.
* Fixed bug so Realm no longer throws an Exception when removing the last object.
* Fixed bug in RealmResults which prevented sub-querying.

## 0.74.0 (2014-11-19)
* Added support for more field/accessors naming conventions.
* Added case sensitive versions of string comparison operators equalTo and notEqualTo.
* Added where() to RealmList to initiate queries.
* Added verification of fields names in queries with links.
* Added exception for queries with invalid field name.
* Allow static methods in model classes.
* An exception will now be thrown if you try to move Realm, RealmResults or RealmObject between threads.
* Fixed a bug in the calculation of the maximum of date field in a RealmResults.
* Updated core to 0.86.0, fixing a bug in cancelling an empty transaction, and major query speedups with floats/doubles.
* Consistent handling of UTF-8 strings.
* removeFromRealm() now calls moveLastOver() which is faster and more reliable when deleting multiple objects.

## 0.73.1 (2014-11-05)
* Fixed a bug that would send infinite notifications in some instances.

## 0.73.0 (2014-11-04)
* Fixed a bug not allowing queries with more than 1024 conditions.
* Rewritten the notification system. The API did not change but it's now much more reliable.
* Added support for switching auto-refresh on and off (Realm.setAutoRefresh).
* Added RealmBaseAdapter and an example using it.
* Added deleteFromRealm() method to RealmObject.

## 0.72.0 (2014-10-27)
* Extended sorting support to more types: boolean, byte, short, int, long, float, double, Date, and String fields are now supported.
* Better support for Java 7 and 8 in the annotations processor.
* Better support for the Eclipse annotations processor.
* Added Eclipse support to the distribution folder.
* Added Realm.cancelTransaction() to cancel/abort/rollback a transaction.
* Added support for link queries in the form realm.where(Owner.class).equalTo("cat.age", 12).findAll().
* Faster implementation of RealmQuery.findFirst().
* Upgraded core to 0.85.1 (deep copying of strings in queries; preparation for link queries).

## 0.71.0 (2014-10-07)
* Simplified the release artifact to a single Jar file.
* Added support for Eclipse.
* Added support for deploying to Maven.
* Throw exception if nested transactions are used (it's not allowed).
* Javadoc updated.
* Fixed [bug in RealmResults](https://github.com/realm/realm-java/issues/453).
* New annotation @Index to add search index to a field (currently only supporting String fields).
* Made the annotations processor more verbose and strict.
* Added RealmQuery.count() method.
* Added a new example about concurrency.
* Upgraded to core 0.84.0.

## 0.70.1 (2014-09-30)
* Enabled unit testing for the realm project.
* Fixed handling of camel-cased field names.

## 0.70.0 (2014-09-29)
* This is the first public beta release.<|MERGE_RESOLUTION|>--- conflicted
+++ resolved
@@ -1,21 +1,17 @@
-<<<<<<< HEAD
+## 3.8.0 (YYYY-MM-DD)
+
+### Breaking Changes
+
+### Deprecated
+
+### Enhancements
+
+### Bug Fixes
+
+### Internal
+
+
 ## 3.7.1 (2017-09-07)
-=======
-## 3.8.0 (YYYY-MM-DD)
-
-### Breaking Changes
-
-### Deprecated
-
-### Enhancements
-
-### Bug Fixes
-
-### Internal
-
-
-## 3.7.1 (YYYY-MM-DD)
->>>>>>> b4cc5a95
 
 ### Bug Fixes
 
