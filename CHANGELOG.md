<<<<<<< HEAD
## 4.4.1 (YYY-MM-DD)

## Bug Fixes

* Better exception message if a non model class is provided to methods only accepting those (#5779).
=======
## 5.0.0 (YYYY-MM-DD)

## Enhancements

* [ObjectServer] Added `SyncConfiguration.automatic()` and `SyncConfiguration.automatic(SyncUser user)` (#5806).

## 5.0.0-BETA1 (2018-03-06)

### Known Bugs

* API's marked @ObjectServer are shipped as part of the base binary, they should only be available when enabling synchronized Realms.

### Breaking Changes

* [ObjectServer] Renamed `SyncUser.currentUser()` to `SyncUser.current()`.
* [ObjectServer] Renamed `SyncUser.login(...)` and `SyncUser.loginAsync(...)` to `SyncUser.logIn(...)` and `SyncUser.logInAsync(...)`.
* [ObjectServer] Renamed `SyncUser.logout()` to `SyncUser.logOut()`.
* The `OrderedCollectionChangeSet` parameter in `OrderedRealmCollectionChangeListener.onChange()` is no longer nullable. Use `changeSet.getState()` instead (#5619).
* `realm.subscribeForObjects()` have been removed. Use `RealmQuery.findAllAsync(String subscriptionName)` and `RealmQuery.findAllAsync()` instead.
* Removed previously deprecated `RealmQuery.findAllSorted()`, `RealmQuery.findAllSortedAsync()` `RealmQuery.distinct() and `RealmQuery.distinctAsync()`.
* Renamed `RealmQuery.distinctValues()` to `RealmQuery.distinct()`

### Enhancements

* [ObjectServer] Added support for partial Realms. Read [here](https://realm.io/docs/java/latest/#partial-realms) for more information.
* [ObjectServer] Added support for Object Level Permissions (requires partial synchronized Realms). Read [here](https://realm.io/docs/java/latest/#partial-realms) for more information.
* Added two new methods to `OrderedCollectionChangeSet`: `getState()` and `getError()` (#5619).

### Internal

* Upgraded to Realm Sync 3.0.0-beta.10
* Upgraded to Realm Core 5.3.0
>>>>>>> 09a7dc2f


## 4.4.0 (2018-03-13)

### Enhancements

* Added support for mapping between a Java name and the underlying name in the Realm file using `@RealmModule`, `@RealmClass` and `@RealmField` annotations (#5280).

## Bug Fixes

* [ObjectServer] Fixed an issue where login after a logout will not resume Syncing (https://github.com/realm/my-first-realm-app/issues/22).


## 4.3.4 (2018-02-06)

## Bug Fixes

* Added missing `RealmQuery.oneOf()` for Kotlin that accepts non-nullable types (#5717).
* [ObjectServer] Fixed an issue preventing sync to resume when the network is back (#5677).

## 4.3.3 (2018-01-19)

### Internal

* Downgrade JavaAssist to 3.21.0-GA to fix an issue with a `ClassNotFoundException` at runtime (#5641).


## 4.3.2 (2018-01-17)

### Bug Fixes

* Throws a better exception message when calling `RealmObjectSchema.addField()` with a `RealmModel` class (#3388).
* Use https for Realm version checker (#4043).
* Prevent Realms Gradle plugin from transitively forcing specific versions of Google Build Tools onto downstream projects (#5640).
* [ObjectServer] logging a warning message instead of throwing an exception, when sync report an unknown error code (#5403).

### Enhancements

* [ObjectServer] added support for both Anonymous and Nickname authentication.


### Internal

* Upgraded to Realm Sync 2.2.9
* Upgraded to Realm Core 5.1.2

## 4.3.1 (2017-12-06)

### Bug Fixes

* Fixed kotlin standard library being added to both Java and Kotlin projects (#5587).


## 4.3.0 (2017-12-05)

### Deprecated

* Support for mips devices are deprecated.
* `RealmQuery.findAllSorted()` and `RealmQuery.findAllSortedAsync()` variants in favor of predicate `RealmQuery.sort().findAll()`.
* `RealmQuery.distinct()` and `RealmQuery.distinctAsync()` variants in favor of predicate `RealmQuery.distinctValues().findAll()`

### Enhancements

* [ObjectServer] Added explicit support for JSON Web Tokens (JWT) using `SyncCredentials.jwt(String token)`. It requires Object Server 2.0.23+ (#5580).
* Projects using Kotlin now include additional extension functions that make working with Kotlin easier. See [docs](https://realm.io/docs/java/latest/#kotlin) for more info (#4684).
* New query predicate: `sort()`.
* New query predicate: `distinctValues()`. Will be renamed to `distinct` in next major version.
* The Realm annotation processor now has a stable output when there are no changes to model classes, improving support for incremental compilers (#5567).

### Bug Fixes

* Added missing `toString()` for the implementation of `OrderedCollectionChangeSet`.
* Sync queries are evaluated immediately to solve the performance issue when the query results are huge, `RealmResults.size()` takes too long time (#5387).
* Correctly close the Realm instance if an exception was thrown while opening it. This avoids `IllegalStateException` when deleting the Realm in the catch block (#5570).
* Fixed the listener on `RealmList` not being called when removing the listener then adding it again (#5507). Please notice that a similar issue still exists for `RealmResults`.

### Internal

* Use `OsList` instead of `OsResults` to add notification token on for `RealmList<RealmModel>`.
* Updated Gradle and plugins to support Android Studio `3.0.0` (#5472).
* Upgraded to Realm Sync 2.1.8.
* Upgraded to Realm Core 4.0.4.

### Credits

* Thanks to @tbsandee for fixing a typo (#5548).
* Thanks to @vivekkiran for updating Gradle and plugins to support Android Studio `3.0.0` (#5472).
* Thanks to @madisp for adding better support for incremental compilers (#5567).


## 4.2.0 (2017-11-17)

### Enhancements

* Added support for using non-encrypted Realms in multiple processes. Some caveats apply. Read [doc](https://realm.io/docs/java/latest/#multiprocess) for more info (#1091).
* Added support for importing primitive lists from JSON (#5362).
* [ObjectServer] Support SSL validation using Android TrustManager (no need to specify `trustedRootCA` in `SynConfiguration` if the certificate is installed on the device), fixes (#4759).
* Added the and() function to `RealmQuery` in order to improve readability.

### Bug Fixes

* Leaked file handler in the Realm Transformer (#5521).
* Potential fix for "RealmError: Incompatible lock file" crash (#2459).

### Internal

* Updated JavaAssist to 3.22.0-GA.
* Upgraded to Realm Sync 2.1.4.
* Upgraded to Realm Core 4.0.3.

### Credits

* Thanks to @rakshithravi1997 for adding `RealmQuery.and()` (#5520).


## 4.1.1 (2017-10-27)

### Bug Fixes

* Fixed the compile warnings of using deprecated method `RealmProxyMediator.getTableName()` in generated mediator classes (#5455).
* [ObjectServer] now retrying network query when encountering any `IOException` (#5453).
* Fixed a `NoClassDefFoundError` due to using `@SafeVarargs` below API 19 (#5463).

### Internal

* Updated Realm Sync to 2.1.0.


## 4.1.0 (2017-10-20)

### Enhancements

* `Realm.deleteRealm()` and `RealmConfiguration.assetFile()` are multi-processes safe now.

### Bug Fixes

* Fix some potential database corruption caused by deleting the Realm file while a Realm instance are still opened in another process or the sync client thread.
* Added `realm.ignoreKotlinNullability` as a kapt argument to disable treating kotlin non-null types as `@Required` (#5412) (introduced in `v3.6.0`).
* Increased http connect/write timeout for low bandwidth network.


## 4.0.0 (2017-10-16)

### Breaking Changes

The internal file format has been upgraded. Opening an older Realm will upgrade the file automatically, but older versions of Realm will no longer be able to read the file.

* [ObjectServer] Updated protocol version to 22 which is only compatible with Realm Object Server >= 2.0.0.
* [ObjectServer] Removed deprecated APIs `SyncUser.retrieveUser()` and `SyncUser.retrieveUserAsync()`. Use `SyncUser.retrieveInfoForUser()` and `retrieveInfoForUserAsync()` instead.
* [ObjectServer] `SyncUser.Callback` now accepts a generic parameter indicating type of object returned when `onSuccess` is called.
* [ObjectServer] Renamed `SyncUser.getAccessToken` to `SyncUser.getRefreshToken`.
* [ObjectServer] Removed deprecated API `SyncUser.getManagementRealm()`.
* Calling `distinct()` on a sorted `RealmResults` no longer clears any sorting defined (#3503).
* Relaxed upper bound of type parameter of `RealmList`, `RealmQuery`, `RealmResults`, `RealmCollection`, `OrderedRealmCollection` and `OrderedRealmCollectionSnapshot`.
* Realm has upgraded its RxJava1 support to RxJava2 (#3497)
  * `Realm.asObservable()` has been renamed to `Realm.asFlowable()`.
  * `RealmList.asObservable()` has been renamed to `RealmList.asFlowable()`.
  * `RealmResults.asObservable()` has been renamed to `RealmResults.asFlowable()`.
  * `RealmObject.asObservable()` has been renamed to `RealmObject.asFlowable()`.
  * `RxObservableFactory` now return RxJava2 types instead of RxJava1 types.
* Removed deprecated APIs `RealmSchema.close()` and `RealmObjectSchema.close()`. Those don't have to be called anymore.
* Removed deprecated API `RealmResults.removeChangeListeners()`. Use `RealmResults.removeAllChangeListeners()` instead.
* Removed deprecated API `RealmObject.removeChangeListeners()`. Use `RealmObject.removeAllChangeListeners()` instead.
* Removed `UNSUPPORTED_TABLE`, `UNSUPPORTED_MIXED` and `UNSUPPORTED_DATE` from `RealmFieldType`.
* Removed deprecated API `RealmResults.distinct()`/`RealmResults.distinctAsync()`. Use `RealmQuery.distinct()`/`RealmQuery.distinctAsync()` instead.
* `RealmQuery.createQuery(Realm, Class)`, `RealmQuery.createDynamicQuery(DynamicRealm, String)`, `RealmQuery.createQueryFromResult(RealmResults)` and `RealmQuery.createQueryFromList(RealmList)` have been removed. Use `Realm.where(Class)`, `DynamicRealm.where(String)`, `RealmResults.where()` and `RealmList.where()` instead.

### Enhancements

* [ObjectServer] `SyncUserInfo` now also exposes a users metadata using `SyncUserInfo.getMetadata()`
* `RealmList` can now contain `String`, `byte[]`, `Boolean`, `Long`, `Integer`, `Short`, `Byte`, `Double`, `Float` and `Date` values. [Queries](https://github.com/realm/realm-java/issues/5361) and [Importing primitive lists from JSON](https://github.com/realm/realm-java/issues/5362) are not supported yet.
* Added support for lists of primitives in `RealmObjectSchema` with `addRealmListField(String fieldName, Class<?> primitiveType)`
* Added support for lists of primitives in `DynamicRealmObject` with `setList(String fieldName, RealmList<?> list)` and `getList(String fieldName, Class<?> primitiveType)`.
* Minor performance improvement when copy/insert objects into Realm.
* Added `static RealmObject.getRealm(RealmModel)`, `RealmObject.getRealm()` and `DynamicRealmObject.getDynamicRealm()` (#4720).
* Added `RealmResults.asChangesetObservable()` that emits the pair `(results, changeset)` (#4277).
* Added `RealmList.asChangesetObservable()` that emits the pair `(list, changeset)` (#4277).
* Added `RealmObject.asChangesetObservable()` that emits the pair `(object, changeset)` (#4277).
* All Realm annotations are now kept at runtime, allowing runtime tools access to them (#5344).
* Speedup schema initialization when a Realm file is first accessed (#5391).

### Bug Fixes

* [ObjectServer] Exposing a `RealmConfiguration` that allows a user to open the backup Realm after the client reset (#4759/#5223).
* [ObjectServer] Realm no longer throws a native “unsupported instruction” exception in some cases when opening a synced Realm asynchronously (https://github.com/realm/realm-object-store/issues/502).
* [ObjectServer] Fixed "Cannot open the read only Realm" issue when get`PermissionManager` (#5414).
* Throw `IllegalArgumentException` instead of `IllegalStateException` when calling string/binary data setters if the data length exceeds the limit.
* Added support for ISO8601 2-digit time zone designators (#5309).
* "Bad File Header" caused by the device running out of space while compacting the Realm (#5011).
* `RealmQuery.equalTo()` failed to find null values on an indexed field if using Case.INSENSITIVE (#5299).
* Assigning a managed object's own list to itself would accidentally clear it (#5395).
* Don't try to acquire `ApplicationContext` if not available in `Realm.init(Context)` (#5389).
* Removing and re-adding a changelistener from inside a changelistener sometimes caused notifications to be missed (#5411).

### Internal

* Upgraded to Realm Sync 2.0.2.
* Upgraded to Realm Core 4.0.2.
* Upgraded to OkHttp 3.9.0.
* Upgraded to RxJava 2.1.4.
* Use Object Store to create the primary key table.

### Credits

* Thanks to @JussiPekonen for adding support for 2-digit time zone designators when importing JSON (#5309).


## 3.7.2 (2017-09-12)

### Bug Fixes

* Fixed a JNI memory issue when doing queries which might potentially cause various native crashes.
* Fixed a bug that `RealmList.deleteFromRealm(int)`, `RealmList.deleteFirstFromRealm()` and `RealmList.deleteLastFromRealm()` did not remove target objects from Realm. This bug was introduced in `3.7.1` (#5233).
* Crash with "'xxx' doesn't exist in current schema." when ProGuard is enabled (#5211).


## 3.7.1 (2017-09-07)

### Bug Fixes

* Fixed potential memory leaks of `LinkView` when calling bulk insertions APIs.
* Fixed possible assertion when using `PermissionManager` at the beginning (#5195).
* Crash caused by JNI couldn't find `SharedRealm`'s inner classes when ProGuard is enabled (#5211).

### Internal

* Replaced LinkView with Object Store's List.
* Renaming `io.realm.internal.CollectionChangeSet` to `io.realm.internal.OsCollectionChangeSet`.


## 3.7.0 (2017-09-01)

### Deprecated

* [ObjectServer] `SyncUser.getManagementRealm()`. Use `SyncUser.getPermissionManager()` instead.

### Enhancements

* [ObjectServer] `SyncUser.getPermissionManager` added as a helper API for working with permissions and permission offers.

### Internal

* [ObjectServer] Upgraded OkHttp to 3.7.0.


## 3.6.0 (2017-09-01)

### Breaking Changes

* [ObjectServer] `SyncUser.logout()` no longer throws an exception when associated Realms instances are not closed (#4962).

### Deprecated

* [ObjectServer] `SyncUser#retrieveUser` and `SyncUser#retrieveUserAsync` replaced by `SyncUser#retrieveInfoForUser`
and `SyncUser#retrieveInfoForUserAsync` which returns a `SyncUserInfo` with mode information (#5008).
* [ObjectServer] `SyncUser#Callback` replaced by the generic version `SyncUser#RequestCallback<T>`.

### Enhancements

* [ObjectServer] Added `SyncSession.uploadAllLocalChanges()`.
* [ObjectServer] APIs of `UserStore` have been changed to support same user identity but different authentication server scenario.
* [ObjectServer] Added `SyncUser.allSessions` to retrieve the all valid sessions belonging to the user (#4783).
* Added `Nullable` annotation to methods that may return `null` in order to improve Kotlin usability. This also introduced a dependency to `com.google.code.findbugs:jsr305`.
* `org.jetbrains.annotations.NotNull` is now an alias for `@Required`. This means that the Realm Schema now fully understand Kotlin non-null types.
* Added support for new data type `MutableRealmIntegers`. The new type behaves almost exactly as a reference to a Long (mutable nullable, etc) but supports `increment` and `decrement` methods, which implement a Conflict Free Replicated Data Type, whose value will converge even when changed across distributed devices with poor connections (#4266).
* Added more detailed exception message for `RealmMigrationNeeded`.
* Bumping schema version only without any actual schema changes will just succeed even when the migration block is not supplied. It threw an `RealmMigrationNeededException` before in the same case.
* Throw `IllegalStateException` when schema validation fails because of wrong declaration of `@LinkingObjects`.

### Bug Fixes

* Potential crash after using `Realm.getSchema()` to change the schema of a typed Realm. `Realm.getSchema()` now returns an immutable `RealmSchema` instance.
* `Realm.copyToRealmOrUpdate()` could cause a `RealmList` field to contain duplicated elements (#4957).
* `RealmSchema.create(String)` and `RealmObjectSchema.setClassName(String)` did not accept class name whose length was 51 to 57.
* Workaround for an Android JVM crash when using `compactOnLaunch()` (#4964).
* Class name in exception message from link query is wrong (#5096).
* The `compactOnLaunch` callback is no longer invoked if the Realm at that path is already open on other threads.

### Internal

* [ObjectServer] removed `ObjectServerUser` and its inner classes, in a step to reduce `SyncUser` complexity (#3741).
* [ObjectServer] changed the `SyncSessionStopPolicy` to `AfterChangesUploaded` to align with other binding and to prevent use cases where the Realm might be deleted before the last changes get synchronized (#5028).
* Upgraded Realm Sync to 1.10.8
* Let Object Store handle migration.


## 3.5.0 (2017-07-11)

### Enhancements

* Added `RealmConfiguration.Builder.compactOnLaunch()` to compact the file on launch (#3739).
* [ObjectServer] Adding user lookup API for administrators (#4828).
* An `IllegalStateException` will be thrown if the given `RealmModule` doesn't include all required model classes (#3398).

### Bug Fixes

* Bug in `isNull()`, `isNotNull()`, `isEmpty()`, and `isNotEmpty()` when queries involve nullable fields in link queries (#4856).
* Bug in how to resolve field names when querying `@LinkingObjects` as the last field (#4864).
* Rare crash in `RealmLog` when log level was set to `LogLevel.DEBUG`.
* Broken case insensitive query with indexed field (#4788).
* [ObjectServer] Bug related to the behaviour of `SyncUser#logout` and the use of invalid `SyncUser` with `SyncConfiguration` (#4822).
* [ObjectServer] Not all error codes from the server were recognized correctly, resulting in UNKNOWN being reported instead.
* [ObjectServer] Prevent the use of a `SyncUser` that explicitly logged out, to open a Realm (#4975).

### Internal

* Use Object Store to do table initialization.
* Removed `Table#Table()`, `Table#addEmptyRow()`, `Table#addEmptyRows()`, `Table#add(Object...)`, `Table#pivot(long,long,PivotType)` and `Table#createnative()`.
* Upgraded Realm Core to 2.8.6
* Upgraded Realm Sync to 1.10.5
* Removed `io.realm.internal.OutOfMemoryError`. `java.lang.OutOfMemoryError` will be thrown instead.


## 3.4.0 (2017-06-22)

### Breaking Changes

* [ObjectServer] Updated protocol version to 18 which is only compatible with ROS > 1.6.0.

### Deprecated

* `RealmSchema.close()` and `RealmObjectSchema.close()`. They don't need to be closed manually. They were added to the public API by mistake.

### Enhancements

* [ObjectServer] Added support for Sync Progress Notifications through `SyncSession.addDownloadProgressListener(ProgressMode, ProgressListener)` and `SyncSession.addUploadProgressListener(ProgressMode, ProgressListener)` (#4104).
* [ObjectServer] Added `SyncSession.getState()` (#4784).
* Added support for querying inverse relationships (#2904).
* Moved inverse relationships out of beta stage.
* Added `Realm.getDefaultConfiguration()` (#4725).

### Bug Fixes

* [ObjectServer] Bug which may crash when the JNI local reference limitation was reached on sync client thread.
* [ObjectServer] Retrying connections with exponential backoff, when encountering `ConnectException` (#4310).
* When converting nullable BLOB field to required, `null` values should be converted to `byte[0]` instead of `byte[1]`.
* Bug which may cause duplicated primary key values when migrating a nullable primary key field to not nullable. `RealmObjectSchema.setRequired()` and `RealmObjectSchema.setNullable()` will throw when converting a nullable primary key field with null values stored to a required primary key field.

### Internal

* Upgraded to Realm Sync 1.10.1
* Upgraded to Realm Core 2.8.4

### Credits

* Thanks to Anis Ben Nsir (@abennsir) for upgrading Roboelectric in the unitTestExample (#4698).


## 3.3.2 (2017-06-09)

### Bug Fixes

* [ObjectServer] Crash when an authentication error happens (#4726).
* [ObjectServer] Enabled encryption with Sync (#4561).
* [ObjectServer] Admin users did not connect correctly to the server (#4750).

### Internal

* Factor out internal interface ManagedObject.

## 3.3.1 (2017-05-26)

### Bug Fixes

* [ObjectServer] Accepted extra columns against synced Realm (#4706).


## 3.3.0 (2017-05-24)

### Enhancements

* [ObjectServer] Added two options to `SyncConfiguration` to provide a trusted root CA `trustedRootCA` and to disable SSL validation `disableSSLVerification` (#4371).
* [ObjectServer] Added support for changing passwords through `SyncUser.changePassword()` using an admin user (#4588).

### Bug Fixes

* Queries on proguarded Realm model classes, failed with "Table not found" (#4673).


## 3.2.1 (2017-05-19)

### Enhancements

* Not in transaction illegal state exception message changed to "Cannot modify managed objects outside of a write transaction.".

### Bug Fixes

* [ObjectServer] `schemaVersion` was mistakenly required in order to trigger migrations (#4658).
* [ObjectServer] Fields removed from model classes will now correctly be hidden instead of throwing an exception when opening the Realm (#4658).
* Random crashes which were caused by a race condition in encrypted Realm (#4343).

### Internal

* Upgraded to Realm Sync 1.8.5.
* Upgraded to Realm Core 2.8.0.

## 3.2.0 (2017-05-16)

### Enhancements

* [ObjectServer] Added support for `SyncUser.isAdmin()` (#4353).
* [ObjectServer] New set of Permission API's have been added to `SyncUser` through `SyncUser.getPermissionManager()` (#4296).
* [ObjectServer] Added support for changing passwords through `SyncUser.changePassword()` (#4423).
* [ObjectServer] Added support for `SyncConfiguration.Builder.waitForInitialRemoteData()` (#4270).
* Transient fields are now allowed in model classes, but are implicitly treated as having the `@Ignore` annotation (#4279).
* Added `Realm.refresh()` and `DynamicRealm.refresh()` (#3476).
* Added `Realm.getInstanceAsync()` and `DynamicRealm.getInstanceAsync()` (#2299).
* Added `DynamicRealmObject#linkingObjects(String,String)` to support linking objects on `DynamicRealm` (#4492).
* Added support for read only Realms using `RealmConfiguration.Builder.readOnly()` and `SyncConfiguration.Builder.readOnly()`(#1147).
* Change listeners will now auto-expand variable names to be more descriptive when using Android Studio.
* The `toString()` methods for the standard and dynamic proxies now print "proxy", or "dynamic" before the left bracket enclosing the data.

### Bug Fixes

* `@LinkingObjects` annotation now also works with Kotlin (#4611).

### Internal

* Use separated locks for different `RealmCache`s (#4551).

## 3.1.4 (2017-05-04)

## Bug fixes

* Added missing row validation check in certain cases on invalidated/deleted objects (#4540).
* Initializing Realm is now more resilient if `Context.getFilesDir()` isn't working correctly (#4493).
* `OrderedRealmCollectionSnapshot.get()` returned a wrong object (#4554).
* `onSuccess` callback got triggered infinitely if a synced transaction was committed in the async transaction's `onSuccess` callback (#4594).

## 3.1.3 (2017-04-20)

### Enhancements

* [ObjectServer] Resume synchronization as soon as the connectivity is back (#4141).

### Bug Fixes

* `equals()` and `hashCode()` of managed `RealmObject`s that come from linking objects don't work correctly (#4487).
* Field name was missing in exception message when `null` was set to required field (#4484).
* Now throws `IllegalStateException` when a getter of linking objects is called against deleted or not yet loaded `RealmObject`s (#4499).
* `NullPointerException` caused by local transaction inside the listener of `findFirstAsync()`'s results (#4495).
* Native crash when adding listeners to `RealmObject` after removing listeners from the same `RealmObject` before (#4502).
* Native crash with "Invalid argument" error happened on some Android 7.1.1 devices when opening Realm on external storage (#4461).
* `OrderedRealmCollectionChangeListener` didn't report change ranges correctly when circular link's field changed (#4474).

### Internal

* Upgraded to Realm Sync 1.6.0.
* Upgraded to Realm Core 2.6.1.

## 3.1.2 (2017-04-12)

### Bug Fixes

* Crash caused by JNI couldn't find `OsObject.notifyChangeListeners` when ProGuard is enabled (#4461).
* Incompatible return type of `RealmSchema.getAll()` and `BaseRealm.getSchema()` (#4443).
* Memory leaked when synced Realm was initialized (#4465).
* An `IllegalStateException` will be thrown when starting iterating `OrderedRealmCollection` if the Realm is closed (#4471).

## 3.1.1 (2017-04-07)

### Bug Fixes

* Crash caused by Listeners on `RealmObject` getting triggered the 2nd time with different changed field (#4437).
* Unintentionally exposing `StandardRealmSchema` (#4443).
* Workaround for crashes on specific Samsung devices which are caused by a buggy `memmove` call (#3651).

## 3.1.0 (2017-04-05)

### Breaking Changes

* Updated file format of Realm files. Existing Realm files will automatically be migrated to the new format when they are opened, but older versions of Realm cannot open these files.
* [ObjectServer] Due to file format changes, Realm Object Server 1.3.0 or later is required.

### Enhancements

* Added support for reverse relationships through the `@LinkingObjects` annotation. See `io.realm.annotations.LinkingObjects` for documentation.  
  * This feature is in `@Beta`.
  * Queries on linking objects do not work.  Queries like `where(...).equalTo("field.linkingObjects.id", 7).findAll()` are not yet supported.
  * Backlink verification is incomplete.  Evil code can cause native crashes.
* The listener on `RealmObject` will only be triggered if the object changes (#3894).
* Added `RealmObjectChangeListener` interface that provide detailed information about `RealmObject` field changes.
* Listeners on `RealmList` and `RealmResults` will be triggered immediately when the transaction is committed on the same thread (#4245).
* The real `RealmMigrationNeededException` is now thrown instead of `IllegalArgumentException` if no migration is provided for a Realm that requires it.
* `RealmQuery.distinct()` can be performed on unindexed fields (#2285).
* `targetSdkVersion` is now 25.
* [ObjectServer] In case of a Client Reset, information about the location of the backed up Realm file is now reported through the `ErrorHandler` interface (#4080).
* [ObjectServer] Authentication URLs now automatically append `/auth` if no other path segment is set (#4370).

### Bug Fixes

* Crash with `LogicError` with `Bad version number` on notifier thread (#4369).
* `Realm.migrateRealm(RealmConfiguration)` now fails correctly with an `IllegalArgumentException` if a `SyncConfiguration` is provided (#4075).
* Potential cause for Realm file corruptions (never reported).
* Add `@Override` annotation to proxy class accessors and stop using raw type in proxy classes in order to remove warnings from javac (#4329).
* `findFirstAsync()` now returns an invalid object if there is no object matches the query condition instead of running the query repeatedly until it can find one (#4352).
* [ObjectServer] Changing the log level after starting a session now works correctly (#4337).

### Internal

* Using the Object Store's Session and SyncManager.
* Upgraded to Realm Sync 1.5.0.
* Upgraded to Realm Core 2.5.1.
* Upgraded Gradle to 3.4.1

## 3.0.0 (2017-02-28)

### Breaking Changes

* `RealmResults.distinct()` returns a new `RealmResults` object instead of filtering on the original object (#2947).
* `RealmResults` is auto-updated continuously. Any transaction on the current thread which may have an impact on the order or elements of the `RealmResults` will change the `RealmResults` immediately instead of change it in the next event loop. The standard `RealmResults.iterator()` will continue to work as normal, which means that you can still delete or modify elements without impacting the iterator. The same is not true for simple for-loops. In some cases a simple for-loop will not work (https://realm.io/docs/java/3.0.0/api/io/realm/OrderedRealmCollection.html#loops), and you must use the new createSnapshot() method.
* `RealmChangeListener` on `RealmObject` will now also be triggered when the object is deleted. Use `RealmObject.isValid()` to check this state(#3138).
* `RealmObject.asObservable()` will now emit the object when it is deleted. Use `RealmObject.isValid()` to check this state (#3138).
* Removed deprecated classes `Logger` and `AndroidLogger` (#4050).

### Deprecated

* `RealmResults.removeChangeListeners()`. Use `RealmResults.removeAllChangeListeners()` instead.
* `RealmObject.removeChangeListeners()`. Use `RealmObject.removeAllChangeListeners()` instead.
* `RealmResults.distinct()` and `RealmResults.distinctAsync()`. Use `RealmQuery.distinct()` and `RealmQuery.distinctAsync()` instead.

### Enhancements

* Added support for sorting by link's field (#672).
* Added `OrderedRealmCollectionSnapshot` class and `OrderedRealmCollection.createSnapshot()` method. `OrderedRealmCollectionSnapshot` is useful when changing `RealmResults` or `RealmList` in simple loops.
* Added `OrderedRealmCollectionChangeListener` interface for supporting fine-grained collection notifications.
* Added support for ChangeListeners on `RealmList`.
* Added `RealmList.asObservable()`.

### Bug Fixes

* Element type checking in `DynamicRealmObject#setList()` (#4252).
* Now throws `IllegalStateException` instead of process crash when any of thread confined methods in `RealmQuery` is called from wrong thread (#4228).
* Now throws `IllegalStateException` when any of thread confined methods in `DynamicRealmObject` is called from wrong thread (#4258).

### Internal

* Use Object Store's `Results` as the backend for `RealmResults` (#3372).
  - Use Object Store's notification mechanism to trigger listeners.
  - Local commits triggers Realm global listener and `RealmObject` listener on current thread immediately instead of in the next event loop.


## 2.3.2 (2017-02-27)

### Bug fixes

* Log levels in JNI layer were all reported as "Error" (#4204).
* Encrypted realms can end up corrupted if many threads are reading and writing at the same time (#4128).
* "Read-only file system" exception when compacting Realm file on external storage (#4140).

### Internal

* Updated to Realm Sync v1.2.1.
* Updated to Realm Core v2.3.2.

### Enhancements

* Improved performance of getters and setters in proxy classes.


## 2.3.1 (2017-02-07)

### Enhancements

* [ObjectServer] The `serverUrl` given to `SyncConfiguration.Builder()` is now more lenient and will also accept only paths as argument (#4144).
* [ObjectServer] Add a timer to refresh periodically the access_token.

### Bug fixes

* NPE problem in SharedRealm.finalize() (#3730).
* `RealmList.contains()` and `RealmResults.contains()` now correctly use custom `equals()` method on Realm model classes.
* Build error when the project is using Kotlin (#4087).
* Bug causing classes to be replaced by classes already in Gradle's classpath (#3568).
* NullPointerException when notifying a single object that it changed (#4086).


## 2.3.0 (2017-01-19)

### Object Server API Changes

* Realm Sync v1.0.0 has been released, and Realm Mobile Platform is no longer considered in beta.
* Breaking change: Location of Realm files are now placed in `getFilesDir()/<userIdentifier>` instead of `getFilesDir()/`.
  This is done in order to support shared Realms among users, while each user retaining their own local copy.
* Breaking change: `SyncUser.all()` now returns Map instead of List.
* Breaking change: Added a default `UserStore` saving users in a Realm file (`RealmFileUserStore`).
* Breaking change: Added multi-user support to `UserStore`. Added `get(String)` and `remove(String)`, removed `remove()` and renamed `get()` to `getCurrent()`.
* Breaking change: Changed the order of arguments to `SyncCredentials.custom()` to match iOS: token, provider, userInfo.
* Added support for `PermissionOffer` and `PermissionOfferResponse` to `SyncUser.getManagementRealm()`.
* Exceptions thrown in error handlers are ignored but logged (#3559).
* Removed unused public constants in `SyncConfiguration` (#4047).
* Fixed bug, preventing Sync client to renew the access token (#4038) (#4039).
* Now `SyncUser.logout()` properly revokes tokens (#3639).

### Bug fixes

* Fixed native memory leak setting the value of a primary key (#3993).
* Activated Realm's annotation processor on connectedTest when the project is using kapt (#4008).
* Fixed "too many open files" issue (#4002).
* Added temporary work-around for bug crashing Samsung Tab 3 devices on startup (#3651).

### Enhancements

* Added `like` predicate for String fields (#3752).

### Internal

* Updated to Realm Sync v1.0.0.
* Added a Realm backup when receiving a Sync client reset message from the server.

## 2.2.2 (2017-01-16)

### Object Server API Changes (In Beta)

* Disabled `Realm.compactRealm()` when sync is enabled as it might corrupt the Realm (https://github.com/realm/realm-core/issues/2345).

### Bug fixes

* "operation not permitted" issue when creating Realm file on some devices' external storage (#3629).
* Crash on API 10 devices (#3726).
* `UnsatisfiedLinkError` caused by `pipe2` (#3945).
* Unrecoverable error with message "Try again" when the notification fifo is full (#3964).
* Realm migration wasn't triggered when the primary key definition was altered (#3966).
* Use phantom reference to solve the finalize time out issue (#2496).

### Enhancements

* All major public classes are now non-final. This is mostly a compromise to support Mockito. All protected fields/methods are still not considered part of the public API and can change without notice (#3869).
* All Realm instances share a single notification daemon thread.
* Fixed Java lint warnings with generated proxy classes (#2929).

### Internal

* Upgraded Realm Core to 2.3.0.
* Upgraded Realm Sync to 1.0.0-BETA-6.5.

## 2.2.1 (2016-11-12)

### Object Server API Changes (In Beta)

* Fixed `SyncConfiguration.toString()` so it now outputs a correct description instead of an empty string (#3787).

### Bug fixes

* Added version number to the native library, preventing ReLinker from accidentally loading old code (#3775).
* `Realm.getLocalInstanceCount(config)` throwing NullPointerException if called after all Realms have been closed (#3791).

## 2.2.0 (2016-11-12)

### Object Server API Changes (In Beta)

* Added support for `SyncUser.getManagementRealm()` and permission changes.

### Bug fixes

* Kotlin projects no longer create the `RealmDefaultModule` if no Realm model classes are present (#3746).
* Remove `includedescriptorclasses` option from ProGuard rule file in order to support built-in shrinker of Android Gradle Plugin (#3714).
* Unexpected `RealmMigrationNeededException` was thrown when a field was added to synced Realm.

### Enhancements

* Added support for the `annotationProcessor` configuration provided by Android Gradle Plugin 2.2.0 or later. Realm plugin adds its annotation processor to the `annotationProcessor` configuration instead of `apt` configuration if it is available and the `com.neenbedankt.android-apt` plugin is not used. In Kotlin projects, `kapt` is used instead of the `annotationProcessor` configuration (#3026).

## 2.1.1 (2016-10-27)

### Bug fixes

* Fixed a bug in `Realm.insert` and `Realm.insertOrUpdate` methods causing a `StackOverFlow` when you try to insert a cyclic graph of objects between Realms (#3732).

### Object Server API Changes (In Beta)

* Set default RxFactory to `SyncConfiguration`.

### Bug fixes

* ProGuard configuration introduced in 2.1.0 unexpectedly kept classes that did not have the @KeepMember annotation (#3689).

## 2.1.0 (2016-10-25)

### Breaking changes

* * `SecureUserStore` has been moved to its own GitHub repository: https://github.com/realm/realm-android-user-store
  See https://github.com/realm/realm-android-user-store/blob/master/README.md for further info on how to include it.


### Object Server API Changes (In Beta)

* Renamed `User` to `SyncUser`, `Credentials` to `SyncCredentials` and `Session` to `SyncSession` to align names with Cocoa.
* Removed `SyncManager.setLogLevel()`. Use `RealmLog.setLevel()` instead.
* `SyncUser.logout()` now correctly clears `SyncUser.currentUser()` (#3638).
* Missing ProGuard configuration for libraries used by Sync extension (#3596).
* Error handler was not called when sync session failed (#3597).
* Added `User.all()` that returns all known Realm Object Server users.
* Upgraded Realm Sync to 1.0.0-BETA-3.2

### Deprecated

* `Logger`. Use `RealmLogger` instead.
* `AndroidLogger`. The logger for Android is implemented in native code instead.

### Bug fixes

* The following were not kept by ProGuard: names of native methods not in the `io.realm.internal` package, names of classes used in method signature (#3596).
* Permission error when a database file was located on external storage (#3140).
* Memory leak when unsubscribing from a RealmResults/RealmObject RxJava Observable (#3552).

### Enhancements

* `Realm.compactRealm()` now works for encrypted Realms.
* Added `first(E defaultValue)` and `last(E defaultValue)` methods to `RealmList` and `RealmResult`. These methods will return the provided object instead of throwing an `IndexOutOfBoundsException` if the list is empty.
* Reduce transformer logger verbosity (#3608).
* `RealmLog.setLevel(int)` for setting the log level across all loggers.

### Internal

* Upgraded Realm Core to 2.1.3

### Credits

* Thanks to Max Furman (@maxfurman) for adding support for `first()` and `last()` default values.

## 2.0.2 (2016-10-06)

This release is not protocol-compatible with previous versions of the Realm Mobile Platform. The base library is still fully compatible.

### Bug fixes

* Build error when using Java 7 (#3563).

### Internal

* Upgraded Realm Core to 2.1.0
* Upgraded Realm Sync to 1.0.0-BETA-2.0.

## 2.0.1 (2016-10-05)

### Bug fixes

* `android.net.conn.CONNECTIVITY_CHANGE` broadcast caused `RuntimeException` if sync extension was disabled (#3505).
* `android.net.conn.CONNECTIVITY_CHANGE` was not delivered on Android 7 devices.
* `distinctAsync` did not respect other query parameters (#3537).
* `ConcurrentModificationException` from Gradle when building an application (#3501).

### Internal

* Upgraded to Realm Core 2.0.1 / Realm Sync 1.3-BETA

## 2.0.0 (2016-09-27)

This release introduces support for the Realm Mobile Platform!
See <https://realm.io/news/introducing-realm-mobile-platform/> for an overview of these great new features.

### Breaking Changes

* Files written by Realm 2.0 cannot be read by 1.x or earlier versions. Old files can still be opened.
* It is now required to call `Realm.init(Context)` before calling any other Realm API.
* Removed `RealmConfiguration.Builder(Context)`, `RealmConfiguration.Builder(Context, File)` and `RealmConfiguration.Builder(File)` constructors.
* `isValid()` now always returns `true` instead of `false` for unmanaged `RealmObject` and `RealmList`. This puts it in line with the behaviour of the Cocoa and .NET API's (#3101).
* armeabi is not supported anymore.
* Added new `RealmFileException`.
  - `IncompatibleLockFileException` has been removed and replaced by `RealmFileException` with kind `INCOMPATIBLE_LOCK_FILE`.
  - `RealmIOExcpetion` has been removed and replaced by `RealmFileException`.
* `RealmConfiguration.Builder.assetFile(Context, String)` has been renamed to `RealmConfiguration.Builder.assetFile(String)`.
* Object with primary key is now required to define it when the object is created. This means that `Realm.createObject(Class<E>)` and `DynamicRealm.createObject(String)` now throws `RealmException` if they are used to create an object with a primary key field. Use `Realm.createObject(Class<E>, Object)` or `DynamicRealm.createObject(String, Object)` instead.
* Importing from JSON without the primary key field defined in the JSON object now throws `IllegalArgumentException`.
* Now `Realm.beginTransaction()`, `Realm.executeTransaction()` and `Realm.waitForChange()` throw `RealmMigrationNeededException` if a remote process introduces incompatible schema changes (#3409).
* The primary key value of an object can no longer be changed after the object was created. Instead a new object must be created and all fields copied over.
* Now `Realm.createObject(Class)` and `Realm.createObject(Class,Object)` take the values from the model's fields and default constructor. Creating objects through the `DynamicRealm` does not use these values (#777).
* When `Realm.create*FromJson()`s create a new `RealmObject`, now they take the default values defined by the field itself and its default constructor for those fields that are not defined in the JSON object.

### Enhancements

* Added `realmObject.isManaged()`, `RealmObject.isManaged(obj)` and `RealmCollection.isManaged()` (#3101).
* Added `RealmConfiguration.Builder.directory(File)`.
* `RealmLog` has been moved to the public API. It is now possible to control which events Realm emit to Logcat. See the `RealmLog` class for more details.
* Typed `RealmObject`s can now continue to access their fields properly even though the schema was changed while the Realm was open (#3409).
* A `RealmMigrationNeededException` will be thrown with a cause to show the detailed message when a migration is needed and the migration block is not in the `RealmConfiguration`.


### Bug fixes

* Fixed a lint error in proxy classes when the 'minSdkVersion' of user's project is smaller than 11 (#3356).
* Fixed a potential crash when there were lots of async queries waiting in the queue.
* Fixed a bug causing the Realm Transformer to not transform field access in the model's constructors (#3361).
* Fixed a bug causing a build failure when the Realm Transformer adds accessors to a model class that was already transformed in other project (#3469).
* Fixed a bug causing the `NullPointerException` when calling getters/setters in the model's constructors (#2536).

### Internal

* Moved JNI build to CMake.
* Updated Realm Core to 2.0.0.
* Updated ReLinker to 1.2.2.

## 1.2.0 (2016-08-19)

### Bug fixes

* Throw a proper exception when operating on a non-existing field with the dynamic API (#3292).
* `DynamicRealmObject.setList` should only accept `RealmList<DynamicRealmObject>` (#3280).
* `DynamicRealmObject.getX(fieldName)` now throws a proper exception instead of a native crash when called with a field name of the wrong type (#3294).
* Fixed a concurrency crash which might happen when `Realm.executeTransactionAsync()` tried to call `onSucess` after the Realm was closed.

### Enhancements

* Added `RealmQuery.in()` for a comparison against multiple values.
* Added byte array (`byte[]`) support to `RealmQuery`'s `equalTo` and `notEqualTo` methods.
* Optimized internal caching of schema classes (#3315).

### Internal

* Updated Realm Core to 1.5.1.
* Improved sorting speed.
* Completely removed the `OptionalAPITransformer`.

### Credits

* Thanks to Brenden Kromhout (@bkromhout) for adding binary array support to `equalTo` and `notEqualTo`.

## 1.1.1 (2016-07-01)

### Bug fixes

* Fixed a wrong JNI method declaration which might cause "method not found" crash on some devices.
* Fixed a bug that `Error` in the background async thread is not forwarded to the caller thread.
* Fixed a crash when an empty `Collection` is passed to `insert()`/`insertOrUpdate()` (#3103).
* Fixed a bug that does not transfer the primary key when `RealmSchemaObject.setClassName()` is called to rename a class (#3118).
* Fixed bug in `Realm.insert` and `Realm.insertOrUpdate` methods causing a `RealmList` to be cleared when inserting a managed `RealmModel` (#3105).
* Fixed a concurrency allocation bug in storage engine which might lead to some random crashes.
* Bulk insertion now throws if it is not called in a transaction (#3173).
* The IllegalStateException thrown when accessing an empty RealmObject is now more meaningful (#3200).
* `insert()` now correctly throws an exception if two different objects have the same primary key (#3212).
* Blackberry Z10 throwing "Function not implemented" (#3178).
* Reduced the number of file descriptors used by Realm Core (#3197).
* Throw a proper `IllegalStateException` if a `RealmChangeListener` is used inside an IntentService (#2875).

### Enhancements

* The Realm Annotation processor no longer consumes the Realm annotations. Allowing other annotation processors to run.

### Internal

* Updated Realm Core to 1.4.2.
* Improved sorting speed.

## 1.1.0 (2016-06-30)

### Bug fixes

* A number of bug fixes in the storage engine related to memory management in rare cases when a Realm has been compacted.
* Disabled the optional API transformer since it has problems with DexGuard (#3022).
* `OnSuccess.OnSuccess()` might not be called with the correct Realm version for async transaction (#1893).
* Fixed a bug in `copyToRealm()` causing a cyclic dependency objects being duplicated.
* Fixed a build failure when model class has a conflicting name such as `Map`, `List`, `String`, ... (#3077).

### Enhancements

* Added `insert(RealmModel obj)`, `insertOrUpdate(RealmModel obj)`, `insert(Collection<RealmModel> collection)` and `insertOrUpdate(Collection<RealmModel> collection)` to perform batch inserts (#1684).
* Enhanced `Table.toString()` to show a PrimaryKey field details (#2903).
* Enabled ReLinker when loading a Realm from a custom path by adding a `RealmConfiguration.Builder(Context, File)` constructor (#2900).
* Changed `targetSdkVersion` of `realm-library` to 24.
* Logs warning if `DynamicRealm` is not closed when GC happens as it does for `Realm`.

### Deprecated

* `RealmConfiguration.Builder(File)`. Use `RealmConfiguration.Builder(Context, File)` instead.

### Internal

* Updated Realm Core to 1.2.0.

## 1.0.1 (2016-05-25)

### Bug fixes

* Fixed a crash when calling `Table.toString()` in debugger (#2429).
* Fixed a race condition which would cause some `RealmResults` to not be properly updated inside a `RealmChangeListener`. This could result in crashes when accessing items from those results (#2926/#2951).
* Revised `RealmResults.isLoaded()` description (#2895).
* Fixed a bug that could cause Realm to lose track of primary key when using `RealmObjectSchema.removeField()` and `RealmObjectSchema.renameField()` (#2829/#2926).
* Fixed a bug that prevented some devices from finding async related JNI methods correctly.
* Updated ProGuard configuration in order not to depend on Android's default configuration (#2972).
* Fixed a race condition between Realms notifications and other UI events. This could e.g. cause ListView to crash (#2990).
* Fixed a bug that allowed both `RealmConfiguration.Builder.assetFile()`/`deleteRealmIfMigrationNeeded()` to be configured at the same time, which leads to the asset file accidentally being deleted in migrations (#2933).
* Realm crashed outright when the same Realm file was opened in two processes. Realm will now optimistically retry opening for 1 second before throwing an Error (#2459).

### Enhancements

* Removes RxJava related APIs during bytecode transforming to make RealmObject plays well with reflection when rx.Observable doesn't exist.

## 1.0.0 (2016-05-25)

No changes since 0.91.1.

## 0.91.1 (2016-05-25)

* Updated Realm Core to 1.0.1.

### Bug fixes

* Fixed a bug when opening a Realm causes a staled memory mapping. Symptoms are error messages like "Bad or incompatible history type", "File format version doesn't match", and "Encrypted interprocess sharing is currently unsupported".

## 0.91.0 (2016-05-20)

* Updated Realm Core to 1.0.0.

### Breaking changes

* Removed all `@Deprecated` methods.
* Calling `Realm.setAutoRefresh()` or `DynamicRealm.setAutoRefresh()` from non-Looper thread throws `IllegalStateException` even if the `autoRefresh` is false (#2820).

### Bug fixes

* Calling RealmResults.deleteAllFromRealm() might lead to native crash (#2759).
* The annotation processor now correctly reports an error if trying to reference interfaces in model classes (#2808).
* Added null check to `addChangeListener` and `removeChangeListener` in `Realm` and `DynamicRealm` (#2772).
* Calling `RealmObjectSchema.addPrimaryKey()` adds an index to the primary key field, and calling `RealmObjectSchema.removePrimaryKey()` removes the index from the field (#2832).
* Log files are not deleted when calling `Realm.deleteRealm()` (#2834).

### Enhancements

* Upgrading to OpenSSL 1.0.1t. From July 11, 2016, Google Play only accept apps using OpenSSL 1.0.1r or later (https://support.google.com/faqs/answer/6376725, #2749).
* Added support for automatically copying an initial database from assets using `RealmConfiguration.Builder.assetFile()`.
* Better error messages when certain file operations fail.

### Credits

* Paweł Surówka (@thesurix) for adding the `RealmConfiguration.Builder.assetFile()`.

## 0.90.1

* Updated Realm Core to 0.100.2.

### Bug fixes

* Opening a Realm while closing a Realm in another thread could lead to a race condition.
* Automatic migration to the new file format could in rare circumstances lead to a crash.
* Fixing a race condition that may occur when using Async API (#2724).
* Fixed CannotCompileException when related class definition in android.jar cannot be found (#2703).

### Enhancements

* Prints path when file related exceptions are thrown.

## 0.90.0

* Updated Realm Core to 0.100.0.

### Breaking changes

* RealmChangeListener provides the changed object/Realm/collection as well (#1594).
* All JSON methods on Realm now only wraps JSONException in RealmException. All other Exceptions are thrown as they are.
* Marked all methods on `RealmObject` and all public classes final (#1594).
* Removed `BaseRealm` from the public API.
* Removed `HandlerController` from the public API.
* Removed constructor of `RealmAsyncTask` from the public API (#1594).
* `RealmBaseAdapter` has been moved to its own GitHub repository: https://github.com/realm/realm-android-adapters
  See https://github.com/realm/realm-android-adapters/blob/master/README.md for further info on how to include it.
* File format of Realm files is changed. Files will be automatically upgraded but opening a Realm file with older
  versions of Realm is not possible.

### Deprecated

* `Realm.allObjects*()`. Use `Realm.where(clazz).findAll*()` instead.
* `Realm.distinct*()`. Use `Realm.where(clazz).distinct*()` instead.
* `DynamicRealm.allObjects*()`. Use `DynamicRealm.where(className).findAll*()` instead.
* `DynamicRealm.distinct*()`. Use `DynamicRealm.where(className).distinct*()` instead.
* `Realm.allObjectsSorted(field, sort, field, sort, field, sort)`. Use `RealmQuery.findAllSorted(field[], sort[])`` instead.
* `RealmQuery.findAllSorted(field, sort, field, sort, field, sort)`. Use `RealmQuery.findAllSorted(field[], sort[])`` instead.
* `RealmQuery.findAllSortedAsync(field, sort, field, sort, field, sort)`. Use `RealmQuery.findAllSortedAsync(field[], sort[])`` instead.
* `RealmConfiguration.setModules()`. Use `RealmConfiguration.modules()` instead.
* `Realm.refresh()` and `DynamicRealm.refresh()`. Use `Realm.waitForChange()`/`stopWaitForChange()` or `DynamicRealm.waitForChange()`/`stopWaitForChange()` instead.

### Enhancements

* `RealmObjectSchema.getPrimaryKey()` (#2636).
* `Realm.createObject(Class, Object)` for creating objects with a primary key directly.
* Unit tests in Android library projects now detect Realm model classes.
* Better error message if `equals()` and `hashCode()` are not properly overridden in custom Migration classes.
* Expanding the precision of `Date` fields to cover full range (#833).
* `Realm.waitForChange()`/`stopWaitForChange()` and `DynamicRealm.waitForChange()`/`stopWaitForChange()` (#2386).

### Bug fixes

* `RealmChangeListener` on `RealmObject` is not triggered when adding listener on returned `RealmObject` of `copyToRealmOrUpdate()` (#2569).

### Credits

* Thanks to Brenden Kromhout (@bkromhout) for adding `RealmObjectSchema.getPrimaryKey()`.

## 0.89.1

### Bug fixes

* @PrimaryKey + @Required on String type primary key no longer throws when using copyToRealm or copyToRealmOrUpdate (#2653).
* Primary key is cleared/changed when calling RealmSchema.remove()/RealmSchema.rename() (#2555).
* Objects implementing RealmModel can be used as a field of RealmModel/RealmObject (#2654).

## 0.89.0

### Breaking changes

* @PrimaryKey field value can now be null for String, Byte, Short, Integer, and Long types. Older Realms should be migrated, using RealmObjectSchema.setNullable(), or by adding the @Required annotation (#2515).
* `RealmResults.clear()` now throws UnsupportedOperationException. Use `RealmResults.deleteAllFromRealm()` instead.
* `RealmResults.remove(int)` now throws UnsupportedOperationException. Use `RealmResults.deleteFromRealm(int)` instead.
* `RealmResults.sort()` and `RealmList.sort()` now return the sorted result instead of sorting in-place.
* `RealmList.first()` and `RealmList.last()` now throw `ArrayIndexOutOfBoundsException` if `RealmList` is empty.
* Removed deprecated method `Realm.getTable()` from public API.
* `Realm.refresh()` and `DynamicRealm.refresh()` on a Looper no longer have any effect. `RealmObject` and `RealmResults` are always updated on the next event loop.

### Deprecated

* `RealmObject.removeFromRealm()` in place of `RealmObject.deleteFromRealm()`
* `Realm.clear(Class)` in favour of `Realm.delete(Class)`.
* `DynamicRealm.clear(Class)` in place of `DynamicRealm.delete(Class)`.

### Enhancements

* Added a `RealmModel` interface that can be used instead of extending `RealmObject`.
* `RealmCollection` and `OrderedRealmCollection` interfaces have been added. `RealmList` and `RealmResults` both implement these.
* `RealmBaseAdapter` now accept an `OrderedRealmCollection` instead of only `RealmResults`.
* `RealmObjectSchema.isPrimaryKey(String)` (#2440)
* `RealmConfiguration.initialData(Realm.Transaction)` can now be used to populate a Realm file before it is used for the first time.

### Bug fixes

* `RealmObjectSchema.isRequired(String)` and `RealmObjectSchema.isNullable(String)` don't throw when the given field name doesn't exist.

### Credits

* Thanks to @thesurix for adding `RealmConfiguration.initialData()`.

## 0.88.3

* Updated Realm Core to 0.97.3.

### Enhancements

* Throws an IllegalArgumentException when calling Realm.copyToRealm()/Realm.copyToRealmOrUpdate() with a RealmObject which belongs to another Realm instance in a different thread.
* Improved speed of cleaning up native resources (#2496).

### Bug fixes

* Field annotated with @Ignored should not have accessors generated by the bytecode transformer (#2478).
* RealmResults and RealmObjects can no longer accidentially be GC'ed if using `asObservable()`. Previously this caused the observable to stop emitting (#2485).
* Fixed an build issue when using Realm in library projects on Windows (#2484).
* Custom equals(), toString() and hashCode() are no longer incorrectly overwritten by the proxy class (#2545).

## 0.88.2

* Updated Realm Core to 0.97.2.

### Enhancements

* Outputs additional information when incompatible lock file error occurs.

### Bug fixes

* Race condition causing BadVersionException when running multiple async writes and queries at the same time (#2021/#2391/#2417).

## 0.88.1

### Bug fixes

* Prevent throwing NullPointerException in RealmConfiguration.equals(RealmConfiguration) when RxJava is not in the classpath (#2416).
* RealmTransformer fails because of missing annotation classes in user's project (#2413).
* Added SONAME header to shared libraries (#2432).
* now DynamicRealmObject.toString() correctly shows null value as "null" and the format is aligned to the String from typed RealmObject (#2439).
* Fixed an issue occurring while resolving ReLinker in apps using a library based on Realm (#2415).

## 0.88.0 (2016-03-10)

* Updated Realm Core to 0.97.0.

### Breaking changes

* Realm has now to be installed as a Gradle plugin.
* DynamicRealm.executeTransaction() now directly throws any RuntimeException instead of wrapping it in a RealmException (#1682).
* DynamicRealm.executeTransaction() now throws IllegalArgumentException instead of silently accepting a null Transaction object.
* String setters now throw IllegalArgumentException instead of RealmError for invalid surrogates.
* DynamicRealm.distinct()/distinctAsync() and Realm.distinct()/distinctAsync() now throw IllegalArgumentException instead of UnsupportedOperationException for invalid type or unindexed field.
* All thread local change listeners are now delayed until the next Looper event instead of being triggered when committing.
* Removed RealmConfiguration.getSchemaMediator() from public API which was deprecated in 0.86.0. Please use RealmConfiguration.getRealmObjectClasses() to obtain the set of model classes (#1797).
* Realm.migrateRealm() throws a FileNotFoundException if the Realm file doesn't exist.
* It is now required to unsubscribe from all Realm RxJava observables in order to fully close the Realm (#2357).

### Deprecated

* Realm.getInstance(Context). Use Realm.getInstance(RealmConfiguration) or Realm.getDefaultInstance() instead.
* Realm.getTable(Class) which was public because of the old migration API. Use Realm.getSchema() or DynamicRealm.getSchema() instead.
* Realm.executeTransaction(Transaction, Callback) and replaced it with Realm.executeTransactionAsync(Transaction), Realm.executeTransactionAsync(Transaction, OnSuccess), Realm.executeTransactionAsync(Transaction, OnError) and Realm.executeTransactionAsync(Transaction, OnSuccess, OnError).

### Enhancements

* Support for custom methods, custom logic in accessors, custom accessor names, interface implementation and public fields in Realm objects (#909).
* Support to project Lombok (#502).
* RealmQuery.isNotEmpty() (#2025).
* Realm.deleteAll() and RealmList.deleteAllFromRealm() (#1560).
* RealmQuery.distinct() and RealmResults.distinct() (#1568).
* RealmQuery.distinctAsync() and RealmResults.distinctAsync() (#2118).
* Improved .so loading by using [ReLinker](https://github.com/KeepSafe/ReLinker).
* Improved performance of RealmList#contains() (#897).
* distinct(...) for Realm, DynamicRealm, RealmQuery, and RealmResults can take multiple parameters (#2284).
* "realm" and "row" can be used as field name in model classes (#2255).
* RealmResults.size() now returns Integer.MAX_VALUE when actual size is greater than Integer.MAX_VALUE (#2129).
* Removed allowBackup from AndroidManifest (#2307).

### Bug fixes

* Error occurring during test and (#2025).
* Error occurring during test and connectedCheck of unit test example (#1934).
* Bug in jsonExample (#2092).
* Multiple calls of RealmResults.distinct() causes to return wrong results (#2198).
* Calling DynamicRealmObject.setList() with RealmList<DynamicRealmObject> (#2368).
* RealmChangeListeners did not triggering correctly if findFirstAsync() didn't find any object. findFirstAsync() Observables now also correctly call onNext when the query completes in that case (#2200).
* Setting a null value to trigger RealmChangeListener (#2366).
* Preventing throwing BadVersionException (#2391).

### Credits

* Thanks to Bill Best (@wmbest2) for snapshot testing.
* Thanks to Graham Smith (@grahamsmith) for a detailed bug report (#2200).

## 0.87.5 (2016-01-29)
* Updated Realm Core to 0.96.2.
  - IllegalStateException won't be thrown anymore in RealmResults.where() if the RealmList which the RealmResults is created on has been deleted. Instead, the RealmResults will be treated as empty forever.
  - Fixed a bug causing a bad version exception, when using findFirstAsync (#2115).

## 0.87.4 (2016-01-28)
* Updated Realm Core to 0.96.0.
  - Fixed bug causing BadVersionException or crashing core when running async queries.

## 0.87.3 (2016-01-25)
* IllegalArgumentException is now properly thrown when calling Realm.copyFromRealm() with a DynamicRealmObject (#2058).
* Fixed a message in IllegalArgumentException thrown by the accessors of DynamicRealmObject (#2141).
* Fixed RealmList not returning DynamicRealmObjects of the correct underlying type (#2143).
* Fixed potential crash when rolling back removal of classes that reference each other (#1829).
* Updated Realm Core to 0.95.8.
  - Fixed a bug where undetected deleted object might lead to seg. fault (#1945).
  - Better performance when deleting objects (#2015).

## 0.87.2 (2016-01-08)
* Removed explicit GC call when committing a transaction (#1925).
* Fixed a bug when RealmObjectSchema.addField() was called with the PRIMARY_KEY modifier, the field was not set as a required field (#2001).
* Fixed a bug which could throw a ConcurrentModificationException in RealmObject's or RealmResults' change listener (#1970).
* Fixed RealmList.set() so it now correctly returns the old element instead of the new (#2044).
* Fixed the deployment of source and javadoc jars (#1971).

## 0.87.1 (2015-12-23)
* Upgraded to NDK R10e. Using gcc 4.9 for all architectures.
* Updated Realm Core to 0.95.6
  - Fixed a bug where an async query can be copied incomplete in rare cases (#1717).
* Fixed potential memory leak when using async query.
* Added a check to prevent removing a RealmChangeListener from a non-Looper thread (#1962). (Thank you @hohnamkung.)

## 0.87.0 (2015-12-17)
* Added Realm.asObservable(), RealmResults.asObservable(), RealmObject.asObservable(), DynamicRealm.asObservable() and DynamicRealmObject.asObservable().
* Added RealmConfiguration.Builder.rxFactory() and RxObservableFactory for custom RxJava observable factory classes.
* Added Realm.copyFromRealm() for creating detached copies of Realm objects (#931).
* Added RealmObjectSchema.getFieldType() (#1883).
* Added unitTestExample to showcase unit and instrumentation tests. Examples include jUnit3, jUnit4, Espresso, Robolectric, and MPowermock usage with Realm (#1440).
* Added support for ISO8601 based dates for JSON import. If JSON dates are invalid a RealmException will be thrown (#1213).
* Added APK splits to gridViewExample (#1834).

## 0.86.1 (2015-12-11)
* Improved the performance of removing objects (RealmResults.clear() and RealmResults.remove()).
* Updated Realm Core to 0.95.5.
* Updated ProGuard configuration (#1904).
* Fixed a bug where RealmQuery.findFirst() returned a wrong result if the RealmQuery had been created from a RealmResults.where() (#1905).
* Fixed a bug causing DynamicRealmObject.getObject()/setObject() to use the wrong class (#1912).
* Fixed a bug which could cause a crash when closing Realm instances in change listeners (#1900).
* Fixed a crash occurring during update of multiple async queries (#1895).
* Fixed listeners not triggered for RealmObject & RealmResults created using copy or create methods (#1884).
* Fixed RealmChangeListener never called inside RealmResults (#1894).
* Fixed crash when calling clear on a RealmList (#1886).

## 0.86.0 (2015-12-03)
* BREAKING CHANGE: The Migration API has been replaced with a new API.
* BREAKING CHANGE: RealmResults.SORT_ORDER_ASCENDING and RealmResults.SORT_ORDER_DESCENDING constants have been replaced by Sort.ASCENDING and Sort.DESCENDING enums.
* BREAKING CHANGE: RealmQuery.CASE_SENSITIVE and RealmQuery.CASE_INSENSITIVE constants have been replaced by Case.SENSITIVE and Case.INSENSITIVE enums.
* BREAKING CHANGE: Realm.addChangeListener, RealmObject.addChangeListener and RealmResults.addChangeListener hold a strong reference to the listener, you should unregister the listener to avoid memory leaks.
* BREAKING CHANGE: Removed deprecated methods RealmQuery.minimum{Int,Float,Double}, RealmQuery.maximum{Int,Float,Double}, RealmQuery.sum{Int,Float,Double} and RealmQuery.average{Int,Float,Double}. Use RealmQuery.min(), RealmQuery.max(), RealmQuery.sum() and RealmQuery.average() instead.
* BREAKING CHANGE: Removed RealmConfiguration.getSchemaMediator() which is public by mistake. And RealmConfiguration.getRealmObjectClasses() is added as an alternative in order to obtain the set of model classes (#1797).
* BREAKING CHANGE: Realm.addChangeListener, RealmObject.addChangeListener and RealmResults.addChangeListener will throw an IllegalStateException when invoked on a non-Looper thread. This is to prevent registering listeners that will not be invoked.
* BREAKING CHANGE: trying to access a property on an unloaded RealmObject obtained asynchronously will throw an IllegalStateException
* Added new Dynamic API using DynamicRealm and DynamicRealmObject.
* Added Realm.getSchema() and DynamicRealm.getSchema().
* Realm.createOrUpdateObjectFromJson() now works correctly if the RealmObject class contains a primary key (#1777).
* Realm.compactRealm() doesn't throw an exception if the Realm file is opened. It just returns false instead.
* Updated Realm Core to 0.95.3.
  - Fixed a bug where RealmQuery.average(String) returned a wrong value for a nullable Long/Integer/Short/Byte field (#1803).
  - Fixed a bug where RealmQuery.average(String) wrongly counted the null value for average calculation (#1854).

## 0.85.1 (2015-11-23)
* Fixed a bug which could corrupt primary key information when updating from a Realm version <= 0.84.1 (#1775).

## 0.85.0 (2016-11-19)
* BREAKING CHANGE: Removed RealmEncryptionNotSupportedException since the encryption implementation changed in Realm's underlying storage engine. Encryption is now supported on all devices.
* BREAKING CHANGE: Realm.executeTransaction() now directly throws any RuntimeException instead of wrapping it in a RealmException (#1682).
* BREAKING CHANGE: RealmQuery.isNull() and RealmQuery.isNotNull() now throw IllegalArgumentException instead of RealmError if the fieldname is a linked field and the last element is a link (#1693).
* Added Realm.isEmpty().
* Setters in managed object for RealmObject and RealmList now throw IllegalArgumentException if the value contains an invalid (unmanaged, removed, closed, from different Realm) object (#1749).
* Attempting to refresh a Realm while a transaction is in process will now throw an IllegalStateException (#1712).
* The Realm AAR now also contains the ProGuard configuration (#1767). (Thank you @skyisle.)
* Updated Realm Core to 0.95.
  - Removed reliance on POSIX signals when using encryption.

## 0.84.2
* Fixed a bug making it impossible to convert a field to become required during a migration (#1695).
* Fixed a bug making it impossible to read Realms created using primary keys and created by iOS (#1703).
* Fixed some memory leaks when an Exception is thrown (#1730).
* Fixed a memory leak when using relationships (#1285).
* Fixed a bug causing cached column indices to be cleared too soon (#1732).

## 0.84.1 (2015-10-28)
* Updated Realm Core to 0.94.4.
  - Fixed a bug that could cause a crash when running the same query multiple times.
* Updated ProGuard configuration. See [documentation](https://realm.io/docs/java/latest/#proguard) for more details.
* Updated Kotlin example to use 1.0.0-beta.
* Fixed warnings reported by "lint -Xlint:all" (#1644).
* Fixed a bug where simultaneous opening and closing a Realm from different threads might result in a NullPointerException (#1646).
* Fixed a bug which made it possible to externally modify the encryption key in a RealmConfiguration (#1678).

## 0.84.0 (2015-10-22)
* Added support for async queries and transactions.
* Added support for parsing JSON Dates with timezone information. (Thank you @LateralKevin.)
* Added RealmQuery.isEmpty().
* Added Realm.isClosed() method.
* Added Realm.distinct() method.
* Added RealmQuery.isValid(), RealmResults.isValid() and RealmList.isValid(). Each method checks whether the instance is still valid to use or not(for example, the Realm has been closed or any parent object has been removed).
* Added Realm.isInTransaction() method.
* Updated Realm Core to version 0.94.3.
  - Fallback for mremap() now work correctly on BlackBerry devices.
* Following methods in managed RealmList now throw IllegalStateException instead of native crash when RealmList.isValid() returns false: add(int,RealmObject), add(RealmObject)
* Following methods in managed RealmList now throw IllegalStateException instead of ArrayIndexOutOfBoundsException when RealmList.isValid() returns false: set(int,RealmObject), move(int,int), remove(int), get(int)
* Following methods in managed RealmList now throw IllegalStateException instead of returning 0/null when RealmList.isValid() returns false: clear(), removeAll(Collection), remove(RealmObject), first(), last(), size(), where()
* RealmPrimaryKeyConstraintException is now thrown instead of RealmException if two objects with same primary key are inserted.
* IllegalStateException is now thrown when calling Realm's clear(), RealmResults's remove(), removeLast(), clear() or RealmObject's removeFromRealm() from an incorrect thread.
* Fixed a bug affecting RealmConfiguration.equals().
* Fixed a bug in RealmQuery.isNotNull() which produced wrong results for binary data.
* Fixed a bug in RealmQuery.isNull() and RealmQuery.isNotNull() which validated the query prematurely.
* Fixed a bug where closed Realms were trying to refresh themselves resulting in a NullPointerException.
* Fixed a bug that made it possible to migrate open Realms, which could cause undefined behavior when querying, reading or writing data.
* Fixed a bug causing column indices to be wrong for some edge cases. See #1611 for details.

## 0.83.1 (2015-10-15)
* Updated Realm Core to version 0.94.1.
  - Fixed a bug when using Realm.compactRealm() which could make it impossible to open the Realm file again.
  - Fixed a bug, so isNull link queries now always return true if any part is null.

## 0.83 (2015-10-08)
* BREAKING CHANGE: Database file format update. The Realm file created by this version cannot be used by previous versions of Realm.
* BREAKING CHANGE: Removed deprecated methods and constructors from the Realm class.
* BREAKING CHANGE: Introduced boxed types Boolean, Byte, Short, Integer, Long, Float and Double. Added null support. Introduced annotation @Required to indicate a field is not nullable. String, Date and byte[] became nullable by default which means a RealmMigrationNeededException will be thrown if an previous version of a Realm file is opened.
* Deprecated methods: RealmQuery.minimum{Int,Float,Double}, RealmQuery.maximum{Int,Float,Double}. Use RealmQuery.min() and RealmQuery.max() instead.
* Added support for x86_64.
* Fixed an issue where opening the same Realm file on two Looper threads could potentially lead to an IllegalStateException being thrown.
* Fixed an issue preventing the call of listeners on refresh().
* Opening a Realm file from one thread will no longer be blocked by a transaction from another thread.
* Range restrictions of Date fields have been removed. Date fields now accepts any value. Milliseconds are still removed.

## 0.82.2 (2015-09-04)
* Fixed a bug which might cause failure when loading the native library.
* Fixed a bug which might trigger a timeout in Context.finalize().
* Fixed a bug which might cause RealmObject.isValid() to throw an exception if the object is deleted.
* Updated Realm core to version 0.89.9
  - Fixed a potential stack overflow issue which might cause a crash when encryption was used.
  - Embedded crypto functions into Realm dynamic lib to avoid random issues on some devices.
  - Throw RealmEncryptionNotSupportedException if the device doesn't support Realm encryption. At least one device type (HTC One X) contains system bugs that prevents Realm's encryption from functioning properly. This is now detected, and an exception is thrown when trying to open/create an encrypted Realm file. It's up to the application to catch this and decide if it's OK to proceed without encryption instead.

## 0.82.1 (2015-08-06)
* Fixed a bug where using the wrong encryption key first caused the right key to be seen as invalid.
* Fixed a bug where String fields were ignored when updating objects from JSON with null values.
* Fixed a bug when calling System.exit(0), the process might hang.

## 0.82 (2015-07-28)
* BREAKING CHANGE: Fields with annotation @PrimaryKey are indexed automatically now. Older schemas require a migration.
* RealmConfiguration.setModules() now accept ignore null values which Realm.getDefaultModule() might return.
* Trying to access a deleted Realm object throw throws a proper IllegalStateException.
* Added in-memory Realm support.
* Closing realm on another thread different from where it was created now throws an exception.
* Realm will now throw a RealmError when Realm's underlying storage engine encounters an unrecoverable error.
* @Index annotation can also be applied to byte/short/int/long/boolean/Date now.
* Fixed a bug where RealmQuery objects are prematurely garbage collected.
* Removed RealmQuery.between() for link queries.

## 0.81.1 (2015-06-22)
* Fixed memory leak causing Realm to never release Realm objects.

## 0.81 (2015-06-19)
* Introduced RealmModules for working with custom schemas in libraries and apps.
* Introduced Realm.getDefaultInstance(), Realm.setDefaultInstance(RealmConfiguration) and Realm.getInstance(RealmConfiguration).
* Deprecated most constructors. They have been been replaced by Realm.getInstance(RealmConfiguration) and Realm.getDefaultInstance().
* Deprecated Realm.migrateRealmAtPath(). It has been replaced by Realm.migrateRealm(RealmConfiguration).
* Deprecated Realm.deleteFile(). It has been replaced by Realm.deleteRealm(RealmConfiguration).
* Deprecated Realm.compactFile(). It has been replaced by Realm.compactRealm(RealmConfiguration).
* RealmList.add(), RealmList.addAt() and RealmList.set() now copy unmanaged objects transparently into Realm.
* Realm now works with Kotlin (M12+). (Thank you @cypressious.)
* Fixed a performance regression introduced in 0.80.3 occurring during the validation of the Realm schema.
* Added a check to give a better error message when null is used as value for a primary key.
* Fixed unchecked cast warnings when building with Realm.
* Cleaned up examples (remove old test project).
* Added checking for missing generic type in RealmList fields in annotation processor.

## 0.80.3 (2015-05-22)
* Calling Realm.copyToRealmOrUpdate() with an object with a null primary key now throws a proper exception.
* Fixed a bug making it impossible to open Realms created by Realm-Cocoa if a model had a primary key defined.
* Trying to using Realm.copyToRealmOrUpdate() with an object with a null primary key now throws a proper exception.
* RealmChangedListener now also gets called on the same thread that did the commit.
* Fixed bug where Realm.createOrUpdateWithJson() reset Date and Binary data to default values if not found in the JSON output.
* Fixed a memory leak when using RealmBaseAdapter.
* RealmBaseAdapter now allow RealmResults to be null. (Thanks @zaki50.)
* Fixed a bug where a change to a model class (`RealmList<A>` to `RealmList<B>`) would not throw a RealmMigrationNeededException.
* Fixed a bug where setting multiple RealmLists didn't remove the previously added objects.
* Solved ConcurrentModificationException thrown when addChangeListener/removeChangeListener got called in the onChange. (Thanks @beeender)
* Fixed duplicated listeners in the same realm instance. Trying to add duplicated listeners is ignored now. (Thanks @beeender)

## 0.80.2 (2015-05-04)
* Trying to use Realm.copyToRealmOrUpdate() with an object with a null primary key now throws a proper exception.
* RealmMigrationNeedException can now return the path to the Realm that needs to be migrated.
* Fixed bug where creating a Realm instance with a hashcode collision no longer returned the wrong Realm instance.
* Updated Realm Core to version 0.89.2
  - fixed bug causing a crash when opening an encrypted Realm file on ARM64 devices.

## 0.80.1 (2015-04-16)
* Realm.createOrUpdateWithJson() no longer resets fields to their default value if they are not found in the JSON input.
* Realm.compactRealmFile() now uses Realm Core's compact() method which is more failure resilient.
* Realm.copyToRealm() now correctly handles referenced child objects that are already in the Realm.
* The ARM64 binary is now properly a part of the Eclipse distribution package.
* A RealmMigrationExceptionNeeded is now properly thrown if @Index and @PrimaryKey are not set correctly during a migration.
* Fixed bug causing Realms to be cached even though they failed to open correctly.
* Added Realm.deleteRealmFile(File) method.
* Fixed bug causing queries to fail if multiple Realms has different field ordering.
* Fixed bug when using Realm.copyToRealm() with a primary key could crash if default value was already used in the Realm.
* Updated Realm Core to version 0.89.0
  - Improved performance for sorting RealmResults.
  - Improved performance for refreshing a Realm after inserting or modifying strings or binary data.
  - Fixed bug causing incorrect result when querying indexed fields.
  - Fixed bug causing corruption of string index when deleting an object where there are duplicate values for the indexed field.
  - Fixed bug causing a crash after compacting the Realm file.
* Added RealmQuery.isNull() and RealmQuery.isNotNull() for querying relationships.
* Fixed a potential NPE in the RealmList constructor.

## 0.80 (2015-03-11)
* Queries on relationships can be case sensitive.
* Fixed bug when importing JSONObjects containing NULL values.
* Fixed crash when trying to remove last element of a RealmList.
* Fixed bug crashing annotation processor when using "name" in model classes for RealmObject references
* Fixed problem occurring when opening an encrypted Realm with two different instances of the same key.
* Version checker no longer reports that updates are available when latest version is used.
* Added support for static fields in RealmObjects.
* Realm.writeEncryptedCopyTo() has been reenabled.

## 0.79.1 (2015-02-20)
* copyToRealm() no longer crashes on cyclic data structures.
* Fixed potential crash when using copyToRealmOrUpdate with an object graph containing a mix of elements with and without primary keys.

## 0.79 (2015-02-16)
* Added support for ARM64.
* Added RealmQuery.not() to negate a query condition.
* Added copyToRealmOrUpdate() and createOrUpdateFromJson() methods, that works for models with primary keys.
* Made the native libraries much smaller. Arm went from 1.8MB to 800KB.
* Better error reporting when trying to create or open a Realm file fails.
* Improved error reporting in case of missing accessors in model classes.
* Re-enabled RealmResults.remove(index) and RealmResults.removeLast().
* Primary keys are now supported through the @PrimaryKey annotation.
* Fixed error when instantiating a Realm with the wrong key.
* Throw an exception if deleteRealmFile() is called when there is an open instance of the Realm.
* Made migrations and compression methods synchronised.
* Removed methods deprecated in 0.76. Now Realm.allObjectsSorted() and RealmQuery.findAllSorted() need to be used instead.
* Reimplemented Realm.allObjectSorted() for better performance.

## 0.78 (2015-01-22)
* Added proper support for encryption. Encryption support is now included by default. Keys are now 64 bytes long.
* Added support to write an encrypted copy of a Realm.
* Realm no longer incorrectly warns that an instance has been closed too many times.
* Realm now shows a log warning if an instance is being finalized without being closed.
* Fixed bug causing Realms to be cached during a RealmMigration resulting in invalid realms being returned from Realm.getInstance().
* Updated core to 0.88.

## 0.77 (2015-01-16)
* Added Realm.allObjectsSorted() and RealmQuery.findAllSorted() and extending RealmResults.sort() for multi-field sorting.
* Added more logging capabilities at the JNI level.
* Added proper encryption support. NOTE: The key has been increased from 32 bytes to 64 bytes (see example).
* Added support for unmanaged objects and custom constructors.
* Added more precise imports in proxy classes to avoid ambiguous references.
* Added support for executing a transaction with a closure using Realm.executeTransaction().
* Added RealmObject.isValid() to test if an object is still accessible.
* RealmResults.sort() now has better error reporting.
* Fixed bug when doing queries on the elements of a RealmList, ie. like Realm.where(Foo.class).getBars().where().equalTo("name").
* Fixed bug causing refresh() to be called on background threads with closed Realms.
* Fixed bug where calling Realm.close() too many times could result in Realm not getting closed at all. This now triggers a log warning.
* Throw NoSuchMethodError when RealmResults.indexOf() is called, since it's not implemented yet.
* Improved handling of empty model classes in the annotation processor
* Removed deprecated static constructors.
* Introduced new static constructors based on File instead of Context, allowing to save Realm files in custom locations.
* RealmList.remove() now properly returns the removed object.
* Calling realm.close() no longer prevent updates to other open realm instances on the same thread.

## 0.76.0 (2014-12-19)
* RealmObjects can now be imported using JSON.
* Gradle wrapper updated to support Android Studio 1.0.
* Fixed bug in RealmObject.equals() so it now correctly compares two objects from the same Realm.
* Fixed bug in Realm crashing for receiving notifications after close().
* Realm class is now marked as final.
* Replaced concurrency example with a better thread example.
* Allowed to add/remove RealmChangeListeners in RealmChangeListeners.
* Upgraded to core 0.87.0 (encryption support, API changes).
* Close the Realm instance after migrations.
* Added a check to deny the writing of objects outside of a transaction.

## 0.75.1 (2014-12-03)
* Changed sort to be an in-place method.
* Renamed SORT_ORDER_DECENDING to SORT_ORDER_DESCENDING.
* Added sorting functionality to allObjects() and findAll().
* Fixed bug when querying a date column with equalTo(), it would act as lessThan()

## 0.75.0 (2014-11-28)
* Realm now implements Closeable, allowing better cleanup of native resources.
* Added writeCopyTo() and compactRealmFile() to write and compact a Realm to a new file.
* RealmObject.toString(), equals() and hashCode() now support models with cyclic references.
* RealmResults.iterator() and listIterator() now correctly iterates the results when using remove().
* Bug fixed in Exception text when field names was not matching the database.
* Bug fixed so Realm no longer throws an Exception when removing the last object.
* Bug fixed in RealmResults which prevented sub-querying.
* The Date type does not support millisecond resolution, and dates before 1901-12-13 and dates after 2038-01-19 are not supported on 32 bit systems.
* Fixed bug so Realm no longer throws an Exception when removing the last object.
* Fixed bug in RealmResults which prevented sub-querying.

## 0.74.0 (2014-11-19)
* Added support for more field/accessors naming conventions.
* Added case sensitive versions of string comparison operators equalTo and notEqualTo.
* Added where() to RealmList to initiate queries.
* Added verification of fields names in queries with links.
* Added exception for queries with invalid field name.
* Allow static methods in model classes.
* An exception will now be thrown if you try to move Realm, RealmResults or RealmObject between threads.
* Fixed a bug in the calculation of the maximum of date field in a RealmResults.
* Updated core to 0.86.0, fixing a bug in cancelling an empty transaction, and major query speedups with floats/doubles.
* Consistent handling of UTF-8 strings.
* removeFromRealm() now calls moveLastOver() which is faster and more reliable when deleting multiple objects.

## 0.73.1 (2014-11-05)
* Fixed a bug that would send infinite notifications in some instances.

## 0.73.0 (2014-11-04)
* Fixed a bug not allowing queries with more than 1024 conditions.
* Rewritten the notification system. The API did not change but it's now much more reliable.
* Added support for switching auto-refresh on and off (Realm.setAutoRefresh).
* Added RealmBaseAdapter and an example using it.
* Added deleteFromRealm() method to RealmObject.

## 0.72.0 (2014-10-27)
* Extended sorting support to more types: boolean, byte, short, int, long, float, double, Date, and String fields are now supported.
* Better support for Java 7 and 8 in the annotations processor.
* Better support for the Eclipse annotations processor.
* Added Eclipse support to the distribution folder.
* Added Realm.cancelTransaction() to cancel/abort/rollback a transaction.
* Added support for link queries in the form realm.where(Owner.class).equalTo("cat.age", 12).findAll().
* Faster implementation of RealmQuery.findFirst().
* Upgraded core to 0.85.1 (deep copying of strings in queries; preparation for link queries).

## 0.71.0 (2014-10-07)
* Simplified the release artifact to a single Jar file.
* Added support for Eclipse.
* Added support for deploying to Maven.
* Throw exception if nested transactions are used (it's not allowed).
* Javadoc updated.
* Fixed [bug in RealmResults](https://github.com/realm/realm-java/issues/453).
* New annotation @Index to add search index to a field (currently only supporting String fields).
* Made the annotations processor more verbose and strict.
* Added RealmQuery.count() method.
* Added a new example about concurrency.
* Upgraded to core 0.84.0.

## 0.70.1 (2014-09-30)
* Enabled unit testing for the realm project.
* Fixed handling of camel-cased field names.

## 0.70.0 (2014-09-29)
* This is the first public beta release.<|MERGE_RESOLUTION|>--- conflicted
+++ resolved
@@ -1,17 +1,6 @@
-<<<<<<< HEAD
-## 4.4.1 (YYY-MM-DD)
-
-## Bug Fixes
-
-* Better exception message if a non model class is provided to methods only accepting those (#5779).
-=======
 ## 5.0.0 (YYYY-MM-DD)
 
-## Enhancements
-
-* [ObjectServer] Added `SyncConfiguration.automatic()` and `SyncConfiguration.automatic(SyncUser user)` (#5806).
-
-## 5.0.0-BETA1 (2018-03-06)
+This release is compatible with the Realm Object Server 3.0.0-beta.3 or later.
 
 ### Known Bugs
 
@@ -31,13 +20,17 @@
 
 * [ObjectServer] Added support for partial Realms. Read [here](https://realm.io/docs/java/latest/#partial-realms) for more information.
 * [ObjectServer] Added support for Object Level Permissions (requires partial synchronized Realms). Read [here](https://realm.io/docs/java/latest/#partial-realms) for more information.
+* [ObjectServer] Added `SyncConfiguration.automatic()` and `SyncConfiguration.automatic(SyncUser user)` (#5806).
 * Added two new methods to `OrderedCollectionChangeSet`: `getState()` and `getError()` (#5619).
 
-### Internal
-
-* Upgraded to Realm Sync 3.0.0-beta.10
+## Bug Fixes
+
+* Better exception message if a non model class is provided to methods only accepting those (#5779).
+
+### Internal
+
+* Upgraded to Realm Sync 3.0.0
 * Upgraded to Realm Core 5.3.0
->>>>>>> 09a7dc2f
 
 
 ## 4.4.0 (2018-03-13)
