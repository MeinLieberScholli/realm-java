package com.tightdb.typed;

import static org.testng.AssertJUnit.assertEquals;

import org.testng.annotations.BeforeMethod;
import org.testng.annotations.Test;

import com.tightdb.test.TestNumbersTable;
import com.tightdb.test.TestNumbersView;

public class NumbersTest {

    private TestNumbersTable numbers;
    private TestNumbersView view;

    @BeforeMethod
    public void init() {
        numbers = new TestNumbersTable();

        numbers.add(10000, 10000.1f, 10000.1d);
        numbers.add(10000, 10000.1f, 10000.1d);
        numbers.insert(1, 30000, 30000.6f, 30000.6d);

        assertEquals(3, numbers.size());

        view = numbers.where().findAll();

        assertEquals(3, view.size());

    }

    @Test
    public void shouldMatchFloats() {
        assertEquals(1, numbers.floatNum.equal(30000.6f).findAll().size());
        assertEquals(1, numbers.floatNum.eq(30000.6f).findAll().size());

        assertEquals(2, numbers.floatNum.notEqual(30000.6f).findAll().size());
        assertEquals(2, numbers.floatNum.neq(30000.6f).findAll().size());

        assertEquals(2, numbers.floatNum.lessThan(30000.6f).findAll().size());
        assertEquals(2, numbers.floatNum.lt(30000.6f).findAll().size());

        assertEquals(3, numbers.floatNum.lessThanOrEqual(30000.6f).findAll().size());
        assertEquals(3, numbers.floatNum.lte(30000.6f).findAll().size());

        assertEquals(3, numbers.floatNum.greaterThan(5000).findAll().size());
        assertEquals(3, numbers.floatNum.gt(5000).findAll().size());

        assertEquals(3, numbers.floatNum.greaterThanOrEqual(10000.1f).findAll().size());
        assertEquals(3, numbers.floatNum.gte(10000.1f).findAll().size());

        assertEquals(2, numbers.floatNum.between(5000, 15000).findAll().size());
    }

    @Test
    public void shouldMatchDoubles() {
        assertEquals(1, numbers.doubleNum.equal(30000.6).findAll().size());
        assertEquals(1, numbers.doubleNum.eq(30000.6).findAll().size());

        assertEquals(2, numbers.doubleNum.notEqual(30000.6).findAll().size());
        assertEquals(2, numbers.doubleNum.neq(30000.6).findAll().size());

        assertEquals(2, numbers.doubleNum.lessThan(30000.6).findAll().size());
        assertEquals(2, numbers.doubleNum.lt(30000.6).findAll().size());

        assertEquals(3, numbers.doubleNum.lessThanOrEqual(30000.6).findAll().size());
        assertEquals(3, numbers.doubleNum.lte(30000.6).findAll().size());

        assertEquals(3, numbers.doubleNum.greaterThan(5000).findAll().size());
        assertEquals(3, numbers.doubleNum.gt(5000).findAll().size());

        assertEquals(3, numbers.doubleNum.greaterThanOrEqual(10000.1).findAll().size());
        assertEquals(3, numbers.doubleNum.gte(10000.1).findAll().size());

        assertEquals(2, numbers.doubleNum.between(5000, 15000).findAll().size());
    }

    @Test
    public void shouldAggregateFloats() {
        assertEquals(10000.1f, numbers.floatNum.minimum());
        assertEquals(10000.1f, numbers.floatNum.minimum(0, 1)); // first
        assertEquals(30000.6f, numbers.floatNum.minimum(1, 2)); // second
        assertEquals(10000.1f, numbers.floatNum.minimum(0, 2)); // 1st & 2nd

        assertEquals(30000.6f, numbers.floatNum.maximum());
        assertEquals(10000.1f, numbers.floatNum.maximum(0, 1)); // first
        assertEquals(30000.6f, numbers.floatNum.maximum(1, 2)); // second
        assertEquals(30000.6f, numbers.floatNum.maximum(0, 2)); // 1st & 2nd

        assertEquals(50000.8d, numbers.floatNum.sum(), 0.01);
        assertEquals(10000.1d, numbers.floatNum.sum(0, 1), 0.01); // first
        assertEquals(30000.6d, numbers.floatNum.sum(1, 2), 0.01); // second
        assertEquals(40000.7d, numbers.floatNum.sum(0, 2), 0.01); // 1st & 2nd

        assertEquals(50000.8d/3, numbers.floatNum.average(), 0.01);
        assertEquals(30000.6d, numbers.floatNum.average(1, 2), 0.01); // second
        assertEquals(40000.7d/2, numbers.floatNum.average(0, 2), 0.01); // 1st & 2nd
        assertEquals(10000.1d, numbers.floatNum.average(0, 1), 0.01); // first
    }

    @Test
    public void shouldAggregateDoubles() {
        assertEquals(10000.1d, numbers.doubleNum.minimum());
        assertEquals(10000.1d, numbers.doubleNum.minimum(0, 1)); // first
        assertEquals(30000.6d, numbers.doubleNum.minimum(1, 2)); // second
        assertEquals(10000.1d, numbers.doubleNum.minimum(0, 2)); // 1st & 2nd

        assertEquals(30000.6d, numbers.doubleNum.maximum());
        assertEquals(10000.1d, numbers.doubleNum.maximum(0, 1)); // first
        assertEquals(30000.6d, numbers.doubleNum.maximum(1, 2)); // second
        assertEquals(30000.6d, numbers.doubleNum.maximum(0, 2)); // 1st & 2nd

        assertEquals(50000.8d, numbers.doubleNum.sum(), 0.01);
        assertEquals(10000.1d, numbers.doubleNum.sum(0, 1)); // first
        assertEquals(30000.6d, numbers.doubleNum.sum(1, 2)); // second
        assertEquals(40000.7d, numbers.doubleNum.sum(0, 2)); // 1st & 2nd

        assertEquals(50000.8d/3, numbers.doubleNum.average(), 0.01);
        assertEquals(30000.6d, numbers.doubleNum.average(1, 2)); // second
        assertEquals(40000.7d/2, numbers.doubleNum.average(0, 2)); // 1st & 2nd
        assertEquals(10000.1d, numbers.doubleNum.average(0, 1)); // first
    }


    @Test
    public void shouldAggregateIntegersOnView() {
        assertEquals(10000, view.longNum.minimum());
        assertEquals(30000, view.longNum.maximum());
        assertEquals(50000, view.longNum.sum());
        assertEquals(50000d / 3, view.longNum.average());
    }


    @Test
    public void shouldAggregateFloatsOnView() {
        assertEquals(10000.1f, view.floatNum.minimum());
        assertEquals(30000.6f, view.floatNum.maximum());
        assertEquals(50000.8d, view.floatNum.sum(), 0.01);
        assertEquals(50000.8d/3, view.floatNum.average(), 0.01);
    }

    @Test
    public void shouldAggregateDoublesOnView() {
        assertEquals(10000.1d, view.doubleNum.minimum());
        assertEquals(30000.6d, view.doubleNum.maximum());
        assertEquals(50000.8d, view.doubleNum.sum(), 0.01);
        assertEquals(50000.8d/3, view.doubleNum.average(), 0.01);
    }


    @Test
    public void searchValuesOnView() {
        assertEquals(2 , view.doubleNum.findAll(10000.1d).size() );
        assertEquals(2 , view.floatNum.findAll(10000.1f).size() );

        assertEquals(1 , view.doubleNum.findFirst(30000.6d).getPosition());
        assertEquals(1 , view.floatNum.findFirst(30000.6f).getPosition() );

        // Double get and set all
        { 
            Double[] excpected = new Double[(int) 3];
            excpected[0] = 10000.1d;
            excpected[1] = 30000.6d;
            excpected[2] = 10000.1d;

            Double[] actual = view.doubleNum.getAll(); // Get all return a Double

            for (int i=0;i<actual.length;i++){
                assertEquals(excpected[i], actual[i]);
            }

            view.doubleNum.setAll(999d);
            for (long row = 0;row<view.size();row++){
                assertEquals(999d, view.get(row).doubleNum.get());
            }
        }
        
        // Float get and set all
        { 
            Float[] excpected = new Float[(int) 3];
            excpected[0] = 10000.1f;
            excpected[1] = 30000.6f;
            excpected[2] = 10000.1f;

            Float[] actual = view.floatNum.getAll(); // Get all return a Float

            for (int i=0;i<actual.length;i++){
                assertEquals(excpected[i], actual[i]);
            }

            view.floatNum.setAll(999f);
            for (long row = 0;row<view.size();row++){
                assertEquals(999f, view.get(row).floatNum.get());
            }
        }
    }


    @Test
    public void viewShouldAggregatesLong() {
        assertEquals(50000d / 3, view.longNum.average());
        assertEquals(50000.8d / 3, view.doubleNum.average(), 0.000001);
        assertEquals(50000.8d / 3, view.floatNum.average(), 0.01);
    }
<<<<<<< HEAD
    
    
    @Test
    public void setAndGetNumbers() {
        
        // Double column s
        view.get(0).doubleNum.set(400d);
        assertEquals(400d, view.get(0).doubleNum.get());
        view.get(1).doubleNum.set(-0.01d);
        assertEquals(-0.01d, view.get(1).doubleNum.get());
        
        // FLoat columns
        view.get(0).floatNum.set(400f);
        assertEquals(400f, view.get(0).floatNum.get());
        view.get(1).floatNum.set(-0.01f);
        assertEquals(-0.01f, view.get(1).floatNum.get());


    }

=======
>>>>>>> 969cc73e
}<|MERGE_RESOLUTION|>--- conflicted
+++ resolved
@@ -202,8 +202,6 @@
         assertEquals(50000.8d / 3, view.doubleNum.average(), 0.000001);
         assertEquals(50000.8d / 3, view.floatNum.average(), 0.01);
     }
-<<<<<<< HEAD
-    
     
     @Test
     public void setAndGetNumbers() {
@@ -219,10 +217,5 @@
         assertEquals(400f, view.get(0).floatNum.get());
         view.get(1).floatNum.set(-0.01f);
         assertEquals(-0.01f, view.get(1).floatNum.get());
-
-
-    }
-
-=======
->>>>>>> 969cc73e
+    }
 }