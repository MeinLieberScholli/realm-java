/*
 * Copyright 2015 Realm Inc.
 *
 * Licensed under the Apache License, Version 2.0 (the "License");
 * you may not use this file except in compliance with the License.
 * You may obtain a copy of the License at
 *
 * http://www.apache.org/licenses/LICENSE-2.0
 *
 * Unless required by applicable law or agreed to in writing, software
 * distributed under the License is distributed on an "AS IS" BASIS,
 * WITHOUT WARRANTIES OR CONDITIONS OF ANY KIND, either express or implied.
 * See the License for the specific language governing permissions and
 * limitations under the License.
 *
 */

package io.realm;

import android.os.Handler;
import android.os.Looper;

import java.io.Closeable;
import java.io.File;
import java.lang.ref.ReferenceQueue;
import java.lang.ref.WeakReference;
import java.util.ArrayList;
import java.util.Arrays;
import java.util.HashMap;
import java.util.HashSet;
import java.util.Iterator;
import java.util.List;
import java.util.Map;
import java.util.Set;
import java.util.concurrent.ConcurrentHashMap;
import java.util.concurrent.CopyOnWriteArrayList;

import io.realm.exceptions.RealmEncryptionNotSupportedException;
import io.realm.exceptions.RealmMigrationNeededException;
import io.realm.internal.ColumnType;
import io.realm.internal.RealmProxyMediator;
import io.realm.internal.SharedGroup;
import io.realm.internal.SharedGroupManager;
import io.realm.internal.Table;
import io.realm.internal.android.DebugAndroidLogger;
import io.realm.internal.android.ReleaseAndroidLogger;
import io.realm.internal.async.RealmThreadPoolExecutor;
import io.realm.internal.log.RealmLog;

/**
 * Base class for all Realm instances.
 *
 * @see io.realm.Realm
 */
abstract class BaseRealm implements Closeable {

    static final int REALM_CHANGED = 14930352; // Hopefully it won't clash with other message IDs.
    static final int REALM_UPDATE_ASYNC_QUERIES = 24157817;
    static final int REALM_COMPLETED_ASYNC_QUERY = 39088169;
    static final int REALM_COMPLETED_ASYNC_FIND_FIRST = 63245986;

    protected static final long UNVERSIONED = -1;

    private static final String INCORRECT_THREAD_CLOSE_MESSAGE = "Realm access from incorrect thread. Realm instance can only be closed on the thread it was created.";
    private static final String INCORRECT_THREAD_MESSAGE = "Realm access from incorrect thread. Realm objects can only be accessed on the thread they were created.";
    private static final String CLOSED_REALM_MESSAGE = "This Realm instance has already been closed, making it unusable.";
    private static final String DIFFERENT_KEY_MESSAGE = "Wrong key used to decrypt Realm.";

    // Map between all Realm file paths and all known configurations pointing to that file.
    protected static final Map<String, List<RealmConfiguration>> globalPathConfigurationCache =
            new HashMap<String, List<RealmConfiguration>>();

    // Reference count on currently open Realm instances (both normal and dynamic).
    protected static final Map<String, Integer> globalRealmFileReferenceCounter = new HashMap<String, Integer>();

    // Map between a Handler and the canonical path to a Realm file
    protected static final Map<Handler, String> handlers = new ConcurrentHashMap<Handler, String>();

    // List of Realm files that has already been validated
    static final Set<String> validatedRealmFiles = new HashSet<String>();

    // thread pool for all async operations (Query & Write transaction)
    static final RealmThreadPoolExecutor asyncQueryExecutor = RealmThreadPoolExecutor.getInstance();

    protected final List<WeakReference<RealmChangeListener>> changeListeners =
            new CopyOnWriteArrayList<WeakReference<RealmChangeListener>>();

    protected long threadId;
    protected RealmConfiguration configuration;
    protected SharedGroupManager sharedGroupManager;
    protected boolean autoRefresh;
    Handler handler;
    HandlerController handlerController;

    static {
        RealmLog.add(BuildConfig.DEBUG ? new DebugAndroidLogger() : new ReleaseAndroidLogger());
    }

    protected BaseRealm(RealmConfiguration configuration, boolean autoRefresh) {
        this.threadId = Thread.currentThread().getId();
        this.configuration = configuration;
        this.sharedGroupManager = new SharedGroupManager(configuration);
        setAutoRefresh(autoRefresh);
    }

    /**
     * Set the auto-refresh status of the Realm instance.
     * <p>
     * Auto-refresh is a feature that enables automatic update of the current Realm instance and all its derived objects
     * (RealmResults and RealmObjects instances) when a commit is performed on a Realm acting on the same file in another thread.
     * This feature is only available if the Realm instance lives is a {@link android.os.Looper} enabled thread.
     *
     * @param autoRefresh true will turn auto-refresh on, false will turn it off.
     * @throws java.lang.IllegalStateException if trying to enable auto-refresh in a thread without Looper.
     */
    public void setAutoRefresh(boolean autoRefresh) {
        checkIfValid();
        if (autoRefresh && Looper.myLooper() == null) {
            throw new IllegalStateException("Cannot set auto-refresh in a Thread without a Looper");
        }

        if (autoRefresh && !this.autoRefresh) { // Switch it on
            handlerController = new HandlerController(this);
            handler = new Handler(handlerController);
            handlers.put(handler, configuration.getPath());
        } else if (!autoRefresh && this.autoRefresh && handler != null) { // Switch it off
            removeHandler();
        }
        this.autoRefresh = autoRefresh;
    }

    /**
     * Retrieve the auto-refresh status of the Realm instance.
     * @return the auto-refresh status
     */
    public boolean isAutoRefresh() {
        return autoRefresh;
    }

    /**
     * Add a change listener to the Realm.
     * <p>
     * The listeners will be executed:
     * <ul>
     *     <li>Immediately if a change was committed by the local thread</li>
     *     <li>On every loop of a Handler thread if changes were committed by another thread</li>
     *     <li>On every call to {@link io.realm.Realm#refresh()}</li>
     * </ul>
     *
     * @param listener the change listener
     * @see io.realm.RealmChangeListener
     */
    public void addChangeListener(RealmChangeListener listener) {
        checkIfValid();
        for (WeakReference<RealmChangeListener> ref : changeListeners) {
            if (ref.get() == listener) {
                // It has already been added before
                return;
            }
        }

        changeListeners.add(new WeakReference<RealmChangeListener>(listener));
    }

    /**
     * Remove the specified change listener
     *
     * @param listener the change listener to be removed
     * @see io.realm.RealmChangeListener
     */
    public void removeChangeListener(RealmChangeListener listener) {
        checkIfValid();
        WeakReference<RealmChangeListener> weakRefToRemove = null;
        for (WeakReference<RealmChangeListener> weakRef : changeListeners) {
            if (listener == weakRef.get()) {
                weakRefToRemove = weakRef;
                // There won't be duplicated entries, checking is done when adding
                break;
            }
        }
        if (weakRefToRemove != null) {
            changeListeners.remove(weakRefToRemove);
        }
    }

    void setHandler (Handler handler) {
        // remove the old one
        handlers.remove(this.handler);
        handlers.put(handler, configuration.getPath());
        this.handler = handler;
    }

    /**
     * Remove all user-defined change listeners
     *
     * @see io.realm.RealmChangeListener
     */
    public void removeAllChangeListeners() {
        checkIfValid();
        changeListeners.clear();
    }

    /**
     * Remove and stop the current thread handler as gracefully as possible.
     */
    protected void removeHandler() {
        handlers.remove(handler);
        // Warning: This only clears the Looper queue. Handler.Callback is not removed.
        handler.removeCallbacksAndMessages(null);
        this.handler = null;
    }

    protected void sendNotifications() {
        Iterator<WeakReference<RealmChangeListener>> iterator = changeListeners.iterator();
        List<WeakReference<RealmChangeListener>> toRemoveList = null;
        while (iterator.hasNext()) {
            WeakReference<RealmChangeListener> weakRef = iterator.next();
            RealmChangeListener listener = weakRef.get();
            if (listener == null) {
                if (toRemoveList == null) {
                    toRemoveList = new ArrayList<WeakReference<RealmChangeListener>>(changeListeners.size());
                }
                toRemoveList.add(weakRef);
            } else {
                listener.onChange();
            }
        }
        if (toRemoveList != null) {
            changeListeners.removeAll(toRemoveList);
        }
    }

    /**
     * Checks if any open Realm instances are still referencing this file.
     */
    protected static boolean isFileOpen(RealmConfiguration configuration) {
        Integer refCount = globalRealmFileReferenceCounter.get(configuration.getPath());
        return refCount != null && refCount > 0;
    }

    /**
     * Write a compacted copy of the Realm to the given destination File.
     * <p>
     * The destination file cannot already exist.
     * <p>
     * Note that if this is called from within a write transaction it writes the
     * current data, and not the data as it was when the last write transaction was committed.
     *
     * @param destination File to save the Realm to
     * @throws java.io.IOException if any write operation fails
     */
    public void writeCopyTo(File destination) throws java.io.IOException {
        writeEncryptedCopyTo(destination, null);
    }

    /**
     * Write a compacted and encrypted copy of the Realm to the given destination File.
     * <p>
     * The destination file cannot already exist.
     * <p>
     * Note that if this is called from within a write transaction it writes the
     * current data, and not the data as it was when the last write transaction was committed.
     * <p>
     * @param destination File to save the Realm to
     * @param key a 64-byte encryption key
     * @throws java.io.IOException if any write operation fails
     * @throws RealmEncryptionNotSupportedException if the device doesn't support Realm encryption.
     */
    public void writeEncryptedCopyTo(File destination, byte[] key) throws java.io.IOException {
        if (destination == null) {
            throw new IllegalArgumentException("The destination argument cannot be null");
        }
        checkIfValid();
        sharedGroupManager.copyToFile(destination, key);
    }

    /**
     * Refresh the Realm instance and all the RealmResults and RealmObjects instances coming from it.
     * It also calls the listeners associated to the Realm instance.
     */
    @SuppressWarnings("UnusedDeclaration")
    public void refresh() {
        checkIfValid();
        sharedGroupManager.advanceRead();
        sendNotifications();
    }

    /**
     * Starts a write transaction, this must be closed with {@link io.realm.Realm#commitTransaction()}
     * or aborted by {@link io.realm.Realm#cancelTransaction()}. Write transactions are used to
     * atomically create, update and delete objects within a realm.
     * <br>
     * Before beginning the write transaction, {@link io.realm.Realm#beginTransaction()} updates the
     * realm in the case of pending updates from other threads.
     * <br>
     * Notice: it is not possible to nest write transactions. If you start a write
     * transaction within a write transaction an exception is thrown.
     * <br>
     * @throws java.lang.IllegalStateException If already in a write transaction or incorrect thread.
     *
     */
    public void beginTransaction() {
        checkIfValid();
        sharedGroupManager.promoteToWrite();
    }

    /**
     * All changes since {@link io.realm.Realm#beginTransaction()} are persisted to disk and the
     * Realm reverts back to being read-only. An event is sent to notify all other realm instances
     * that a change has occurred. When the event is received, the other Realms will get their
     * objects and {@link io.realm.RealmResults} updated to reflect
     * the changes from this commit.
     *
     * @throws java.lang.IllegalStateException If the write transaction is in an invalid state or incorrect thread.
     */
    public void commitTransaction() {
        checkIfValid();
        sharedGroupManager.commitAndContinueAsRead();

        for (Map.Entry<Handler, String> handlerIntegerEntry : handlers.entrySet()) {
            Handler handler = handlerIntegerEntry.getKey();
            String realmPath = handlerIntegerEntry.getValue();

            // Notify at once on thread doing the commit
            if (handler.equals(this.handler)) {
                sendNotifications();
                continue;
            }

            // For all other threads, use the Handler
            // Note there is a race condition with handler.hasMessages() and handler.sendEmptyMessage()
            // as the target thread consumes messages at the same time. In this case it is not a problem as worst
            // case we end up with two REALM_CHANGED messages in the queue.
            if (
                    realmPath.equals(configuration.getPath())            // It's the right realm
                            && !handler.hasMessages(REALM_CHANGED)       // The right message
                            && handler.getLooper().getThread().isAlive() // The receiving thread is alive
                    ) {
                if (!handler.sendEmptyMessage(REALM_CHANGED)) {
                    RealmLog.w("Cannot update Looper threads when the Looper has quit. Use realm.setAutoRefresh(false) " +
                            "to prevent this.");
                }
            }
        }
    }

    /**
     * Revert all writes (created, updated, or deleted objects) made in the current write
     * transaction and end the transaction.
     * <br>
     * The Realm reverts back to read-only.
     * <br>
     * Calling this when not in a write transaction will throw an exception.
     *
     * @throws java.lang.IllegalStateException    If the write transaction is an invalid state,
     *                                             not in a write transaction or incorrect thread.
     */
    public void cancelTransaction() {
        checkIfValid();
        sharedGroupManager.rollbackAndContinueAsRead();
    }

    /**
     * Checks if a Realm's underlying resources are still available or not getting accessed from
     * the wrong thread.
     */
    protected void checkIfValid() {
        // Check if the Realm instance has been closed
        if (sharedGroupManager == null || !sharedGroupManager.isOpen()) {
            throw new IllegalStateException(BaseRealm.CLOSED_REALM_MESSAGE);
        }

        // Check if we are in the right thread
        if (threadId != Thread.currentThread().getId()) {
            throw new IllegalStateException(BaseRealm.INCORRECT_THREAD_MESSAGE);
        }
    }

    /**
     * Returns the canonical path to where this Realm is persisted on disk.
     *
     * @return The canonical path to the Realm file.
     * @see File#getCanonicalPath()
     */
    public String getPath() {
        return configuration.getPath();
    }

    /**
     * Returns the {@link RealmConfiguration} for this Realm.
     * @return {@link RealmConfiguration} for this Realm.
     */
    public RealmConfiguration getConfiguration() {
        return configuration;
    }

    /**
     * Returns the schema version for this Realm.
     * @return The schema version for the Realm file backing this Realm.
     */
    public long getVersion() {
        if (!sharedGroupManager.hasTable("metadata")) {
            return UNVERSIONED;
        }
        Table metadataTable = sharedGroupManager.getTable("metadata");
        return metadataTable.getLong(0, 0);
    }

    /**
     * Closes the Realm instance and all its resources.
     * <p>
     * It's important to always remember to close Realm instances when you're done with it in order
     * not to leak memory, file descriptors or grow the size of Realm file out of measure.
     *
     * @throws java.lang.IllegalStateException if trying to close Realm on a different thread than the
     * one it was created on.
     */
    @Override
    public void close() {
        if (this.threadId != Thread.currentThread().getId()) {
            throw new IllegalStateException(INCORRECT_THREAD_CLOSE_MESSAGE);
        }

        Map<RealmConfiguration, Integer> localRefCount = getLocalReferenceCount();
        String canonicalPath = configuration.getPath();
        Integer references = localRefCount.get(configuration);
        if (references == null) {
            references = 0;
        }
        if (sharedGroupManager != null && references == 1) {
            lastLocalInstanceClosed();
            sharedGroupManager.close();
            sharedGroupManager = null;
            releaseFileReference(configuration);
        }

        int refCount = references - 1;
        if (refCount < 0) {
            RealmLog.w("Calling close() on a Realm that is already closed: " + canonicalPath);
        }
        localRefCount.put(configuration, Math.max(0, refCount));

        if (handler != null && refCount <= 0) {
            removeHandler();
        }
    }

    /**
     * Check if the {@link io.realm.Realm} instance has already been closed.
     *
     * @return {@code true} if closed, {@code false} otherwise.
     */
    public boolean isClosed() {
        if (this.threadId != Thread.currentThread().getId()) {
            throw new IllegalStateException(INCORRECT_THREAD_MESSAGE);
        }

        return sharedGroupManager == null || !sharedGroupManager.isOpen();
    }

    /**
     * Returns the ThreadLocal reference counter for this Realm.
     */
    protected abstract Map<RealmConfiguration,Integer> getLocalReferenceCount();

    /**
     * Callback when the last ThreadLocal instance of this Realm type has been closed.
     */
    protected abstract void lastLocalInstanceClosed();

    /**
     * Acquire a reference to the given Realm file.
     */
    static synchronized void acquireFileReference(RealmConfiguration configuration) {
        String path = configuration.getPath();
        Integer refCount = globalRealmFileReferenceCounter.get(path);
        if (refCount == null) {
            refCount = 0;
        }
        globalRealmFileReferenceCounter.put(path, refCount + 1);
    }

    /**
     * Releases a reference to the Realm file. If reference count reaches 0 any cached configurations
     * will be removed.
     */
    static synchronized void releaseFileReference(RealmConfiguration configuration) {
        String canonicalPath = configuration.getPath();
        List<RealmConfiguration> pathConfigurationCache = globalPathConfigurationCache.get(canonicalPath);
        pathConfigurationCache.remove(configuration);
        if (pathConfigurationCache.isEmpty()) {
            globalPathConfigurationCache.remove(canonicalPath);
        }

        Integer refCount = globalRealmFileReferenceCounter.get(canonicalPath);
        if (refCount == null || refCount == 0) {
            throw new IllegalStateException("Trying to release a Realm file that is already closed");
        }
        globalRealmFileReferenceCounter.put(canonicalPath, refCount - 1);
    }

    // package protected so unit tests can access it
    protected void setVersion(long version) {
        Table metadataTable = sharedGroupManager.getTable("metadata");
        if (metadataTable.getColumnCount() == 0) {
            metadataTable.addColumn(ColumnType.INTEGER, "version");
            metadataTable.addEmptyRow();
        }
        metadataTable.setLong(0, 0, version);
    }

    /**
     * Make sure that the new configuration doesn't clash with any existing configurations for the
     * Realm.
     *
     * @throws IllegalArgumentException If the new configuration isn't valid.
     */
    protected static synchronized void validateAgainstExistingConfigurations(RealmConfiguration newConfiguration) {

        String realmPath = newConfiguration.getPath();
        List<RealmConfiguration> pathConfigurationCache = globalPathConfigurationCache.get(realmPath);

        if (pathConfigurationCache != null && pathConfigurationCache.size() > 0) {

            // For the current restrictions, it is enough to just check one of the existing configurations.
            RealmConfiguration cachedConfiguration = pathConfigurationCache.get(0);

            // Check that encryption keys aren't different
            if (!Arrays.equals(cachedConfiguration.getEncryptionKey(), newConfiguration.getEncryptionKey())) {
                throw new IllegalArgumentException(DIFFERENT_KEY_MESSAGE);
            }

            // Check schema versions are the same
            if (cachedConfiguration.getSchemaVersion() != newConfiguration.getSchemaVersion()) {
                throw new IllegalArgumentException(String.format("Configurations cannot have different schema versions " +
                                "if used to open the same file. %d vs. %d", cachedConfiguration.getSchemaVersion(),
                        newConfiguration.getSchemaVersion()));
            }

            // Check that schema is the same
            RealmProxyMediator cachedSchema = cachedConfiguration.getSchemaMediator();
            RealmProxyMediator schema = newConfiguration.getSchemaMediator();
            if (!cachedSchema.equals(schema)) {
                throw new IllegalArgumentException("Two configurations with different schemas are trying to open " +
                        "the same Realm file. Their schema must be the same: " + newConfiguration.getPath());
            }

            // Check if the durability is the same
            SharedGroup.Durability cachedDurability = cachedConfiguration.getDurability();
            SharedGroup.Durability newDurability = newConfiguration.getDurability();
            if (!cachedDurability.equals(newDurability)) {
                throw new IllegalArgumentException("A Realm cannot be both in-memory and persisted. Two conflicting " +
                        "configurations pointing to " + newConfiguration.getPath() + " are being used.");
            }
        }
    }

    /**
     * Deletes the Realm file defined by the given configuration.
     */
    protected static synchronized boolean deleteRealm(RealmConfiguration configuration) {
        if (isFileOpen(configuration)) {
            throw new IllegalStateException("It's not allowed to delete the file associated with an open Realm. " +
                    "Remember to close() all the instances of the Realm before deleting its file.");
        }

        boolean realmDeleted = true;
        String canonicalPath = configuration.getPath();
        File realmFolder = configuration.getRealmFolder();
        String realmFileName = configuration.getRealmFileName();
        List<File> filesToDelete = Arrays.asList(new File(canonicalPath),
                new File(realmFolder, realmFileName + ".lock"),
                new File(realmFolder, realmFileName + ".lock_a"),
                new File(realmFolder, realmFileName + ".lock_b"),
                new File(realmFolder, realmFileName + ".log"));
        for (File fileToDelete : filesToDelete) {
            if (fileToDelete.exists()) {
                boolean deleteResult = fileToDelete.delete();
                if (!deleteResult) {
                    realmDeleted = false;
                    RealmLog.w("Could not delete the file " + fileToDelete);
                }
            }
        }

        return realmDeleted;
    }

    /**
     * Compacts the Realm file defined by the given configuration.
     */
    public static synchronized boolean compactRealm(RealmConfiguration configuration) {
        if (configuration.getEncryptionKey() != null) {
            throw new IllegalArgumentException("Cannot currently compact an encrypted Realm.");
        }

        if (isFileOpen(configuration)) {
            throw new IllegalStateException("Cannot compact an open Realm");
        }

        return SharedGroupManager.compact(configuration);
    }

    /**
     * Migrates the Realm file defined by the given configuration using the provided migration block.
     */
    public static synchronized void migrateRealm(RealmConfiguration configuration, RealmMigration migration, MigrationCallback callback) {
        if (configuration == null) {
            throw new IllegalArgumentException("RealmConfiguration must be provided");
        }
        if (migration == null && configuration.getMigration() == null) {
            throw new RealmMigrationNeededException(configuration.getPath(), "RealmMigration must be provided");
        }

        RealmMigration realmMigration = (migration == null) ? configuration.getMigration() : migration;
        BaseRealm realm = null;
        try {
            realm = callback.getRealm(configuration);
            realm.beginTransaction();
            realm.setVersion(realmMigration.execute((Realm) realm, realm.getVersion())); // FIXME Remove cast with new migration API
            realm.commitTransaction();
        } finally {
            if (realm != null) {
                realm.close();
                callback.migrationComplete();
            }
        }
    }

<<<<<<< HEAD
    protected void addAsyncRealmResults (WeakReference<RealmResults<? extends RealmObject>> weakRealmResults,
                                         RealmQuery<? extends RealmObject> realmQuery) {
        handlerController.asyncRealmResults.put(weakRealmResults, realmQuery);
    }

    protected void addAsyncRealmObject (WeakReference<RealmObject> realmObjectWeakReference,
                                         RealmQuery<? extends RealmObject> realmQuery) {
        handlerController.asyncRealmObjects.put(realmObjectWeakReference, realmQuery);
    }

    protected ReferenceQueue<RealmResults<? extends RealmObject>> getReferenceQueue () {
        return handlerController.referenceQueue;
=======
    // Internal Handler callback for Realm messages
    private class RealmCallback implements Handler.Callback {
        @Override
        public boolean handleMessage(Message message) {
            // Due to how a ConcurrentHashMap iterator is created we cannot be sure that other threads are
            // aware when this threads handler is removed before they send messages to it. We don't wish to synchronize
            // access to the handlers as they are the prime mean of notifying about updates. Instead we make sure
            // that if a message does slip though (however unlikely), it will not try to update a SharedGroup that no
            // longer exists. `sharedGroupManager` will only be null if a Realm is really closed.
            if (message.what == REALM_CHANGED && sharedGroupManager != null) {
                sharedGroupManager.advanceRead();
                sendNotifications();
            }
            return true;
        }
>>>>>>> 8e6a114d
    }

    // Internal delegate for migrations
    protected interface MigrationCallback {
        BaseRealm getRealm(RealmConfiguration configuration);
        void migrationComplete();
    }
}<|MERGE_RESOLUTION|>--- conflicted
+++ resolved
@@ -60,7 +60,6 @@
     static final int REALM_COMPLETED_ASYNC_FIND_FIRST = 63245986;
 
     protected static final long UNVERSIONED = -1;
-
     private static final String INCORRECT_THREAD_CLOSE_MESSAGE = "Realm access from incorrect thread. Realm instance can only be closed on the thread it was created.";
     private static final String INCORRECT_THREAD_MESSAGE = "Realm access from incorrect thread. Realm objects can only be accessed on the thread they were created.";
     private static final String CLOSED_REALM_MESSAGE = "This Realm instance has already been closed, making it unusable.";
@@ -627,7 +626,6 @@
         }
     }
 
-<<<<<<< HEAD
     protected void addAsyncRealmResults (WeakReference<RealmResults<? extends RealmObject>> weakRealmResults,
                                          RealmQuery<? extends RealmObject> realmQuery) {
         handlerController.asyncRealmResults.put(weakRealmResults, realmQuery);
@@ -640,23 +638,6 @@
 
     protected ReferenceQueue<RealmResults<? extends RealmObject>> getReferenceQueue () {
         return handlerController.referenceQueue;
-=======
-    // Internal Handler callback for Realm messages
-    private class RealmCallback implements Handler.Callback {
-        @Override
-        public boolean handleMessage(Message message) {
-            // Due to how a ConcurrentHashMap iterator is created we cannot be sure that other threads are
-            // aware when this threads handler is removed before they send messages to it. We don't wish to synchronize
-            // access to the handlers as they are the prime mean of notifying about updates. Instead we make sure
-            // that if a message does slip though (however unlikely), it will not try to update a SharedGroup that no
-            // longer exists. `sharedGroupManager` will only be null if a Realm is really closed.
-            if (message.what == REALM_CHANGED && sharedGroupManager != null) {
-                sharedGroupManager.advanceRead();
-                sendNotifications();
-            }
-            return true;
-        }
->>>>>>> 8e6a114d
     }
 
     // Internal delegate for migrations
