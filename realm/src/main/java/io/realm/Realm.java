--- conflicted
+++ resolved
@@ -29,13 +29,9 @@
 import org.json.JSONObject;
 
 import java.io.File;
-<<<<<<< HEAD
 import java.io.IOException;
 import java.io.InputStream;
 import java.io.InputStreamReader;
-import java.lang.ref.SoftReference;
-=======
->>>>>>> 9e42f35d
 import java.lang.reflect.Constructor;
 import java.lang.reflect.InvocationTargetException;
 import java.lang.reflect.Method;
@@ -364,7 +360,6 @@
         return realm;
     }
 
-<<<<<<< HEAD
     /**
      * Add an array of of JsonObjects to the Realm as a new object. This must be done inside a transaction.
      *
@@ -454,26 +449,6 @@
         return null;
     }
 
-    // This class stores soft-references to realm objects per thread per realm file
-    private static class ThreadRealm extends ThreadLocal<SoftReference<Realm>> {
-        private String absolutePath;
-        private byte[] key;
-
-        private ThreadRealm(String absolutePath, byte[] key) {
-            this.absolutePath = absolutePath;
-            this.key = key;
-        }
-
-        @Override
-        protected SoftReference<Realm> initialValue() {
-            Realm realm = new Realm(absolutePath, key);
-            key = null;
-            return new SoftReference<Realm>(realm);
-        }
-    }
-
-=======
->>>>>>> 9e42f35d
     /**
      * Instantiates and adds a new object to the realm
      *
