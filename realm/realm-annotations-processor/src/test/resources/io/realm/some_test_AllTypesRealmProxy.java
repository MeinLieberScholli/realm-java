package io.realm;
import android.annotation.TargetApi;
import android.os.Build;
import android.util.JsonReader;
import android.util.JsonToken;
import io.realm.ImportFlag;
import io.realm.ProxyUtils;
import io.realm.exceptions.RealmMigrationNeededException;
import io.realm.internal.ColumnInfo;
import io.realm.internal.OsList;
import io.realm.internal.OsObject;
import io.realm.internal.OsObjectSchemaInfo;
import io.realm.internal.OsSchemaInfo;
import io.realm.internal.Property;
import io.realm.internal.RealmObjectProxy;
import io.realm.internal.Row;
import io.realm.internal.Table;
import io.realm.internal.UncheckedRow;
import io.realm.internal.android.JsonUtils;
import io.realm.internal.objectstore.OsObjectBuilder;
import io.realm.log.RealmLog;
import java.io.IOException;
import java.util.ArrayList;
import java.util.Collections;
import java.util.Date;
import java.util.HashMap;
import java.util.Iterator;
import java.util.List;
import java.util.Map;
import java.util.Set;
import org.json.JSONArray;
import org.json.JSONException;
import org.json.JSONObject;

@SuppressWarnings("all")
public class some_test_AllTypesRealmProxy extends some.test.AllTypes
        implements RealmObjectProxy, some_test_AllTypesRealmProxyInterface {
    static final class AllTypesColumnInfo extends ColumnInfo {
        long columnStringColKey;
        long columnLongColKey;
        long columnFloatColKey;
        long columnDoubleColKey;
        long columnBooleanColKey;
        long columnDecimal128ColKey;
        long columnObjectIdColKey;
        long columnUUIDColKey;
        long columnDateColKey;
        long columnBinaryColKey;
        long columnMutableRealmIntegerColKey;
        long columnObjectColKey;
        long columnRealmListColKey;
        long columnRealmFinalListColKey;
        long columnStringListColKey;
        long columnBinaryListColKey;
        long columnBooleanListColKey;
        long columnLongListColKey;
        long columnIntegerListColKey;
        long columnShortListColKey;
        long columnByteListColKey;
        long columnDoubleListColKey;
        long columnFloatListColKey;
        long columnDateListColKey;
        long columnDecimal128ListColKey;
        long columnObjectIdListColKey;
<<<<<<< HEAD
        long columnUUIDListColKey;

=======
>>>>>>> 7a55509a
        AllTypesColumnInfo(OsSchemaInfo schemaInfo) {
            super(27);
            OsObjectSchemaInfo objectSchemaInfo = schemaInfo.getObjectSchemaInfo("AllTypes");
            this.columnStringColKey = addColumnDetails("columnString", "columnString", objectSchemaInfo);
            this.columnLongColKey = addColumnDetails("columnLong", "columnLong", objectSchemaInfo);
            this.columnFloatColKey = addColumnDetails("columnFloat", "columnFloat", objectSchemaInfo);
            this.columnDoubleColKey = addColumnDetails("columnDouble", "columnDouble", objectSchemaInfo);
            this.columnBooleanColKey = addColumnDetails("columnBoolean", "columnBoolean", objectSchemaInfo);
            this.columnDecimal128ColKey = addColumnDetails("columnDecimal128", "columnDecimal128", objectSchemaInfo);
            this.columnObjectIdColKey = addColumnDetails("columnObjectId", "columnObjectId", objectSchemaInfo);
            this.columnUUIDColKey = addColumnDetails("columnUUID", "columnUUID", objectSchemaInfo);
            this.columnDateColKey = addColumnDetails("columnDate", "columnDate", objectSchemaInfo);
            this.columnBinaryColKey = addColumnDetails("columnBinary", "columnBinary", objectSchemaInfo);
            this.columnMutableRealmIntegerColKey = addColumnDetails("columnMutableRealmInteger", "columnMutableRealmInteger", objectSchemaInfo);
            this.columnObjectColKey = addColumnDetails("columnObject", "columnObject", objectSchemaInfo);
            this.columnRealmListColKey = addColumnDetails("columnRealmList", "columnRealmList", objectSchemaInfo);
            this.columnRealmFinalListColKey = addColumnDetails("columnRealmFinalList", "columnRealmFinalList", objectSchemaInfo);
            this.columnStringListColKey = addColumnDetails("columnStringList", "columnStringList", objectSchemaInfo);
            this.columnBinaryListColKey = addColumnDetails("columnBinaryList", "columnBinaryList", objectSchemaInfo);
            this.columnBooleanListColKey = addColumnDetails("columnBooleanList", "columnBooleanList", objectSchemaInfo);
            this.columnLongListColKey = addColumnDetails("columnLongList", "columnLongList", objectSchemaInfo);
            this.columnIntegerListColKey = addColumnDetails("columnIntegerList", "columnIntegerList", objectSchemaInfo);
            this.columnShortListColKey = addColumnDetails("columnShortList", "columnShortList", objectSchemaInfo);
            this.columnByteListColKey = addColumnDetails("columnByteList", "columnByteList", objectSchemaInfo);
            this.columnDoubleListColKey = addColumnDetails("columnDoubleList", "columnDoubleList", objectSchemaInfo);
            this.columnFloatListColKey = addColumnDetails("columnFloatList", "columnFloatList", objectSchemaInfo);
            this.columnDateListColKey = addColumnDetails("columnDateList", "columnDateList", objectSchemaInfo);
            this.columnDecimal128ListColKey = addColumnDetails("columnDecimal128List", "columnDecimal128List", objectSchemaInfo);
            this.columnObjectIdListColKey = addColumnDetails("columnObjectIdList", "columnObjectIdList", objectSchemaInfo);
            this.columnUUIDListColKey = addColumnDetails("columnUUIDList", "columnUUIDList", objectSchemaInfo);
            addBacklinkDetails(schemaInfo, "parentObjects", "AllTypes", "columnObject");
        }
        AllTypesColumnInfo(ColumnInfo src, boolean mutable) {
            super(src, mutable);
            copy(src, this);
        }
        @Override
        protected final ColumnInfo copy(boolean mutable) {
            return new AllTypesColumnInfo(this, mutable);
        }
        @Override
        protected final void copy(ColumnInfo rawSrc, ColumnInfo rawDst) {
            final AllTypesColumnInfo src = (AllTypesColumnInfo) rawSrc;
            final AllTypesColumnInfo dst = (AllTypesColumnInfo) rawDst;
            dst.columnStringColKey = src.columnStringColKey;
            dst.columnLongColKey = src.columnLongColKey;
            dst.columnFloatColKey = src.columnFloatColKey;
            dst.columnDoubleColKey = src.columnDoubleColKey;
            dst.columnBooleanColKey = src.columnBooleanColKey;
            dst.columnDecimal128ColKey = src.columnDecimal128ColKey;
            dst.columnObjectIdColKey = src.columnObjectIdColKey;
            dst.columnUUIDColKey = src.columnUUIDColKey;
            dst.columnDateColKey = src.columnDateColKey;
            dst.columnBinaryColKey = src.columnBinaryColKey;
            dst.columnMutableRealmIntegerColKey = src.columnMutableRealmIntegerColKey;
            dst.columnObjectColKey = src.columnObjectColKey;
            dst.columnRealmListColKey = src.columnRealmListColKey;
            dst.columnRealmFinalListColKey = src.columnRealmFinalListColKey;
            dst.columnStringListColKey = src.columnStringListColKey;
            dst.columnBinaryListColKey = src.columnBinaryListColKey;
            dst.columnBooleanListColKey = src.columnBooleanListColKey;
            dst.columnLongListColKey = src.columnLongListColKey;
            dst.columnIntegerListColKey = src.columnIntegerListColKey;
            dst.columnShortListColKey = src.columnShortListColKey;
            dst.columnByteListColKey = src.columnByteListColKey;
            dst.columnDoubleListColKey = src.columnDoubleListColKey;
            dst.columnFloatListColKey = src.columnFloatListColKey;
            dst.columnDateListColKey = src.columnDateListColKey;
            dst.columnDecimal128ListColKey = src.columnDecimal128ListColKey;
            dst.columnObjectIdListColKey = src.columnObjectIdListColKey;
            dst.columnUUIDListColKey = src.columnUUIDListColKey;
        }
    }
    private static final String NO_ALIAS = "";
    private static final OsObjectSchemaInfo expectedObjectSchemaInfo = createExpectedObjectSchemaInfo();
    private AllTypesColumnInfo columnInfo;
    private ProxyState<some.test.AllTypes> proxyState;
    private final MutableRealmInteger.Managed columnMutableRealmIntegerMutableRealmInteger = new MutableRealmInteger.Managed<some.test.AllTypes>() {
        @Override protected ProxyState<some.test.AllTypes> getProxyState() { return proxyState; }
        @Override protected long getColumnIndex() { return columnInfo.columnMutableRealmIntegerColKey; }
    };
    private RealmList<some.test.AllTypes> columnRealmListRealmList;
    private RealmList<some.test.AllTypes> columnRealmFinalListRealmList;
    private RealmList<String> columnStringListRealmList;
    private RealmList<byte[]> columnBinaryListRealmList;
    private RealmList<Boolean> columnBooleanListRealmList;
    private RealmList<Long> columnLongListRealmList;
    private RealmList<Integer> columnIntegerListRealmList;
    private RealmList<Short> columnShortListRealmList;
    private RealmList<Byte> columnByteListRealmList;
    private RealmList<Double> columnDoubleListRealmList;
    private RealmList<Float> columnFloatListRealmList;
    private RealmList<Date> columnDateListRealmList;
    private RealmList<org.bson.types.Decimal128> columnDecimal128ListRealmList;
    private RealmList<org.bson.types.ObjectId> columnObjectIdListRealmList;
    private RealmList<java.util.UUID> columnUUIDListRealmList;
    private RealmResults<some.test.AllTypes> parentObjectsBacklinks;
    some_test_AllTypesRealmProxy() {
        proxyState.setConstructionFinished();
    }
    @Override
    public void realm$injectObjectContext() {
        if (this.proxyState != null) {
            return;
        }
        final BaseRealm.RealmObjectContext context = BaseRealm.objectContext.get();
        this.columnInfo = (AllTypesColumnInfo) context.getColumnInfo();
        this.proxyState = new ProxyState<some.test.AllTypes>(this);
        proxyState.setRealm$realm(context.getRealm());
        proxyState.setRow$realm(context.getRow());
        proxyState.setAcceptDefaultValue$realm(context.getAcceptDefaultValue());
        proxyState.setExcludeFields$realm(context.getExcludeFields());
    }
    @Override
    @SuppressWarnings("cast")
    public String realmGet$columnString() {
        proxyState.getRealm$realm().checkIfValid();
        return (java.lang.String) proxyState.getRow$realm().getString(columnInfo.columnStringColKey);
    }
    @Override
    public void realmSet$columnString(String value) {
        if (proxyState.isUnderConstruction()) {
            // default value of the primary key is always ignored.
            return;
        }
        proxyState.getRealm$realm().checkIfValid();
        throw new io.realm.exceptions.RealmException("Primary key field 'columnString' cannot be changed after object was created.");
    }
    @Override
    @SuppressWarnings("cast")
    public long realmGet$columnLong() {
        proxyState.getRealm$realm().checkIfValid();
        return (long) proxyState.getRow$realm().getLong(columnInfo.columnLongColKey);
    }
    @Override
    public void realmSet$columnLong(long value) {
        if (proxyState.isUnderConstruction()) {
            if (!proxyState.getAcceptDefaultValue$realm()) {
                return;
            }
            final Row row = proxyState.getRow$realm();
            row.getTable().setLong(columnInfo.columnLongColKey, row.getObjectKey(), value, true);
            return;
        }
        proxyState.getRealm$realm().checkIfValid();
        proxyState.getRow$realm().setLong(columnInfo.columnLongColKey, value);
    }
    @Override
    @SuppressWarnings("cast")
    public float realmGet$columnFloat() {
        proxyState.getRealm$realm().checkIfValid();
        return (float) proxyState.getRow$realm().getFloat(columnInfo.columnFloatColKey);
    }
    @Override
    public void realmSet$columnFloat(float value) {
        if (proxyState.isUnderConstruction()) {
            if (!proxyState.getAcceptDefaultValue$realm()) {
                return;
            }
            final Row row = proxyState.getRow$realm();
            row.getTable().setFloat(columnInfo.columnFloatColKey, row.getObjectKey(), value, true);
            return;
        }
        proxyState.getRealm$realm().checkIfValid();
        proxyState.getRow$realm().setFloat(columnInfo.columnFloatColKey, value);
    }
    @Override
    @SuppressWarnings("cast")
    public double realmGet$columnDouble() {
        proxyState.getRealm$realm().checkIfValid();
        return (double) proxyState.getRow$realm().getDouble(columnInfo.columnDoubleColKey);
    }
    @Override
    public void realmSet$columnDouble(double value) {
        if (proxyState.isUnderConstruction()) {
            if (!proxyState.getAcceptDefaultValue$realm()) {
                return;
            }
            final Row row = proxyState.getRow$realm();
            row.getTable().setDouble(columnInfo.columnDoubleColKey, row.getObjectKey(), value, true);
            return;
        }
        proxyState.getRealm$realm().checkIfValid();
        proxyState.getRow$realm().setDouble(columnInfo.columnDoubleColKey, value);
    }
    @Override
    @SuppressWarnings("cast")
    public boolean realmGet$columnBoolean() {
        proxyState.getRealm$realm().checkIfValid();
        return (boolean) proxyState.getRow$realm().getBoolean(columnInfo.columnBooleanColKey);
    }
    @Override
    public void realmSet$columnBoolean(boolean value) {
        if (proxyState.isUnderConstruction()) {
            if (!proxyState.getAcceptDefaultValue$realm()) {
                return;
            }
            final Row row = proxyState.getRow$realm();
            row.getTable().setBoolean(columnInfo.columnBooleanColKey, row.getObjectKey(), value, true);
            return;
        }
        proxyState.getRealm$realm().checkIfValid();
        proxyState.getRow$realm().setBoolean(columnInfo.columnBooleanColKey, value);
    }
    @Override
    @SuppressWarnings("cast")
    public org.bson.types.Decimal128 realmGet$columnDecimal128() {
        proxyState.getRealm$realm().checkIfValid();
        return (org.bson.types.Decimal128) proxyState.getRow$realm().getDecimal128(columnInfo.columnDecimal128ColKey);
    }
    @Override
    public void realmSet$columnDecimal128(org.bson.types.Decimal128 value) {
        if (proxyState.isUnderConstruction()) {
            if (!proxyState.getAcceptDefaultValue$realm()) {
                return;
            }
            final Row row = proxyState.getRow$realm();
            if (value == null) {
                throw new IllegalArgumentException("Trying to set non-nullable field 'columnDecimal128' to null.");
            }
            row.getTable().setDecimal128(columnInfo.columnDecimal128ColKey, row.getObjectKey(), value, true);
            return;
        }
        proxyState.getRealm$realm().checkIfValid();
        if (value == null) {
            throw new IllegalArgumentException("Trying to set non-nullable field 'columnDecimal128' to null.");
        }
        proxyState.getRow$realm().setDecimal128(columnInfo.columnDecimal128ColKey, value);
    }
    @Override
    @SuppressWarnings("cast")
    public org.bson.types.ObjectId realmGet$columnObjectId() {
        proxyState.getRealm$realm().checkIfValid();
        return (org.bson.types.ObjectId) proxyState.getRow$realm().getObjectId(columnInfo.columnObjectIdColKey);
    }
    @Override
    public void realmSet$columnObjectId(org.bson.types.ObjectId value) {
        if (proxyState.isUnderConstruction()) {
            if (!proxyState.getAcceptDefaultValue$realm()) {
                return;
            }
            final Row row = proxyState.getRow$realm();
            if (value == null) {
                throw new IllegalArgumentException("Trying to set non-nullable field 'columnObjectId' to null.");
            }
            row.getTable().setObjectId(columnInfo.columnObjectIdColKey, row.getObjectKey(), value, true);
            return;
        }
        proxyState.getRealm$realm().checkIfValid();
        if (value == null) {
            throw new IllegalArgumentException("Trying to set non-nullable field 'columnObjectId' to null.");
        }
        proxyState.getRow$realm().setObjectId(columnInfo.columnObjectIdColKey, value);
    }
    @Override
    @SuppressWarnings("cast")
    public java.util.UUID realmGet$columnUUID() {
        proxyState.getRealm$realm().checkIfValid();
        return (java.util.UUID) proxyState.getRow$realm().getUUID(columnInfo.columnUUIDColKey);
    }

    @Override
    public void realmSet$columnUUID(java.util.UUID value) {
        if (proxyState.isUnderConstruction()) {
            if (!proxyState.getAcceptDefaultValue$realm()) {
                return;
            }
            final Row row = proxyState.getRow$realm();
            if (value == null) {
                throw new IllegalArgumentException("Trying to set non-nullable field 'columnUUID' to null.");
            }
            row.getTable().setUUID(columnInfo.columnUUIDColKey, row.getObjectKey(), value, true);
            return;
        }

        proxyState.getRealm$realm().checkIfValid();
        if (value == null) {
            throw new IllegalArgumentException("Trying to set non-nullable field 'columnUUID' to null.");
        }
        proxyState.getRow$realm().setUUID(columnInfo.columnUUIDColKey, value);
    }

    @Override
    @SuppressWarnings("cast")
    public Date realmGet$columnDate() {
        proxyState.getRealm$realm().checkIfValid();
        return (java.util.Date) proxyState.getRow$realm().getDate(columnInfo.columnDateColKey);
    }
    @Override
    public void realmSet$columnDate(Date value) {
        if (proxyState.isUnderConstruction()) {
            if (!proxyState.getAcceptDefaultValue$realm()) {
                return;
            }
            final Row row = proxyState.getRow$realm();
            if (value == null) {
                throw new IllegalArgumentException("Trying to set non-nullable field 'columnDate' to null.");
            }
            row.getTable().setDate(columnInfo.columnDateColKey, row.getObjectKey(), value, true);
            return;
        }
        proxyState.getRealm$realm().checkIfValid();
        if (value == null) {
            throw new IllegalArgumentException("Trying to set non-nullable field 'columnDate' to null.");
        }
        proxyState.getRow$realm().setDate(columnInfo.columnDateColKey, value);
    }
    @Override
    @SuppressWarnings("cast")
    public byte[] realmGet$columnBinary() {
        proxyState.getRealm$realm().checkIfValid();
        return (byte[]) proxyState.getRow$realm().getBinaryByteArray(columnInfo.columnBinaryColKey);
    }
    @Override
    public void realmSet$columnBinary(byte[] value) {
        if (proxyState.isUnderConstruction()) {
            if (!proxyState.getAcceptDefaultValue$realm()) {
                return;
            }
            final Row row = proxyState.getRow$realm();
            if (value == null) {
                throw new IllegalArgumentException("Trying to set non-nullable field 'columnBinary' to null.");
            }
            row.getTable().setBinaryByteArray(columnInfo.columnBinaryColKey, row.getObjectKey(), value, true);
            return;
        }
        proxyState.getRealm$realm().checkIfValid();
        if (value == null) {
            throw new IllegalArgumentException("Trying to set non-nullable field 'columnBinary' to null.");
        }
        proxyState.getRow$realm().setBinaryByteArray(columnInfo.columnBinaryColKey, value);
    }
    @Override
    public MutableRealmInteger realmGet$columnMutableRealmInteger() {
        proxyState.getRealm$realm().checkIfValid();
        return this.columnMutableRealmIntegerMutableRealmInteger;
    }
    @Override
    public some.test.AllTypes realmGet$columnObject() {
        proxyState.getRealm$realm().checkIfValid();
        if (proxyState.getRow$realm().isNullLink(columnInfo.columnObjectColKey)) {
            return null;
        }
        return proxyState.getRealm$realm().get(some.test.AllTypes.class, proxyState.getRow$realm().getLink(columnInfo.columnObjectColKey), false, Collections.<String>emptyList());
    }
    @Override
    public void realmSet$columnObject(some.test.AllTypes value) {
        Realm realm = (Realm) proxyState.getRealm$realm();
        if (proxyState.isUnderConstruction()) {
            if (!proxyState.getAcceptDefaultValue$realm()) {
                return;
            }
            if (proxyState.getExcludeFields$realm().contains("columnObject")) {
                return;
            }
            if (value != null && !RealmObject.isManaged(value)) {
                value = realm.copyToRealm(value);
            }
            final Row row = proxyState.getRow$realm();
            if (value == null) {
                // Table#nullifyLink() does not support default value. Just using Row.
                row.nullifyLink(columnInfo.columnObjectColKey);
                return;
            }
            proxyState.checkValidObject(value);
            row.getTable().setLink(columnInfo.columnObjectColKey, row.getObjectKey(), ((RealmObjectProxy) value).realmGet$proxyState().getRow$realm().getObjectKey(), true);
            return;
        }
        proxyState.getRealm$realm().checkIfValid();
        if (value == null) {
            proxyState.getRow$realm().nullifyLink(columnInfo.columnObjectColKey);
            return;
        }
        proxyState.checkValidObject(value);
        proxyState.getRow$realm().setLink(columnInfo.columnObjectColKey, ((RealmObjectProxy) value).realmGet$proxyState().getRow$realm().getObjectKey());
    }
    @Override
    public RealmList<some.test.AllTypes> realmGet$columnRealmList() {
        proxyState.getRealm$realm().checkIfValid();
        // use the cached value if available
        if (columnRealmListRealmList != null) {
            return columnRealmListRealmList;
        } else {
            OsList osList = proxyState.getRow$realm().getModelList(columnInfo.columnRealmListColKey);
            columnRealmListRealmList = new RealmList<some.test.AllTypes>(some.test.AllTypes.class, osList, proxyState.getRealm$realm());
            return columnRealmListRealmList;
        }
    }
    @Override
    public void realmSet$columnRealmList(RealmList<some.test.AllTypes> value) {
        if (proxyState.isUnderConstruction()) {
            if (!proxyState.getAcceptDefaultValue$realm()) {
                return;
            }
            if (proxyState.getExcludeFields$realm().contains("columnRealmList")) {
                return;
            }
            // if the list contains unmanaged RealmObjects, convert them to managed.
            if (value != null && !value.isManaged()) {
                final Realm realm = (Realm) proxyState.getRealm$realm();
                final RealmList<some.test.AllTypes> original = value;
                value = new RealmList<some.test.AllTypes>();
                for (some.test.AllTypes item : original) {
                    if (item == null || RealmObject.isManaged(item)) {
                        value.add(item);
                    } else {
                        value.add(realm.copyToRealm(item));
                    }
                }
            }
        }
        proxyState.getRealm$realm().checkIfValid();
        OsList osList = proxyState.getRow$realm().getModelList(columnInfo.columnRealmListColKey);
        // For lists of equal lengths, we need to set each element directly as clearing the receiver list can be wrong if the input and target list are the same.
        if (value != null && value.size() == osList.size()) {
            int objects = value.size();
            for (int i = 0; i < objects; i++) {
                some.test.AllTypes linkedObject = value.get(i);
                proxyState.checkValidObject(linkedObject);
                osList.setRow(i, ((RealmObjectProxy) linkedObject).realmGet$proxyState().getRow$realm().getObjectKey());
            }
        } else {
            osList.removeAll();
            if (value == null) {
                return;
            }
            int objects = value.size();
            for (int i = 0; i < objects; i++) {
                some.test.AllTypes linkedObject = value.get(i);
                proxyState.checkValidObject(linkedObject);
                osList.addRow(((RealmObjectProxy) linkedObject).realmGet$proxyState().getRow$realm().getObjectKey());
            }
        }
    }
    @Override
    public RealmList<some.test.AllTypes> realmGet$columnRealmFinalList() {
        proxyState.getRealm$realm().checkIfValid();
        // use the cached value if available
        if (columnRealmFinalListRealmList != null) {
            return columnRealmFinalListRealmList;
        } else {
            OsList osList = proxyState.getRow$realm().getModelList(columnInfo.columnRealmFinalListColKey);
            columnRealmFinalListRealmList = new RealmList<some.test.AllTypes>(some.test.AllTypes.class, osList, proxyState.getRealm$realm());
            return columnRealmFinalListRealmList;
        }
    }
    @Override
    public void realmSet$columnRealmFinalList(RealmList<some.test.AllTypes> value) {
        if (proxyState.isUnderConstruction()) {
            if (!proxyState.getAcceptDefaultValue$realm()) {
                return;
            }
            if (proxyState.getExcludeFields$realm().contains("columnRealmFinalList")) {
                return;
            }
            // if the list contains unmanaged RealmObjects, convert them to managed.
            if (value != null && !value.isManaged()) {
                final Realm realm = (Realm) proxyState.getRealm$realm();
                final RealmList<some.test.AllTypes> original = value;
                value = new RealmList<some.test.AllTypes>();
                for (some.test.AllTypes item : original) {
                    if (item == null || RealmObject.isManaged(item)) {
                        value.add(item);
                    } else {
                        value.add(realm.copyToRealm(item));
                    }
                }
            }
        }
        proxyState.getRealm$realm().checkIfValid();
        OsList osList = proxyState.getRow$realm().getModelList(columnInfo.columnRealmFinalListColKey);
        // For lists of equal lengths, we need to set each element directly as clearing the receiver list can be wrong if the input and target list are the same.
        if (value != null && value.size() == osList.size()) {
            int objects = value.size();
            for (int i = 0; i < objects; i++) {
                some.test.AllTypes linkedObject = value.get(i);
                proxyState.checkValidObject(linkedObject);
                osList.setRow(i, ((RealmObjectProxy) linkedObject).realmGet$proxyState().getRow$realm().getObjectKey());
            }
        } else {
            osList.removeAll();
            if (value == null) {
                return;
            }
            int objects = value.size();
            for (int i = 0; i < objects; i++) {
                some.test.AllTypes linkedObject = value.get(i);
                proxyState.checkValidObject(linkedObject);
                osList.addRow(((RealmObjectProxy) linkedObject).realmGet$proxyState().getRow$realm().getObjectKey());
            }
        }
    }
    @Override
    public RealmList<String> realmGet$columnStringList() {
        proxyState.getRealm$realm().checkIfValid();
        // use the cached value if available
        if (columnStringListRealmList != null) {
            return columnStringListRealmList;
        } else {
            OsList osList = proxyState.getRow$realm().getValueList(columnInfo.columnStringListColKey, RealmFieldType.STRING_LIST);
            columnStringListRealmList = new RealmList<java.lang.String>(java.lang.String.class, osList, proxyState.getRealm$realm());
            return columnStringListRealmList;
        }
    }
    @Override
    public void realmSet$columnStringList(RealmList<String> value) {
        if (proxyState.isUnderConstruction()) {
            if (!proxyState.getAcceptDefaultValue$realm()) {
                return;
            }
            if (proxyState.getExcludeFields$realm().contains("columnStringList")) {
                return;
            }
        }
        proxyState.getRealm$realm().checkIfValid();
        OsList osList = proxyState.getRow$realm().getValueList(columnInfo.columnStringListColKey, RealmFieldType.STRING_LIST);
        osList.removeAll();
        if (value == null) {
            return;
        }
        for (java.lang.String item : value) {
            if (item == null) {
                osList.addNull();
            } else {
                osList.addString(item);
            }
        }
    }
    @Override
    public RealmList<byte[]> realmGet$columnBinaryList() {
        proxyState.getRealm$realm().checkIfValid();
        // use the cached value if available
        if (columnBinaryListRealmList != null) {
            return columnBinaryListRealmList;
        } else {
            OsList osList = proxyState.getRow$realm().getValueList(columnInfo.columnBinaryListColKey, RealmFieldType.BINARY_LIST);
            columnBinaryListRealmList = new RealmList<byte[]>(byte[].class, osList, proxyState.getRealm$realm());
            return columnBinaryListRealmList;
        }
    }
    @Override
    public void realmSet$columnBinaryList(RealmList<byte[]> value) {
        if (proxyState.isUnderConstruction()) {
            if (!proxyState.getAcceptDefaultValue$realm()) {
                return;
            }
            if (proxyState.getExcludeFields$realm().contains("columnBinaryList")) {
                return;
            }
        }
        proxyState.getRealm$realm().checkIfValid();
        OsList osList = proxyState.getRow$realm().getValueList(columnInfo.columnBinaryListColKey, RealmFieldType.BINARY_LIST);
        osList.removeAll();
        if (value == null) {
            return;
        }
        for (byte[] item : value) {
            if (item == null) {
                osList.addNull();
            } else {
                osList.addBinary(item);
            }
        }
    }
    @Override
    public RealmList<Boolean> realmGet$columnBooleanList() {
        proxyState.getRealm$realm().checkIfValid();
        // use the cached value if available
        if (columnBooleanListRealmList != null) {
            return columnBooleanListRealmList;
        } else {
            OsList osList = proxyState.getRow$realm().getValueList(columnInfo.columnBooleanListColKey, RealmFieldType.BOOLEAN_LIST);
            columnBooleanListRealmList = new RealmList<java.lang.Boolean>(java.lang.Boolean.class, osList, proxyState.getRealm$realm());
            return columnBooleanListRealmList;
        }
    }
    @Override
    public void realmSet$columnBooleanList(RealmList<Boolean> value) {
        if (proxyState.isUnderConstruction()) {
            if (!proxyState.getAcceptDefaultValue$realm()) {
                return;
            }
            if (proxyState.getExcludeFields$realm().contains("columnBooleanList")) {
                return;
            }
        }
        proxyState.getRealm$realm().checkIfValid();
        OsList osList = proxyState.getRow$realm().getValueList(columnInfo.columnBooleanListColKey, RealmFieldType.BOOLEAN_LIST);
        osList.removeAll();
        if (value == null) {
            return;
        }
        for (java.lang.Boolean item : value) {
            if (item == null) {
                osList.addNull();
            } else {
                osList.addBoolean(item);
            }
        }
    }
    @Override
    public RealmList<Long> realmGet$columnLongList() {
        proxyState.getRealm$realm().checkIfValid();
        // use the cached value if available
        if (columnLongListRealmList != null) {
            return columnLongListRealmList;
        } else {
            OsList osList = proxyState.getRow$realm().getValueList(columnInfo.columnLongListColKey, RealmFieldType.INTEGER_LIST);
            columnLongListRealmList = new RealmList<java.lang.Long>(java.lang.Long.class, osList, proxyState.getRealm$realm());
            return columnLongListRealmList;
        }
    }
    @Override
    public void realmSet$columnLongList(RealmList<Long> value) {
        if (proxyState.isUnderConstruction()) {
            if (!proxyState.getAcceptDefaultValue$realm()) {
                return;
            }
            if (proxyState.getExcludeFields$realm().contains("columnLongList")) {
                return;
            }
        }
        proxyState.getRealm$realm().checkIfValid();
        OsList osList = proxyState.getRow$realm().getValueList(columnInfo.columnLongListColKey, RealmFieldType.INTEGER_LIST);
        osList.removeAll();
        if (value == null) {
            return;
        }
        for (java.lang.Long item : value) {
            if (item == null) {
                osList.addNull();
            } else {
                osList.addLong(item.longValue());
            }
        }
    }
    @Override
    public RealmList<Integer> realmGet$columnIntegerList() {
        proxyState.getRealm$realm().checkIfValid();
        // use the cached value if available
        if (columnIntegerListRealmList != null) {
            return columnIntegerListRealmList;
        } else {
            OsList osList = proxyState.getRow$realm().getValueList(columnInfo.columnIntegerListColKey, RealmFieldType.INTEGER_LIST);
            columnIntegerListRealmList = new RealmList<java.lang.Integer>(java.lang.Integer.class, osList, proxyState.getRealm$realm());
            return columnIntegerListRealmList;
        }
    }
    @Override
    public void realmSet$columnIntegerList(RealmList<Integer> value) {
        if (proxyState.isUnderConstruction()) {
            if (!proxyState.getAcceptDefaultValue$realm()) {
                return;
            }
            if (proxyState.getExcludeFields$realm().contains("columnIntegerList")) {
                return;
            }
        }
        proxyState.getRealm$realm().checkIfValid();
        OsList osList = proxyState.getRow$realm().getValueList(columnInfo.columnIntegerListColKey, RealmFieldType.INTEGER_LIST);
        osList.removeAll();
        if (value == null) {
            return;
        }
        for (java.lang.Integer item : value) {
            if (item == null) {
                osList.addNull();
            } else {
                osList.addLong(item.longValue());
            }
        }
    }
    @Override
    public RealmList<Short> realmGet$columnShortList() {
        proxyState.getRealm$realm().checkIfValid();
        // use the cached value if available
        if (columnShortListRealmList != null) {
            return columnShortListRealmList;
        } else {
            OsList osList = proxyState.getRow$realm().getValueList(columnInfo.columnShortListColKey, RealmFieldType.INTEGER_LIST);
            columnShortListRealmList = new RealmList<java.lang.Short>(java.lang.Short.class, osList, proxyState.getRealm$realm());
            return columnShortListRealmList;
        }
    }
    @Override
    public void realmSet$columnShortList(RealmList<Short> value) {
        if (proxyState.isUnderConstruction()) {
            if (!proxyState.getAcceptDefaultValue$realm()) {
                return;
            }
            if (proxyState.getExcludeFields$realm().contains("columnShortList")) {
                return;
            }
        }
        proxyState.getRealm$realm().checkIfValid();
        OsList osList = proxyState.getRow$realm().getValueList(columnInfo.columnShortListColKey, RealmFieldType.INTEGER_LIST);
        osList.removeAll();
        if (value == null) {
            return;
        }
        for (java.lang.Short item : value) {
            if (item == null) {
                osList.addNull();
            } else {
                osList.addLong(item.longValue());
            }
        }
    }
    @Override
    public RealmList<Byte> realmGet$columnByteList() {
        proxyState.getRealm$realm().checkIfValid();
        // use the cached value if available
        if (columnByteListRealmList != null) {
            return columnByteListRealmList;
        } else {
            OsList osList = proxyState.getRow$realm().getValueList(columnInfo.columnByteListColKey, RealmFieldType.INTEGER_LIST);
            columnByteListRealmList = new RealmList<java.lang.Byte>(java.lang.Byte.class, osList, proxyState.getRealm$realm());
            return columnByteListRealmList;
        }
    }
    @Override
    public void realmSet$columnByteList(RealmList<Byte> value) {
        if (proxyState.isUnderConstruction()) {
            if (!proxyState.getAcceptDefaultValue$realm()) {
                return;
            }
            if (proxyState.getExcludeFields$realm().contains("columnByteList")) {
                return;
            }
        }
        proxyState.getRealm$realm().checkIfValid();
        OsList osList = proxyState.getRow$realm().getValueList(columnInfo.columnByteListColKey, RealmFieldType.INTEGER_LIST);
        osList.removeAll();
        if (value == null) {
            return;
        }
        for (java.lang.Byte item : value) {
            if (item == null) {
                osList.addNull();
            } else {
                osList.addLong(item.longValue());
            }
        }
    }
    @Override
    public RealmList<Double> realmGet$columnDoubleList() {
        proxyState.getRealm$realm().checkIfValid();
        // use the cached value if available
        if (columnDoubleListRealmList != null) {
            return columnDoubleListRealmList;
        } else {
            OsList osList = proxyState.getRow$realm().getValueList(columnInfo.columnDoubleListColKey, RealmFieldType.DOUBLE_LIST);
            columnDoubleListRealmList = new RealmList<java.lang.Double>(java.lang.Double.class, osList, proxyState.getRealm$realm());
            return columnDoubleListRealmList;
        }
    }
    @Override
    public void realmSet$columnDoubleList(RealmList<Double> value) {
        if (proxyState.isUnderConstruction()) {
            if (!proxyState.getAcceptDefaultValue$realm()) {
                return;
            }
            if (proxyState.getExcludeFields$realm().contains("columnDoubleList")) {
                return;
            }
        }
        proxyState.getRealm$realm().checkIfValid();
        OsList osList = proxyState.getRow$realm().getValueList(columnInfo.columnDoubleListColKey, RealmFieldType.DOUBLE_LIST);
        osList.removeAll();
        if (value == null) {
            return;
        }
        for (java.lang.Double item : value) {
            if (item == null) {
                osList.addNull();
            } else {
                osList.addDouble(item.doubleValue());
            }
        }
    }
    @Override
    public RealmList<Float> realmGet$columnFloatList() {
        proxyState.getRealm$realm().checkIfValid();
        // use the cached value if available
        if (columnFloatListRealmList != null) {
            return columnFloatListRealmList;
        } else {
            OsList osList = proxyState.getRow$realm().getValueList(columnInfo.columnFloatListColKey, RealmFieldType.FLOAT_LIST);
            columnFloatListRealmList = new RealmList<java.lang.Float>(java.lang.Float.class, osList, proxyState.getRealm$realm());
            return columnFloatListRealmList;
        }
    }
    @Override
    public void realmSet$columnFloatList(RealmList<Float> value) {
        if (proxyState.isUnderConstruction()) {
            if (!proxyState.getAcceptDefaultValue$realm()) {
                return;
            }
            if (proxyState.getExcludeFields$realm().contains("columnFloatList")) {
                return;
            }
        }
        proxyState.getRealm$realm().checkIfValid();
        OsList osList = proxyState.getRow$realm().getValueList(columnInfo.columnFloatListColKey, RealmFieldType.FLOAT_LIST);
        osList.removeAll();
        if (value == null) {
            return;
        }
        for (java.lang.Float item : value) {
            if (item == null) {
                osList.addNull();
            } else {
                osList.addFloat(item.floatValue());
            }
        }
    }
    @Override
    public RealmList<Date> realmGet$columnDateList() {
        proxyState.getRealm$realm().checkIfValid();
        // use the cached value if available
        if (columnDateListRealmList != null) {
            return columnDateListRealmList;
        } else {
            OsList osList = proxyState.getRow$realm().getValueList(columnInfo.columnDateListColKey, RealmFieldType.DATE_LIST);
            columnDateListRealmList = new RealmList<java.util.Date>(java.util.Date.class, osList, proxyState.getRealm$realm());
            return columnDateListRealmList;
        }
    }
    @Override
    public void realmSet$columnDateList(RealmList<Date> value) {
        if (proxyState.isUnderConstruction()) {
            if (!proxyState.getAcceptDefaultValue$realm()) {
                return;
            }
            if (proxyState.getExcludeFields$realm().contains("columnDateList")) {
                return;
            }
        }
        proxyState.getRealm$realm().checkIfValid();
        OsList osList = proxyState.getRow$realm().getValueList(columnInfo.columnDateListColKey, RealmFieldType.DATE_LIST);
        osList.removeAll();
        if (value == null) {
            return;
        }
        for (java.util.Date item : value) {
            if (item == null) {
                osList.addNull();
            } else {
                osList.addDate(item);
            }
        }
    }
    @Override
    public RealmList<org.bson.types.Decimal128> realmGet$columnDecimal128List() {
        proxyState.getRealm$realm().checkIfValid();
        // use the cached value if available
        if (columnDecimal128ListRealmList != null) {
            return columnDecimal128ListRealmList;
        } else {
            OsList osList = proxyState.getRow$realm().getValueList(columnInfo.columnDecimal128ListColKey, RealmFieldType.DECIMAL128_LIST);
            columnDecimal128ListRealmList = new RealmList<org.bson.types.Decimal128>(org.bson.types.Decimal128.class, osList, proxyState.getRealm$realm());
            return columnDecimal128ListRealmList;
        }
    }
    @Override
    public void realmSet$columnDecimal128List(RealmList<org.bson.types.Decimal128> value) {
        if (proxyState.isUnderConstruction()) {
            if (!proxyState.getAcceptDefaultValue$realm()) {
                return;
            }
            if (proxyState.getExcludeFields$realm().contains("columnDecimal128List")) {
                return;
            }
        }
        proxyState.getRealm$realm().checkIfValid();
        OsList osList = proxyState.getRow$realm().getValueList(columnInfo.columnDecimal128ListColKey, RealmFieldType.DECIMAL128_LIST);
        osList.removeAll();
        if (value == null) {
            return;
        }
        for (org.bson.types.Decimal128 item : value) {
            if (item == null) {
                osList.addNull();
            } else {
                osList.addDecimal128(item);
            }
        }
    }
    @Override
    public RealmList<org.bson.types.ObjectId> realmGet$columnObjectIdList() {
        proxyState.getRealm$realm().checkIfValid();
        // use the cached value if available
        if (columnObjectIdListRealmList != null) {
            return columnObjectIdListRealmList;
        } else {
            OsList osList = proxyState.getRow$realm().getValueList(columnInfo.columnObjectIdListColKey, RealmFieldType.OBJECT_ID_LIST);
            columnObjectIdListRealmList = new RealmList<org.bson.types.ObjectId>(org.bson.types.ObjectId.class, osList, proxyState.getRealm$realm());
            return columnObjectIdListRealmList;
        }
    }
    @Override
    public void realmSet$columnObjectIdList(RealmList<org.bson.types.ObjectId> value) {
        if (proxyState.isUnderConstruction()) {
            if (!proxyState.getAcceptDefaultValue$realm()) {
                return;
            }
            if (proxyState.getExcludeFields$realm().contains("columnObjectIdList")) {
                return;
            }
        }
        proxyState.getRealm$realm().checkIfValid();
        OsList osList = proxyState.getRow$realm().getValueList(columnInfo.columnObjectIdListColKey, RealmFieldType.OBJECT_ID_LIST);
        osList.removeAll();
        if (value == null) {
            return;
        }
        for (org.bson.types.ObjectId item : value) {
            if (item == null) {
                osList.addNull();
            } else {
                osList.addObjectId(item);
            }
        }
    }
    @Override
    public RealmList<java.util.UUID> realmGet$columnUUIDList() {
        proxyState.getRealm$realm().checkIfValid();
        // use the cached value if available
        if (columnUUIDListRealmList != null) {
            return columnUUIDListRealmList;
        } else {
            OsList osList = proxyState.getRow$realm().getValueList(columnInfo.columnUUIDListColKey, RealmFieldType.UUID_LIST);
            columnUUIDListRealmList = new RealmList<java.util.UUID>(java.util.UUID.class, osList, proxyState.getRealm$realm());
            return columnUUIDListRealmList;
        }
    }

    @Override
    public void realmSet$columnUUIDList(RealmList<java.util.UUID> value) {
        if (proxyState.isUnderConstruction()) {
            if (!proxyState.getAcceptDefaultValue$realm()) {
                return;
            }
            if (proxyState.getExcludeFields$realm().contains("columnUUIDList")) {
                return;
            }
        }

        proxyState.getRealm$realm().checkIfValid();
        OsList osList = proxyState.getRow$realm().getValueList(columnInfo.columnUUIDListColKey, RealmFieldType.UUID_LIST);
        osList.removeAll();
        if (value == null) {
            return;
        }
        for (java.util.UUID item : value) {
            if (item == null) {
                osList.addNull();
            } else {
                osList.addUUID(item);
            }
        }
    }

    @Override
    public RealmResults<some.test.AllTypes> realmGet$parentObjects() {
        BaseRealm realm = proxyState.getRealm$realm();
        realm.checkIfValid();
        proxyState.getRow$realm().checkIfAttached();
        if (parentObjectsBacklinks == null) {
            parentObjectsBacklinks = RealmResults.createBacklinkResults(realm, proxyState.getRow$realm(), some.test.AllTypes.class, "columnObject");
        }
        return parentObjectsBacklinks;
    }
    private static OsObjectSchemaInfo createExpectedObjectSchemaInfo() {
<<<<<<< HEAD
        OsObjectSchemaInfo.Builder builder = new OsObjectSchemaInfo.Builder("AllTypes", false, 27, 1);
        builder.addPersistedProperty("columnString", RealmFieldType.STRING, Property.PRIMARY_KEY, !Property.INDEXED, !Property.REQUIRED);
        builder.addPersistedProperty("columnLong", RealmFieldType.INTEGER, !Property.PRIMARY_KEY, !Property.INDEXED, Property.REQUIRED);
        builder.addPersistedProperty("columnFloat", RealmFieldType.FLOAT, !Property.PRIMARY_KEY, !Property.INDEXED, Property.REQUIRED);
        builder.addPersistedProperty("columnDouble", RealmFieldType.DOUBLE, !Property.PRIMARY_KEY, !Property.INDEXED, Property.REQUIRED);
        builder.addPersistedProperty("columnBoolean", RealmFieldType.BOOLEAN, !Property.PRIMARY_KEY, !Property.INDEXED, Property.REQUIRED);
        builder.addPersistedProperty("columnDecimal128", RealmFieldType.DECIMAL128, !Property.PRIMARY_KEY, !Property.INDEXED, Property.REQUIRED);
        builder.addPersistedProperty("columnObjectId", RealmFieldType.OBJECT_ID, !Property.PRIMARY_KEY, !Property.INDEXED, Property.REQUIRED);
        builder.addPersistedProperty("columnUUID", RealmFieldType.UUID, !Property.PRIMARY_KEY, !Property.INDEXED, Property.REQUIRED);
        builder.addPersistedProperty("columnDate", RealmFieldType.DATE, !Property.PRIMARY_KEY, !Property.INDEXED, Property.REQUIRED);
        builder.addPersistedProperty("columnBinary", RealmFieldType.BINARY, !Property.PRIMARY_KEY, !Property.INDEXED, Property.REQUIRED);
        builder.addPersistedProperty("columnMutableRealmInteger", RealmFieldType.INTEGER, !Property.PRIMARY_KEY, !Property.INDEXED, !Property.REQUIRED);
        builder.addPersistedLinkProperty("columnObject", RealmFieldType.OBJECT, "AllTypes");
        builder.addPersistedLinkProperty("columnRealmList", RealmFieldType.LIST, "AllTypes");
        builder.addPersistedLinkProperty("columnRealmFinalList", RealmFieldType.LIST, "AllTypes");
        builder.addPersistedValueListProperty("columnStringList", RealmFieldType.STRING_LIST, !Property.REQUIRED);
        builder.addPersistedValueListProperty("columnBinaryList", RealmFieldType.BINARY_LIST, !Property.REQUIRED);
        builder.addPersistedValueListProperty("columnBooleanList", RealmFieldType.BOOLEAN_LIST, !Property.REQUIRED);
        builder.addPersistedValueListProperty("columnLongList", RealmFieldType.INTEGER_LIST, !Property.REQUIRED);
        builder.addPersistedValueListProperty("columnIntegerList", RealmFieldType.INTEGER_LIST, !Property.REQUIRED);
        builder.addPersistedValueListProperty("columnShortList", RealmFieldType.INTEGER_LIST, !Property.REQUIRED);
        builder.addPersistedValueListProperty("columnByteList", RealmFieldType.INTEGER_LIST, !Property.REQUIRED);
        builder.addPersistedValueListProperty("columnDoubleList", RealmFieldType.DOUBLE_LIST, !Property.REQUIRED);
        builder.addPersistedValueListProperty("columnFloatList", RealmFieldType.FLOAT_LIST, !Property.REQUIRED);
        builder.addPersistedValueListProperty("columnDateList", RealmFieldType.DATE_LIST, !Property.REQUIRED);
        builder.addPersistedValueListProperty("columnDecimal128List", RealmFieldType.DECIMAL128_LIST, !Property.REQUIRED);
        builder.addPersistedValueListProperty("columnObjectIdList", RealmFieldType.OBJECT_ID_LIST, !Property.REQUIRED);
        builder.addPersistedValueListProperty("columnUUIDList", RealmFieldType.UUID_LIST, !Property.REQUIRED);
=======
        OsObjectSchemaInfo.Builder builder = new OsObjectSchemaInfo.Builder(NO_ALIAS, "AllTypes", false, 25, 1);
        builder.addPersistedProperty(NO_ALIAS, "columnString", RealmFieldType.STRING, Property.PRIMARY_KEY, !Property.INDEXED, !Property.REQUIRED);
        builder.addPersistedProperty(NO_ALIAS, "columnLong", RealmFieldType.INTEGER, !Property.PRIMARY_KEY, !Property.INDEXED, Property.REQUIRED);
        builder.addPersistedProperty(NO_ALIAS, "columnFloat", RealmFieldType.FLOAT, !Property.PRIMARY_KEY, !Property.INDEXED, Property.REQUIRED);
        builder.addPersistedProperty(NO_ALIAS, "columnDouble", RealmFieldType.DOUBLE, !Property.PRIMARY_KEY, !Property.INDEXED, Property.REQUIRED);
        builder.addPersistedProperty(NO_ALIAS, "columnBoolean", RealmFieldType.BOOLEAN, !Property.PRIMARY_KEY, !Property.INDEXED, Property.REQUIRED);
        builder.addPersistedProperty(NO_ALIAS, "columnDecimal128", RealmFieldType.DECIMAL128, !Property.PRIMARY_KEY, !Property.INDEXED, Property.REQUIRED);
        builder.addPersistedProperty(NO_ALIAS, "columnObjectId", RealmFieldType.OBJECT_ID, !Property.PRIMARY_KEY, !Property.INDEXED, Property.REQUIRED);
        builder.addPersistedProperty(NO_ALIAS, "columnDate", RealmFieldType.DATE, !Property.PRIMARY_KEY, !Property.INDEXED, Property.REQUIRED);
        builder.addPersistedProperty(NO_ALIAS, "columnBinary", RealmFieldType.BINARY, !Property.PRIMARY_KEY, !Property.INDEXED, Property.REQUIRED);
        builder.addPersistedProperty(NO_ALIAS, "columnMutableRealmInteger", RealmFieldType.INTEGER, !Property.PRIMARY_KEY, !Property.INDEXED, !Property.REQUIRED);
        builder.addPersistedLinkProperty(NO_ALIAS, "columnObject", RealmFieldType.OBJECT, "AllTypes");
        builder.addPersistedLinkProperty(NO_ALIAS, "columnRealmList", RealmFieldType.LIST, "AllTypes");
        builder.addPersistedLinkProperty(NO_ALIAS, "columnRealmFinalList", RealmFieldType.LIST, "AllTypes");
        builder.addPersistedValueListProperty(NO_ALIAS, "columnStringList", RealmFieldType.STRING_LIST, !Property.REQUIRED);
        builder.addPersistedValueListProperty(NO_ALIAS, "columnBinaryList", RealmFieldType.BINARY_LIST, !Property.REQUIRED);
        builder.addPersistedValueListProperty(NO_ALIAS, "columnBooleanList", RealmFieldType.BOOLEAN_LIST, !Property.REQUIRED);
        builder.addPersistedValueListProperty(NO_ALIAS, "columnLongList", RealmFieldType.INTEGER_LIST, !Property.REQUIRED);
        builder.addPersistedValueListProperty(NO_ALIAS, "columnIntegerList", RealmFieldType.INTEGER_LIST, !Property.REQUIRED);
        builder.addPersistedValueListProperty(NO_ALIAS, "columnShortList", RealmFieldType.INTEGER_LIST, !Property.REQUIRED);
        builder.addPersistedValueListProperty(NO_ALIAS, "columnByteList", RealmFieldType.INTEGER_LIST, !Property.REQUIRED);
        builder.addPersistedValueListProperty(NO_ALIAS, "columnDoubleList", RealmFieldType.DOUBLE_LIST, !Property.REQUIRED);
        builder.addPersistedValueListProperty(NO_ALIAS, "columnFloatList", RealmFieldType.FLOAT_LIST, !Property.REQUIRED);
        builder.addPersistedValueListProperty(NO_ALIAS, "columnDateList", RealmFieldType.DATE_LIST, !Property.REQUIRED);
        builder.addPersistedValueListProperty(NO_ALIAS, "columnDecimal128List", RealmFieldType.DECIMAL128_LIST, !Property.REQUIRED);
        builder.addPersistedValueListProperty(NO_ALIAS, "columnObjectIdList", RealmFieldType.OBJECT_ID_LIST, !Property.REQUIRED);
>>>>>>> 7a55509a
        builder.addComputedLinkProperty("parentObjects", "AllTypes", "columnObject");
        return builder.build();
    }
    public static OsObjectSchemaInfo getExpectedObjectSchemaInfo() {
        return expectedObjectSchemaInfo;
    }
    public static AllTypesColumnInfo createColumnInfo(OsSchemaInfo schemaInfo) {
        return new AllTypesColumnInfo(schemaInfo);
    }
    public static String getSimpleClassName() {
        return "AllTypes";
    }
    public static final class ClassNameHelper {
        public static final String INTERNAL_CLASS_NAME = "AllTypes";
    }
    @SuppressWarnings("cast")
    public static some.test.AllTypes createOrUpdateUsingJsonObject(Realm realm, JSONObject json, boolean update)
            throws JSONException {
        final List<String> excludeFields = new ArrayList<String>(16);
        some.test.AllTypes obj = null;
        if (update) {
            Table table = realm.getTable(some.test.AllTypes.class);
            AllTypesColumnInfo columnInfo = (AllTypesColumnInfo) realm.getSchema().getColumnInfo(some.test.AllTypes.class);
            long pkColumnKey = columnInfo.columnStringColKey;
            long objKey = Table.NO_MATCH;
            if (json.isNull("columnString")) {
                objKey = table.findFirstNull(pkColumnKey);
            } else {
                objKey = table.findFirstString(pkColumnKey, json.getString("columnString"));
            }
            if (objKey != Table.NO_MATCH) {
                final BaseRealm.RealmObjectContext objectContext = BaseRealm.objectContext.get();
                try {
                    objectContext.set(realm, table.getUncheckedRow(objKey), realm.getSchema().getColumnInfo(some.test.AllTypes.class), false, Collections.<String> emptyList());
                    obj = new io.realm.some_test_AllTypesRealmProxy();
                } finally {
                    objectContext.clear();
                }
            }
        }
        if (obj == null) {
            if (json.has("columnObject")) {
                excludeFields.add("columnObject");
            }
            if (json.has("columnRealmList")) {
                excludeFields.add("columnRealmList");
            }
            if (json.has("columnRealmFinalList")) {
                excludeFields.add("columnRealmFinalList");
            }
            if (json.has("columnStringList")) {
                excludeFields.add("columnStringList");
            }
            if (json.has("columnBinaryList")) {
                excludeFields.add("columnBinaryList");
            }
            if (json.has("columnBooleanList")) {
                excludeFields.add("columnBooleanList");
            }
            if (json.has("columnLongList")) {
                excludeFields.add("columnLongList");
            }
            if (json.has("columnIntegerList")) {
                excludeFields.add("columnIntegerList");
            }
            if (json.has("columnShortList")) {
                excludeFields.add("columnShortList");
            }
            if (json.has("columnByteList")) {
                excludeFields.add("columnByteList");
            }
            if (json.has("columnDoubleList")) {
                excludeFields.add("columnDoubleList");
            }
            if (json.has("columnFloatList")) {
                excludeFields.add("columnFloatList");
            }
            if (json.has("columnDateList")) {
                excludeFields.add("columnDateList");
            }
            if (json.has("columnDecimal128List")) {
                excludeFields.add("columnDecimal128List");
            }
            if (json.has("columnObjectIdList")) {
                excludeFields.add("columnObjectIdList");
            }
            if (json.has("columnUUIDList")) {
                excludeFields.add("columnUUIDList");
            }
            if (json.has("columnString")) {
                if (json.isNull("columnString")) {
                    obj = (io.realm.some_test_AllTypesRealmProxy) realm.createObjectInternal(some.test.AllTypes.class, null, true, excludeFields);
                } else {
                    obj = (io.realm.some_test_AllTypesRealmProxy) realm.createObjectInternal(some.test.AllTypes.class, json.getString("columnString"), true, excludeFields);
                }
            } else {
                throw new IllegalArgumentException("JSON object doesn't have the primary key field 'columnString'.");
            }
        }
        final some_test_AllTypesRealmProxyInterface objProxy = (some_test_AllTypesRealmProxyInterface) obj;
        if (json.has("columnLong")) {
            if (json.isNull("columnLong")) {
                throw new IllegalArgumentException("Trying to set non-nullable field 'columnLong' to null.");
            } else {
                objProxy.realmSet$columnLong((long) json.getLong("columnLong"));
            }
        }
        if (json.has("columnFloat")) {
            if (json.isNull("columnFloat")) {
                throw new IllegalArgumentException("Trying to set non-nullable field 'columnFloat' to null.");
            } else {
                objProxy.realmSet$columnFloat((float) json.getDouble("columnFloat"));
            }
        }
        if (json.has("columnDouble")) {
            if (json.isNull("columnDouble")) {
                throw new IllegalArgumentException("Trying to set non-nullable field 'columnDouble' to null.");
            } else {
                objProxy.realmSet$columnDouble((double) json.getDouble("columnDouble"));
            }
        }
        if (json.has("columnBoolean")) {
            if (json.isNull("columnBoolean")) {
                throw new IllegalArgumentException("Trying to set non-nullable field 'columnBoolean' to null.");
            } else {
                objProxy.realmSet$columnBoolean((boolean) json.getBoolean("columnBoolean"));
            }
        }
        if (json.has("columnDecimal128")) {
            if (json.isNull("columnDecimal128")) {
                objProxy.realmSet$columnDecimal128(null);
            } else {
                Object decimal = json.get("columnDecimal128");
                if (decimal instanceof org.bson.types.Decimal128) {
                    objProxy.realmSet$columnDecimal128((org.bson.types.Decimal128) decimal);
                } else if (decimal instanceof String) {
                    objProxy.realmSet$columnDecimal128(org.bson.types.Decimal128.parse((String)decimal));
                } else if (decimal instanceof Integer) {
                    objProxy.realmSet$columnDecimal128(new org.bson.types.Decimal128((Integer)(decimal)));
                } else if (decimal instanceof Long) {
                    objProxy.realmSet$columnDecimal128(new org.bson.types.Decimal128((Long)(decimal)));
                } else if (decimal instanceof Double) {
                    objProxy.realmSet$columnDecimal128(new org.bson.types.Decimal128(new java.math.BigDecimal((Double)(decimal))));
                } else {
                    throw new UnsupportedOperationException(decimal.getClass() + " is not supported as a Decimal128 value");
                }
            }
        }
        if (json.has("columnObjectId")) {
            if (json.isNull("columnObjectId")) {
                objProxy.realmSet$columnObjectId(null);
            } else {
                Object id = json.get("columnObjectId");
                if (id instanceof org.bson.types.ObjectId) {
                    objProxy.realmSet$columnObjectId((org.bson.types.ObjectId) id);
                } else {
                    objProxy.realmSet$columnObjectId(new org.bson.types.ObjectId((String)id));
                }
            }
        }
        if (json.has("columnUUID")) {
            if (json.isNull("columnUUID")) {
                objProxy.realmSet$columnUUID(null);
            } else {
                Object id = json.get("columnUUID");
                if (id instanceof java.util.UUID) {
                    objProxy.realmSet$columnUUID((java.util.UUID) id);
                } else {
                    objProxy.realmSet$columnUUID(java.util.UUID.fromString((String)id));
                }
            }
        }
        if (json.has("columnDate")) {
            if (json.isNull("columnDate")) {
                objProxy.realmSet$columnDate(null);
            } else {
                Object timestamp = json.get("columnDate");
                if (timestamp instanceof String) {
                    objProxy.realmSet$columnDate(JsonUtils.stringToDate((String) timestamp));
                } else {
                    objProxy.realmSet$columnDate(new Date(json.getLong("columnDate")));
                }
            }
        }
        if (json.has("columnBinary")) {
            if (json.isNull("columnBinary")) {
                objProxy.realmSet$columnBinary(null);
            } else {
                objProxy.realmSet$columnBinary(JsonUtils.stringToBytes(json.getString("columnBinary")));
            }
        }
        if (json.has("columnMutableRealmInteger")) {
            objProxy.realmGet$columnMutableRealmInteger().set((json.isNull("columnMutableRealmInteger")) ? null : json.getLong("columnMutableRealmInteger"));
        }
        if (json.has("columnObject")) {
            if (json.isNull("columnObject")) {
                objProxy.realmSet$columnObject(null);
            } else {
                some.test.AllTypes columnObjectObj = some_test_AllTypesRealmProxy.createOrUpdateUsingJsonObject(realm, json.getJSONObject("columnObject"), update);
                objProxy.realmSet$columnObject(columnObjectObj);
            }
        }
        if (json.has("columnRealmList")) {
            if (json.isNull("columnRealmList")) {
                objProxy.realmSet$columnRealmList(null);
            } else {
                objProxy.realmGet$columnRealmList().clear();
                JSONArray array = json.getJSONArray("columnRealmList");
                for (int i = 0; i < array.length(); i++) {
                    some.test.AllTypes item = some_test_AllTypesRealmProxy.createOrUpdateUsingJsonObject(realm, array.getJSONObject(i), update);
                    objProxy.realmGet$columnRealmList().add(item);
                }
            }
        }
        if (json.has("columnRealmFinalList")) {
            if (json.isNull("columnRealmFinalList")) {
                objProxy.realmSet$columnRealmFinalList(null);
            } else {
                objProxy.realmGet$columnRealmFinalList().clear();
                JSONArray array = json.getJSONArray("columnRealmFinalList");
                for (int i = 0; i < array.length(); i++) {
                    some.test.AllTypes item = some_test_AllTypesRealmProxy.createOrUpdateUsingJsonObject(realm, array.getJSONObject(i), update);
                    objProxy.realmGet$columnRealmFinalList().add(item);
                }
            }
        }
        ProxyUtils.setRealmListWithJsonObject(objProxy.realmGet$columnStringList(), json, "columnStringList");
        ProxyUtils.setRealmListWithJsonObject(objProxy.realmGet$columnBinaryList(), json, "columnBinaryList");
        ProxyUtils.setRealmListWithJsonObject(objProxy.realmGet$columnBooleanList(), json, "columnBooleanList");
        ProxyUtils.setRealmListWithJsonObject(objProxy.realmGet$columnLongList(), json, "columnLongList");
        ProxyUtils.setRealmListWithJsonObject(objProxy.realmGet$columnIntegerList(), json, "columnIntegerList");
        ProxyUtils.setRealmListWithJsonObject(objProxy.realmGet$columnShortList(), json, "columnShortList");
        ProxyUtils.setRealmListWithJsonObject(objProxy.realmGet$columnByteList(), json, "columnByteList");
        ProxyUtils.setRealmListWithJsonObject(objProxy.realmGet$columnDoubleList(), json, "columnDoubleList");
        ProxyUtils.setRealmListWithJsonObject(objProxy.realmGet$columnFloatList(), json, "columnFloatList");
        ProxyUtils.setRealmListWithJsonObject(objProxy.realmGet$columnDateList(), json, "columnDateList");
        ProxyUtils.setRealmListWithJsonObject(objProxy.realmGet$columnDecimal128List(), json, "columnDecimal128List");
        ProxyUtils.setRealmListWithJsonObject(objProxy.realmGet$columnObjectIdList(), json, "columnObjectIdList");
        ProxyUtils.setRealmListWithJsonObject(objProxy.realmGet$columnUUIDList(), json, "columnUUIDList");
        return obj;
    }
    @SuppressWarnings("cast")
    @TargetApi(Build.VERSION_CODES.HONEYCOMB)
    public static some.test.AllTypes createUsingJsonStream(Realm realm, JsonReader reader)
            throws IOException {
        boolean jsonHasPrimaryKey = false;
        final some.test.AllTypes obj = new some.test.AllTypes();
        final some_test_AllTypesRealmProxyInterface objProxy = (some_test_AllTypesRealmProxyInterface) obj;
        reader.beginObject();
        while (reader.hasNext()) {
            String name = reader.nextName();
            if (false) {
            } else if (name.equals("columnString")) {
                if (reader.peek() != JsonToken.NULL) {
                    objProxy.realmSet$columnString((String) reader.nextString());
                } else {
                    reader.skipValue();
                    objProxy.realmSet$columnString(null);
                }
                jsonHasPrimaryKey = true;
            } else if (name.equals("columnLong")) {
                if (reader.peek() != JsonToken.NULL) {
                    objProxy.realmSet$columnLong((long) reader.nextLong());
                } else {
                    reader.skipValue();
                    throw new IllegalArgumentException("Trying to set non-nullable field 'columnLong' to null.");
                }
            } else if (name.equals("columnFloat")) {
                if (reader.peek() != JsonToken.NULL) {
                    objProxy.realmSet$columnFloat((float) reader.nextDouble());
                } else {
                    reader.skipValue();
                    throw new IllegalArgumentException("Trying to set non-nullable field 'columnFloat' to null.");
                }
            } else if (name.equals("columnDouble")) {
                if (reader.peek() != JsonToken.NULL) {
                    objProxy.realmSet$columnDouble((double) reader.nextDouble());
                } else {
                    reader.skipValue();
                    throw new IllegalArgumentException("Trying to set non-nullable field 'columnDouble' to null.");
                }
            } else if (name.equals("columnBoolean")) {
                if (reader.peek() != JsonToken.NULL) {
                    objProxy.realmSet$columnBoolean((boolean) reader.nextBoolean());
                } else {
                    reader.skipValue();
                    throw new IllegalArgumentException("Trying to set non-nullable field 'columnBoolean' to null.");
                }
            } else if (name.equals("columnDecimal128")) {
                if (reader.peek() == JsonToken.NULL) {
                    reader.skipValue();
                    objProxy.realmSet$columnDecimal128(null);
                } else {
                    objProxy.realmSet$columnDecimal128(org.bson.types.Decimal128.parse(reader.nextString()));
                }
            } else if (name.equals("columnObjectId")) {
                if (reader.peek() == JsonToken.NULL) {
                    reader.skipValue();
                    objProxy.realmSet$columnObjectId(null);
                } else {
                    objProxy.realmSet$columnObjectId(new org.bson.types.ObjectId(reader.nextString()));
                }
            } else if (name.equals("columnUUID")) {
                if (reader.peek() == JsonToken.NULL) {
                    reader.skipValue();
                    objProxy.realmSet$columnUUID(null);
                } else {
                    objProxy.realmSet$columnUUID(java.util.UUID.fromString(reader.nextString()));
                }
            } else if (name.equals("columnDate")) {
                if (reader.peek() == JsonToken.NULL) {
                    reader.skipValue();
                    objProxy.realmSet$columnDate(null);
                } else if (reader.peek() == JsonToken.NUMBER) {
                    long timestamp = reader.nextLong();
                    if (timestamp > -1) {
                        objProxy.realmSet$columnDate(new Date(timestamp));
                    }
                } else {
                    objProxy.realmSet$columnDate(JsonUtils.stringToDate(reader.nextString()));
                }
            } else if (name.equals("columnBinary")) {
                if (reader.peek() != JsonToken.NULL) {
                    objProxy.realmSet$columnBinary(JsonUtils.stringToBytes(reader.nextString()));
                } else {
                    reader.skipValue();
                    objProxy.realmSet$columnBinary(null);
                }
            } else if (name.equals("columnMutableRealmInteger")) {
                Long val = null;
                if (reader.peek() != JsonToken.NULL) {
                    val = reader.nextLong();
                } else {
                    reader.skipValue();
                }
                objProxy.realmGet$columnMutableRealmInteger().set(val);
            } else if (name.equals("columnObject")) {
                if (reader.peek() == JsonToken.NULL) {
                    reader.skipValue();
                    objProxy.realmSet$columnObject(null);
                } else {
                    some.test.AllTypes columnObjectObj = some_test_AllTypesRealmProxy.createUsingJsonStream(realm, reader);
                    objProxy.realmSet$columnObject(columnObjectObj);
                }
            } else if (name.equals("columnRealmList")) {
                if (reader.peek() == JsonToken.NULL) {
                    reader.skipValue();
                    objProxy.realmSet$columnRealmList(null);
                } else {
                    objProxy.realmSet$columnRealmList(new RealmList<some.test.AllTypes>());
                    reader.beginArray();
                    while (reader.hasNext()) {
                        some.test.AllTypes item = some_test_AllTypesRealmProxy.createUsingJsonStream(realm, reader);
                        objProxy.realmGet$columnRealmList().add(item);
                    }
                    reader.endArray();
                }
            } else if (name.equals("columnRealmFinalList")) {
                if (reader.peek() == JsonToken.NULL) {
                    reader.skipValue();
                    objProxy.realmSet$columnRealmFinalList(null);
                } else {
                    objProxy.realmSet$columnRealmFinalList(new RealmList<some.test.AllTypes>());
                    reader.beginArray();
                    while (reader.hasNext()) {
                        some.test.AllTypes item = some_test_AllTypesRealmProxy.createUsingJsonStream(realm, reader);
                        objProxy.realmGet$columnRealmFinalList().add(item);
                    }
                    reader.endArray();
                }
            } else if (name.equals("columnStringList")) {
                objProxy.realmSet$columnStringList(ProxyUtils.createRealmListWithJsonStream(java.lang.String.class, reader));
            } else if (name.equals("columnBinaryList")) {
                objProxy.realmSet$columnBinaryList(ProxyUtils.createRealmListWithJsonStream(byte[].class, reader));
            } else if (name.equals("columnBooleanList")) {
                objProxy.realmSet$columnBooleanList(ProxyUtils.createRealmListWithJsonStream(java.lang.Boolean.class, reader));
            } else if (name.equals("columnLongList")) {
                objProxy.realmSet$columnLongList(ProxyUtils.createRealmListWithJsonStream(java.lang.Long.class, reader));
            } else if (name.equals("columnIntegerList")) {
                objProxy.realmSet$columnIntegerList(ProxyUtils.createRealmListWithJsonStream(java.lang.Integer.class, reader));
            } else if (name.equals("columnShortList")) {
                objProxy.realmSet$columnShortList(ProxyUtils.createRealmListWithJsonStream(java.lang.Short.class, reader));
            } else if (name.equals("columnByteList")) {
                objProxy.realmSet$columnByteList(ProxyUtils.createRealmListWithJsonStream(java.lang.Byte.class, reader));
            } else if (name.equals("columnDoubleList")) {
                objProxy.realmSet$columnDoubleList(ProxyUtils.createRealmListWithJsonStream(java.lang.Double.class, reader));
            } else if (name.equals("columnFloatList")) {
                objProxy.realmSet$columnFloatList(ProxyUtils.createRealmListWithJsonStream(java.lang.Float.class, reader));
            } else if (name.equals("columnDateList")) {
                objProxy.realmSet$columnDateList(ProxyUtils.createRealmListWithJsonStream(java.util.Date.class, reader));
            } else if (name.equals("columnDecimal128List")) {
                objProxy.realmSet$columnDecimal128List(ProxyUtils.createRealmListWithJsonStream(org.bson.types.Decimal128.class, reader));
            } else if (name.equals("columnObjectIdList")) {
                objProxy.realmSet$columnObjectIdList(ProxyUtils.createRealmListWithJsonStream(org.bson.types.ObjectId.class, reader));
            } else if (name.equals("columnUUIDList")) {
                objProxy.realmSet$columnUUIDList(ProxyUtils.createRealmListWithJsonStream(java.util.UUID.class, reader));
            } else {
                reader.skipValue();
            }
        }
        reader.endObject();
        if (!jsonHasPrimaryKey) {
            throw new IllegalArgumentException("JSON object doesn't have the primary key field 'columnString'.");
        }
        return realm.copyToRealm(obj);
    }
    static some_test_AllTypesRealmProxy newProxyInstance(BaseRealm realm, Row row) {
        // Ignore default values to avoid creating unexpected objects from RealmModel/RealmList fields
        final BaseRealm.RealmObjectContext objectContext = BaseRealm.objectContext.get();
        objectContext.set(realm, row, realm.getSchema().getColumnInfo(some.test.AllTypes.class), false, Collections.<String>emptyList());
        io.realm.some_test_AllTypesRealmProxy obj = new io.realm.some_test_AllTypesRealmProxy();
        objectContext.clear();
        return obj;
    }
    public static some.test.AllTypes copyOrUpdate(Realm realm, AllTypesColumnInfo columnInfo, some.test.AllTypes object, boolean update, Map<RealmModel,RealmObjectProxy> cache, Set<ImportFlag> flags) {
        if (object instanceof RealmObjectProxy && !RealmObject.isFrozen(object) && ((RealmObjectProxy) object).realmGet$proxyState().getRealm$realm() != null) {
            final BaseRealm otherRealm = ((RealmObjectProxy) object).realmGet$proxyState().getRealm$realm();
            if (otherRealm.threadId != realm.threadId) {
                throw new IllegalArgumentException("Objects which belong to Realm instances in other threads cannot be copied into this Realm instance.");
            }
            if (otherRealm.getPath().equals(realm.getPath())) {
                return object;
            }
        }
        final BaseRealm.RealmObjectContext objectContext = BaseRealm.objectContext.get();
        RealmObjectProxy cachedRealmObject = cache.get(object);
        if (cachedRealmObject != null) {
            return (some.test.AllTypes) cachedRealmObject;
        }
        some.test.AllTypes realmObject = null;
        boolean canUpdate = update;
        if (canUpdate) {
            Table table = realm.getTable(some.test.AllTypes.class);
            long pkColumnKey = columnInfo.columnStringColKey;
            String value = ((some_test_AllTypesRealmProxyInterface) object).realmGet$columnString();
            long objKey = Table.NO_MATCH;
            if (value == null) {
                objKey = table.findFirstNull(pkColumnKey);
            } else {
                objKey = table.findFirstString(pkColumnKey, value);
            }
            if (objKey == Table.NO_MATCH) {
                canUpdate = false;
            } else {
                try {
                    objectContext.set(realm, table.getUncheckedRow(objKey), columnInfo, false, Collections.<String> emptyList());
                    realmObject = new io.realm.some_test_AllTypesRealmProxy();
                    cache.put(object, (RealmObjectProxy) realmObject);
                } finally {
                    objectContext.clear();
                }
            }
        }
        return (canUpdate) ? update(realm, columnInfo, realmObject, object, cache, flags) : copy(realm, columnInfo, object, update, cache, flags);
    }
    public static some.test.AllTypes copy(Realm realm, AllTypesColumnInfo columnInfo, some.test.AllTypes newObject, boolean update, Map<RealmModel,RealmObjectProxy> cache, Set<ImportFlag> flags) {
        RealmObjectProxy cachedRealmObject = cache.get(newObject);
        if (cachedRealmObject != null) {
            return (some.test.AllTypes) cachedRealmObject;
        }
        some_test_AllTypesRealmProxyInterface unmanagedSource = (some_test_AllTypesRealmProxyInterface) newObject;
        Table table = realm.getTable(some.test.AllTypes.class);
        OsObjectBuilder builder = new OsObjectBuilder(table, flags);
        // Add all non-"object reference" fields
        builder.addString(columnInfo.columnStringColKey, unmanagedSource.realmGet$columnString());
        builder.addInteger(columnInfo.columnLongColKey, unmanagedSource.realmGet$columnLong());
        builder.addFloat(columnInfo.columnFloatColKey, unmanagedSource.realmGet$columnFloat());
        builder.addDouble(columnInfo.columnDoubleColKey, unmanagedSource.realmGet$columnDouble());
        builder.addBoolean(columnInfo.columnBooleanColKey, unmanagedSource.realmGet$columnBoolean());
        builder.addDecimal128(columnInfo.columnDecimal128ColKey, unmanagedSource.realmGet$columnDecimal128());
        builder.addObjectId(columnInfo.columnObjectIdColKey, unmanagedSource.realmGet$columnObjectId());
        builder.addUUID(columnInfo.columnUUIDColKey, unmanagedSource.realmGet$columnUUID());
        builder.addDate(columnInfo.columnDateColKey, unmanagedSource.realmGet$columnDate());
        builder.addByteArray(columnInfo.columnBinaryColKey, unmanagedSource.realmGet$columnBinary());
        builder.addMutableRealmInteger(columnInfo.columnMutableRealmIntegerColKey, unmanagedSource.realmGet$columnMutableRealmInteger());
        builder.addStringList(columnInfo.columnStringListColKey, unmanagedSource.realmGet$columnStringList());
        builder.addByteArrayList(columnInfo.columnBinaryListColKey, unmanagedSource.realmGet$columnBinaryList());
        builder.addBooleanList(columnInfo.columnBooleanListColKey, unmanagedSource.realmGet$columnBooleanList());
        builder.addLongList(columnInfo.columnLongListColKey, unmanagedSource.realmGet$columnLongList());
        builder.addIntegerList(columnInfo.columnIntegerListColKey, unmanagedSource.realmGet$columnIntegerList());
        builder.addShortList(columnInfo.columnShortListColKey, unmanagedSource.realmGet$columnShortList());
        builder.addByteList(columnInfo.columnByteListColKey, unmanagedSource.realmGet$columnByteList());
        builder.addDoubleList(columnInfo.columnDoubleListColKey, unmanagedSource.realmGet$columnDoubleList());
        builder.addFloatList(columnInfo.columnFloatListColKey, unmanagedSource.realmGet$columnFloatList());
        builder.addDateList(columnInfo.columnDateListColKey, unmanagedSource.realmGet$columnDateList());
        builder.addDecimal128List(columnInfo.columnDecimal128ListColKey, unmanagedSource.realmGet$columnDecimal128List());
        builder.addObjectIdList(columnInfo.columnObjectIdListColKey, unmanagedSource.realmGet$columnObjectIdList());
<<<<<<< HEAD
        builder.addUUIDList(columnInfo.columnUUIDListColKey, unmanagedSource.realmGet$columnUUIDList());

=======
>>>>>>> 7a55509a
        // Create the underlying object and cache it before setting any object/objectlist references
        // This will allow us to break any circular dependencies by using the object cache.
        Row row = builder.createNewObject();
        io.realm.some_test_AllTypesRealmProxy managedCopy = newProxyInstance(realm, row);
        cache.put(newObject, managedCopy);
        // Finally add all fields that reference other Realm Objects, either directly or through a list
        some.test.AllTypes columnObjectObj = unmanagedSource.realmGet$columnObject();
        if (columnObjectObj == null) {
            managedCopy.realmSet$columnObject(null);
        } else {
            some.test.AllTypes cachecolumnObject = (some.test.AllTypes) cache.get(columnObjectObj);
            if (cachecolumnObject != null) {
                managedCopy.realmSet$columnObject(cachecolumnObject);
            } else {
                managedCopy.realmSet$columnObject(some_test_AllTypesRealmProxy.copyOrUpdate(realm, (some_test_AllTypesRealmProxy.AllTypesColumnInfo) realm.getSchema().getColumnInfo(some.test.AllTypes.class), columnObjectObj, update, cache, flags));
            }
        }
        RealmList<some.test.AllTypes> columnRealmListUnmanagedList = unmanagedSource.realmGet$columnRealmList();
        if (columnRealmListUnmanagedList != null) {
            RealmList<some.test.AllTypes> columnRealmListManagedList = managedCopy.realmGet$columnRealmList();
            columnRealmListManagedList.clear();
            for (int i = 0; i < columnRealmListUnmanagedList.size(); i++) {
                some.test.AllTypes columnRealmListUnmanagedItem = columnRealmListUnmanagedList.get(i);
                some.test.AllTypes cachecolumnRealmList = (some.test.AllTypes) cache.get(columnRealmListUnmanagedItem);
                if (cachecolumnRealmList != null) {
                    columnRealmListManagedList.add(cachecolumnRealmList);
                } else {
                    columnRealmListManagedList.add(some_test_AllTypesRealmProxy.copyOrUpdate(realm, (some_test_AllTypesRealmProxy.AllTypesColumnInfo) realm.getSchema().getColumnInfo(some.test.AllTypes.class), columnRealmListUnmanagedItem, update, cache, flags));
                }
            }
        }
        RealmList<some.test.AllTypes> columnRealmFinalListUnmanagedList = unmanagedSource.realmGet$columnRealmFinalList();
        if (columnRealmFinalListUnmanagedList != null) {
            RealmList<some.test.AllTypes> columnRealmFinalListManagedList = managedCopy.realmGet$columnRealmFinalList();
            columnRealmFinalListManagedList.clear();
            for (int i = 0; i < columnRealmFinalListUnmanagedList.size(); i++) {
                some.test.AllTypes columnRealmFinalListUnmanagedItem = columnRealmFinalListUnmanagedList.get(i);
                some.test.AllTypes cachecolumnRealmFinalList = (some.test.AllTypes) cache.get(columnRealmFinalListUnmanagedItem);
                if (cachecolumnRealmFinalList != null) {
                    columnRealmFinalListManagedList.add(cachecolumnRealmFinalList);
                } else {
                    columnRealmFinalListManagedList.add(some_test_AllTypesRealmProxy.copyOrUpdate(realm, (some_test_AllTypesRealmProxy.AllTypesColumnInfo) realm.getSchema().getColumnInfo(some.test.AllTypes.class), columnRealmFinalListUnmanagedItem, update, cache, flags));
                }
            }
        }
        return managedCopy;
    }
    public static long insert(Realm realm, some.test.AllTypes object, Map<RealmModel,Long> cache) {
        if (object instanceof RealmObjectProxy && !RealmObject.isFrozen(object) && ((RealmObjectProxy) object).realmGet$proxyState().getRealm$realm() != null && ((RealmObjectProxy) object).realmGet$proxyState().getRealm$realm().getPath().equals(realm.getPath())) {
            return ((RealmObjectProxy) object).realmGet$proxyState().getRow$realm().getObjectKey();
        }
        Table table = realm.getTable(some.test.AllTypes.class);
        long tableNativePtr = table.getNativePtr();
        AllTypesColumnInfo columnInfo = (AllTypesColumnInfo) realm.getSchema().getColumnInfo(some.test.AllTypes.class);
        long pkColumnKey = columnInfo.columnStringColKey;
        String primaryKeyValue = ((some_test_AllTypesRealmProxyInterface) object).realmGet$columnString();
        long objKey = Table.NO_MATCH;
        if (primaryKeyValue == null) {
            objKey = Table.nativeFindFirstNull(tableNativePtr, pkColumnKey);
        } else {
            objKey = Table.nativeFindFirstString(tableNativePtr, pkColumnKey, primaryKeyValue);
        }
        if (objKey == Table.NO_MATCH) {
            objKey = OsObject.createRowWithPrimaryKey(table, pkColumnKey, primaryKeyValue);
        } else {
            Table.throwDuplicatePrimaryKeyException(primaryKeyValue);
        }
        cache.put(object, objKey);
        Table.nativeSetLong(tableNativePtr, columnInfo.columnLongColKey, objKey, ((some_test_AllTypesRealmProxyInterface) object).realmGet$columnLong(), false);
        Table.nativeSetFloat(tableNativePtr, columnInfo.columnFloatColKey, objKey, ((some_test_AllTypesRealmProxyInterface) object).realmGet$columnFloat(), false);
        Table.nativeSetDouble(tableNativePtr, columnInfo.columnDoubleColKey, objKey, ((some_test_AllTypesRealmProxyInterface) object).realmGet$columnDouble(), false);
        Table.nativeSetBoolean(tableNativePtr, columnInfo.columnBooleanColKey, objKey, ((some_test_AllTypesRealmProxyInterface) object).realmGet$columnBoolean(), false);
        org.bson.types.Decimal128 realmGet$columnDecimal128 = ((some_test_AllTypesRealmProxyInterface) object).realmGet$columnDecimal128();
        if (realmGet$columnDecimal128 != null) {
            Table.nativeSetDecimal128(tableNativePtr, columnInfo.columnDecimal128ColKey, objKey, realmGet$columnDecimal128.getLow(), realmGet$columnDecimal128.getHigh(), false);
        }
        org.bson.types.ObjectId realmGet$columnObjectId = ((some_test_AllTypesRealmProxyInterface) object).realmGet$columnObjectId();
        if (realmGet$columnObjectId != null) {
            Table.nativeSetObjectId(tableNativePtr, columnInfo.columnObjectIdColKey, objKey, realmGet$columnObjectId.toString(), false);
        }
        java.util.UUID realmGet$columnUUID = ((some_test_AllTypesRealmProxyInterface) object).realmGet$columnUUID();
        if (realmGet$columnUUID != null) {
            Table.nativeSetUUID(tableNativePtr, columnInfo.columnUUIDColKey, objKey, realmGet$columnUUID.toString(), false);
        }
        java.util.Date realmGet$columnDate = ((some_test_AllTypesRealmProxyInterface) object).realmGet$columnDate();
        if (realmGet$columnDate != null) {
            Table.nativeSetTimestamp(tableNativePtr, columnInfo.columnDateColKey, objKey, realmGet$columnDate.getTime(), false);
        }
        byte[] realmGet$columnBinary = ((some_test_AllTypesRealmProxyInterface) object).realmGet$columnBinary();
        if (realmGet$columnBinary != null) {
            Table.nativeSetByteArray(tableNativePtr, columnInfo.columnBinaryColKey, objKey, realmGet$columnBinary, false);
        }
        Long realmGet$columnMutableRealmInteger = ((some_test_AllTypesRealmProxyInterface) object).realmGet$columnMutableRealmInteger().get();
        if (realmGet$columnMutableRealmInteger != null) {
            Table.nativeSetLong(tableNativePtr, columnInfo.columnMutableRealmIntegerColKey, objKey, realmGet$columnMutableRealmInteger.longValue(), false);
        }
        some.test.AllTypes columnObjectObj = ((some_test_AllTypesRealmProxyInterface) object).realmGet$columnObject();
        if (columnObjectObj != null) {
            Long cachecolumnObject = cache.get(columnObjectObj);
            if (cachecolumnObject == null) {
                cachecolumnObject = some_test_AllTypesRealmProxy.insert(realm, columnObjectObj, cache);
            }
            Table.nativeSetLink(tableNativePtr, columnInfo.columnObjectColKey, objKey, cachecolumnObject, false);
        }
        RealmList<some.test.AllTypes> columnRealmListList = ((some_test_AllTypesRealmProxyInterface) object).realmGet$columnRealmList();
        if (columnRealmListList != null) {
            OsList columnRealmListOsList = new OsList(table.getUncheckedRow(objKey), columnInfo.columnRealmListColKey);
            for (some.test.AllTypes columnRealmListItem : columnRealmListList) {
                Long cacheItemIndexcolumnRealmList = cache.get(columnRealmListItem);
                if (cacheItemIndexcolumnRealmList == null) {
                    cacheItemIndexcolumnRealmList = some_test_AllTypesRealmProxy.insert(realm, columnRealmListItem, cache);
                }
                columnRealmListOsList.addRow(cacheItemIndexcolumnRealmList);
            }
        }
        RealmList<some.test.AllTypes> columnRealmFinalListList = ((some_test_AllTypesRealmProxyInterface) object).realmGet$columnRealmFinalList();
        if (columnRealmFinalListList != null) {
            OsList columnRealmFinalListOsList = new OsList(table.getUncheckedRow(objKey), columnInfo.columnRealmFinalListColKey);
            for (some.test.AllTypes columnRealmFinalListItem : columnRealmFinalListList) {
                Long cacheItemIndexcolumnRealmFinalList = cache.get(columnRealmFinalListItem);
                if (cacheItemIndexcolumnRealmFinalList == null) {
                    cacheItemIndexcolumnRealmFinalList = some_test_AllTypesRealmProxy.insert(realm, columnRealmFinalListItem, cache);
                }
                columnRealmFinalListOsList.addRow(cacheItemIndexcolumnRealmFinalList);
            }
        }
        RealmList<java.lang.String> columnStringListList = ((some_test_AllTypesRealmProxyInterface) object).realmGet$columnStringList();
        if (columnStringListList != null) {
            OsList columnStringListOsList = new OsList(table.getUncheckedRow(objKey), columnInfo.columnStringListColKey);
            for (java.lang.String columnStringListItem : columnStringListList) {
                if (columnStringListItem == null) {
                    columnStringListOsList.addNull();
                } else {
                    columnStringListOsList.addString(columnStringListItem);
                }
            }
        }
        RealmList<byte[]> columnBinaryListList = ((some_test_AllTypesRealmProxyInterface) object).realmGet$columnBinaryList();
        if (columnBinaryListList != null) {
            OsList columnBinaryListOsList = new OsList(table.getUncheckedRow(objKey), columnInfo.columnBinaryListColKey);
            for (byte[] columnBinaryListItem : columnBinaryListList) {
                if (columnBinaryListItem == null) {
                    columnBinaryListOsList.addNull();
                } else {
                    columnBinaryListOsList.addBinary(columnBinaryListItem);
                }
            }
        }
        RealmList<java.lang.Boolean> columnBooleanListList = ((some_test_AllTypesRealmProxyInterface) object).realmGet$columnBooleanList();
        if (columnBooleanListList != null) {
            OsList columnBooleanListOsList = new OsList(table.getUncheckedRow(objKey), columnInfo.columnBooleanListColKey);
            for (java.lang.Boolean columnBooleanListItem : columnBooleanListList) {
                if (columnBooleanListItem == null) {
                    columnBooleanListOsList.addNull();
                } else {
                    columnBooleanListOsList.addBoolean(columnBooleanListItem);
                }
            }
        }
        RealmList<java.lang.Long> columnLongListList = ((some_test_AllTypesRealmProxyInterface) object).realmGet$columnLongList();
        if (columnLongListList != null) {
            OsList columnLongListOsList = new OsList(table.getUncheckedRow(objKey), columnInfo.columnLongListColKey);
            for (java.lang.Long columnLongListItem : columnLongListList) {
                if (columnLongListItem == null) {
                    columnLongListOsList.addNull();
                } else {
                    columnLongListOsList.addLong(columnLongListItem.longValue());
                }
            }
        }
        RealmList<java.lang.Integer> columnIntegerListList = ((some_test_AllTypesRealmProxyInterface) object).realmGet$columnIntegerList();
        if (columnIntegerListList != null) {
            OsList columnIntegerListOsList = new OsList(table.getUncheckedRow(objKey), columnInfo.columnIntegerListColKey);
            for (java.lang.Integer columnIntegerListItem : columnIntegerListList) {
                if (columnIntegerListItem == null) {
                    columnIntegerListOsList.addNull();
                } else {
                    columnIntegerListOsList.addLong(columnIntegerListItem.longValue());
                }
            }
        }
        RealmList<java.lang.Short> columnShortListList = ((some_test_AllTypesRealmProxyInterface) object).realmGet$columnShortList();
        if (columnShortListList != null) {
            OsList columnShortListOsList = new OsList(table.getUncheckedRow(objKey), columnInfo.columnShortListColKey);
            for (java.lang.Short columnShortListItem : columnShortListList) {
                if (columnShortListItem == null) {
                    columnShortListOsList.addNull();
                } else {
                    columnShortListOsList.addLong(columnShortListItem.longValue());
                }
            }
        }
        RealmList<java.lang.Byte> columnByteListList = ((some_test_AllTypesRealmProxyInterface) object).realmGet$columnByteList();
        if (columnByteListList != null) {
            OsList columnByteListOsList = new OsList(table.getUncheckedRow(objKey), columnInfo.columnByteListColKey);
            for (java.lang.Byte columnByteListItem : columnByteListList) {
                if (columnByteListItem == null) {
                    columnByteListOsList.addNull();
                } else {
                    columnByteListOsList.addLong(columnByteListItem.longValue());
                }
            }
        }
        RealmList<java.lang.Double> columnDoubleListList = ((some_test_AllTypesRealmProxyInterface) object).realmGet$columnDoubleList();
        if (columnDoubleListList != null) {
            OsList columnDoubleListOsList = new OsList(table.getUncheckedRow(objKey), columnInfo.columnDoubleListColKey);
            for (java.lang.Double columnDoubleListItem : columnDoubleListList) {
                if (columnDoubleListItem == null) {
                    columnDoubleListOsList.addNull();
                } else {
                    columnDoubleListOsList.addDouble(columnDoubleListItem.doubleValue());
                }
            }
        }
        RealmList<java.lang.Float> columnFloatListList = ((some_test_AllTypesRealmProxyInterface) object).realmGet$columnFloatList();
        if (columnFloatListList != null) {
            OsList columnFloatListOsList = new OsList(table.getUncheckedRow(objKey), columnInfo.columnFloatListColKey);
            for (java.lang.Float columnFloatListItem : columnFloatListList) {
                if (columnFloatListItem == null) {
                    columnFloatListOsList.addNull();
                } else {
                    columnFloatListOsList.addFloat(columnFloatListItem.floatValue());
                }
            }
        }
        RealmList<java.util.Date> columnDateListList = ((some_test_AllTypesRealmProxyInterface) object).realmGet$columnDateList();
        if (columnDateListList != null) {
            OsList columnDateListOsList = new OsList(table.getUncheckedRow(objKey), columnInfo.columnDateListColKey);
            for (java.util.Date columnDateListItem : columnDateListList) {
                if (columnDateListItem == null) {
                    columnDateListOsList.addNull();
                } else {
                    columnDateListOsList.addDate(columnDateListItem);
                }
            }
        }
        RealmList<org.bson.types.Decimal128> columnDecimal128ListList = ((some_test_AllTypesRealmProxyInterface) object).realmGet$columnDecimal128List();
        if (columnDecimal128ListList != null) {
            OsList columnDecimal128ListOsList = new OsList(table.getUncheckedRow(objKey), columnInfo.columnDecimal128ListColKey);
            for (org.bson.types.Decimal128 columnDecimal128ListItem : columnDecimal128ListList) {
                if (columnDecimal128ListItem == null) {
                    columnDecimal128ListOsList.addNull();
                } else {
                    columnDecimal128ListOsList.addDecimal128(columnDecimal128ListItem);
                }
            }
        }
        RealmList<org.bson.types.ObjectId> columnObjectIdListList = ((some_test_AllTypesRealmProxyInterface) object).realmGet$columnObjectIdList();
        if (columnObjectIdListList != null) {
            OsList columnObjectIdListOsList = new OsList(table.getUncheckedRow(objKey), columnInfo.columnObjectIdListColKey);
            for (org.bson.types.ObjectId columnObjectIdListItem : columnObjectIdListList) {
                if (columnObjectIdListItem == null) {
                    columnObjectIdListOsList.addNull();
                } else {
                    columnObjectIdListOsList.addObjectId(columnObjectIdListItem);
                }
            }
        }

        RealmList<java.util.UUID> columnUUIDListList = ((some_test_AllTypesRealmProxyInterface) object).realmGet$columnUUIDList();
        if (columnUUIDListList != null) {
            OsList columnUUIDListOsList = new OsList(table.getUncheckedRow(objKey), columnInfo.columnUUIDListColKey);
            for (java.util.UUID columnUUIDListItem : columnUUIDListList) {
                if (columnUUIDListItem == null) {
                    columnUUIDListOsList.addNull();
                } else {
                    columnUUIDListOsList.addUUID(columnUUIDListItem);
                }
            }
        }
        return objKey;
    }
    public static void insert(Realm realm, Iterator<? extends RealmModel> objects, Map<RealmModel,Long> cache) {
        Table table = realm.getTable(some.test.AllTypes.class);
        long tableNativePtr = table.getNativePtr();
        AllTypesColumnInfo columnInfo = (AllTypesColumnInfo) realm.getSchema().getColumnInfo(some.test.AllTypes.class);
        long pkColumnKey = columnInfo.columnStringColKey;
        some.test.AllTypes object = null;
        while (objects.hasNext()) {
            object = (some.test.AllTypes) objects.next();
            if (cache.containsKey(object)) {
                continue;
            }
            if (object instanceof RealmObjectProxy && !RealmObject.isFrozen(object) && ((RealmObjectProxy) object).realmGet$proxyState().getRealm$realm() != null && ((RealmObjectProxy) object).realmGet$proxyState().getRealm$realm().getPath().equals(realm.getPath())) {
                cache.put(object, ((RealmObjectProxy) object).realmGet$proxyState().getRow$realm().getObjectKey());
                continue;
            }
            String primaryKeyValue = ((some_test_AllTypesRealmProxyInterface) object).realmGet$columnString();
            long objKey = Table.NO_MATCH;
            if (primaryKeyValue == null) {
                objKey = Table.nativeFindFirstNull(tableNativePtr, pkColumnKey);
            } else {
                objKey = Table.nativeFindFirstString(tableNativePtr, pkColumnKey, primaryKeyValue);
            }
            if (objKey == Table.NO_MATCH) {
                objKey = OsObject.createRowWithPrimaryKey(table, pkColumnKey, primaryKeyValue);
            } else {
                Table.throwDuplicatePrimaryKeyException(primaryKeyValue);
            }
            cache.put(object, objKey);
            Table.nativeSetLong(tableNativePtr, columnInfo.columnLongColKey, objKey, ((some_test_AllTypesRealmProxyInterface) object).realmGet$columnLong(), false);
            Table.nativeSetFloat(tableNativePtr, columnInfo.columnFloatColKey, objKey, ((some_test_AllTypesRealmProxyInterface) object).realmGet$columnFloat(), false);
            Table.nativeSetDouble(tableNativePtr, columnInfo.columnDoubleColKey, objKey, ((some_test_AllTypesRealmProxyInterface) object).realmGet$columnDouble(), false);
            Table.nativeSetBoolean(tableNativePtr, columnInfo.columnBooleanColKey, objKey, ((some_test_AllTypesRealmProxyInterface) object).realmGet$columnBoolean(), false);
            org.bson.types.Decimal128 realmGet$columnDecimal128 = ((some_test_AllTypesRealmProxyInterface) object).realmGet$columnDecimal128();
            if (realmGet$columnDecimal128 != null) {
                Table.nativeSetDecimal128(tableNativePtr, columnInfo.columnDecimal128ColKey, objKey, realmGet$columnDecimal128.getLow(), realmGet$columnDecimal128.getHigh(), false);
            }
            org.bson.types.ObjectId realmGet$columnObjectId = ((some_test_AllTypesRealmProxyInterface) object).realmGet$columnObjectId();
            if (realmGet$columnObjectId != null) {
                Table.nativeSetObjectId(tableNativePtr, columnInfo.columnObjectIdColKey, objKey, realmGet$columnObjectId.toString(), false);
            }
            java.util.UUID realmGet$columnUUID = ((some_test_AllTypesRealmProxyInterface) object).realmGet$columnUUID();
            if (realmGet$columnUUID != null) {
                Table.nativeSetUUID(tableNativePtr, columnInfo.columnUUIDColKey, objKey, realmGet$columnUUID.toString(), false);
            }
            java.util.Date realmGet$columnDate = ((some_test_AllTypesRealmProxyInterface) object).realmGet$columnDate();
            if (realmGet$columnDate != null) {
                Table.nativeSetTimestamp(tableNativePtr, columnInfo.columnDateColKey, objKey, realmGet$columnDate.getTime(), false);
            }
            byte[] realmGet$columnBinary = ((some_test_AllTypesRealmProxyInterface) object).realmGet$columnBinary();
            if (realmGet$columnBinary != null) {
                Table.nativeSetByteArray(tableNativePtr, columnInfo.columnBinaryColKey, objKey, realmGet$columnBinary, false);
            }
            Long realmGet$columnMutableRealmInteger = ((some_test_AllTypesRealmProxyInterface) object).realmGet$columnMutableRealmInteger().get();
            if (realmGet$columnMutableRealmInteger != null) {
                Table.nativeSetLong(tableNativePtr, columnInfo.columnMutableRealmIntegerColKey, objKey, realmGet$columnMutableRealmInteger.longValue(), false);
            }
            some.test.AllTypes columnObjectObj = ((some_test_AllTypesRealmProxyInterface) object).realmGet$columnObject();
            if (columnObjectObj != null) {
                Long cachecolumnObject = cache.get(columnObjectObj);
                if (cachecolumnObject == null) {
                    cachecolumnObject = some_test_AllTypesRealmProxy.insert(realm, columnObjectObj, cache);
                }
                table.setLink(columnInfo.columnObjectColKey, objKey, cachecolumnObject, false);
            }
            RealmList<some.test.AllTypes> columnRealmListList = ((some_test_AllTypesRealmProxyInterface) object).realmGet$columnRealmList();
            if (columnRealmListList != null) {
                OsList columnRealmListOsList = new OsList(table.getUncheckedRow(objKey), columnInfo.columnRealmListColKey);
                for (some.test.AllTypes columnRealmListItem : columnRealmListList) {
                    Long cacheItemIndexcolumnRealmList = cache.get(columnRealmListItem);
                    if (cacheItemIndexcolumnRealmList == null) {
                        cacheItemIndexcolumnRealmList = some_test_AllTypesRealmProxy.insert(realm, columnRealmListItem, cache);
                    }
                    columnRealmListOsList.addRow(cacheItemIndexcolumnRealmList);
                }
            }
            RealmList<some.test.AllTypes> columnRealmFinalListList = ((some_test_AllTypesRealmProxyInterface) object).realmGet$columnRealmFinalList();
            if (columnRealmFinalListList != null) {
                OsList columnRealmFinalListOsList = new OsList(table.getUncheckedRow(objKey), columnInfo.columnRealmFinalListColKey);
                for (some.test.AllTypes columnRealmFinalListItem : columnRealmFinalListList) {
                    Long cacheItemIndexcolumnRealmFinalList = cache.get(columnRealmFinalListItem);
                    if (cacheItemIndexcolumnRealmFinalList == null) {
                        cacheItemIndexcolumnRealmFinalList = some_test_AllTypesRealmProxy.insert(realm, columnRealmFinalListItem, cache);
                    }
                    columnRealmFinalListOsList.addRow(cacheItemIndexcolumnRealmFinalList);
                }
            }
            RealmList<java.lang.String> columnStringListList = ((some_test_AllTypesRealmProxyInterface) object).realmGet$columnStringList();
            if (columnStringListList != null) {
                OsList columnStringListOsList = new OsList(table.getUncheckedRow(objKey), columnInfo.columnStringListColKey);
                for (java.lang.String columnStringListItem : columnStringListList) {
                    if (columnStringListItem == null) {
                        columnStringListOsList.addNull();
                    } else {
                        columnStringListOsList.addString(columnStringListItem);
                    }
                }
            }
            RealmList<byte[]> columnBinaryListList = ((some_test_AllTypesRealmProxyInterface) object).realmGet$columnBinaryList();
            if (columnBinaryListList != null) {
                OsList columnBinaryListOsList = new OsList(table.getUncheckedRow(objKey), columnInfo.columnBinaryListColKey);
                for (byte[] columnBinaryListItem : columnBinaryListList) {
                    if (columnBinaryListItem == null) {
                        columnBinaryListOsList.addNull();
                    } else {
                        columnBinaryListOsList.addBinary(columnBinaryListItem);
                    }
                }
            }
            RealmList<java.lang.Boolean> columnBooleanListList = ((some_test_AllTypesRealmProxyInterface) object).realmGet$columnBooleanList();
            if (columnBooleanListList != null) {
                OsList columnBooleanListOsList = new OsList(table.getUncheckedRow(objKey), columnInfo.columnBooleanListColKey);
                for (java.lang.Boolean columnBooleanListItem : columnBooleanListList) {
                    if (columnBooleanListItem == null) {
                        columnBooleanListOsList.addNull();
                    } else {
                        columnBooleanListOsList.addBoolean(columnBooleanListItem);
                    }
                }
            }
            RealmList<java.lang.Long> columnLongListList = ((some_test_AllTypesRealmProxyInterface) object).realmGet$columnLongList();
            if (columnLongListList != null) {
                OsList columnLongListOsList = new OsList(table.getUncheckedRow(objKey), columnInfo.columnLongListColKey);
                for (java.lang.Long columnLongListItem : columnLongListList) {
                    if (columnLongListItem == null) {
                        columnLongListOsList.addNull();
                    } else {
                        columnLongListOsList.addLong(columnLongListItem.longValue());
                    }
                }
            }
            RealmList<java.lang.Integer> columnIntegerListList = ((some_test_AllTypesRealmProxyInterface) object).realmGet$columnIntegerList();
            if (columnIntegerListList != null) {
                OsList columnIntegerListOsList = new OsList(table.getUncheckedRow(objKey), columnInfo.columnIntegerListColKey);
                for (java.lang.Integer columnIntegerListItem : columnIntegerListList) {
                    if (columnIntegerListItem == null) {
                        columnIntegerListOsList.addNull();
                    } else {
                        columnIntegerListOsList.addLong(columnIntegerListItem.longValue());
                    }
                }
            }
            RealmList<java.lang.Short> columnShortListList = ((some_test_AllTypesRealmProxyInterface) object).realmGet$columnShortList();
            if (columnShortListList != null) {
                OsList columnShortListOsList = new OsList(table.getUncheckedRow(objKey), columnInfo.columnShortListColKey);
                for (java.lang.Short columnShortListItem : columnShortListList) {
                    if (columnShortListItem == null) {
                        columnShortListOsList.addNull();
                    } else {
                        columnShortListOsList.addLong(columnShortListItem.longValue());
                    }
                }
            }
            RealmList<java.lang.Byte> columnByteListList = ((some_test_AllTypesRealmProxyInterface) object).realmGet$columnByteList();
            if (columnByteListList != null) {
                OsList columnByteListOsList = new OsList(table.getUncheckedRow(objKey), columnInfo.columnByteListColKey);
                for (java.lang.Byte columnByteListItem : columnByteListList) {
                    if (columnByteListItem == null) {
                        columnByteListOsList.addNull();
                    } else {
                        columnByteListOsList.addLong(columnByteListItem.longValue());
                    }
                }
            }
            RealmList<java.lang.Double> columnDoubleListList = ((some_test_AllTypesRealmProxyInterface) object).realmGet$columnDoubleList();
            if (columnDoubleListList != null) {
                OsList columnDoubleListOsList = new OsList(table.getUncheckedRow(objKey), columnInfo.columnDoubleListColKey);
                for (java.lang.Double columnDoubleListItem : columnDoubleListList) {
                    if (columnDoubleListItem == null) {
                        columnDoubleListOsList.addNull();
                    } else {
                        columnDoubleListOsList.addDouble(columnDoubleListItem.doubleValue());
                    }
                }
            }
            RealmList<java.lang.Float> columnFloatListList = ((some_test_AllTypesRealmProxyInterface) object).realmGet$columnFloatList();
            if (columnFloatListList != null) {
                OsList columnFloatListOsList = new OsList(table.getUncheckedRow(objKey), columnInfo.columnFloatListColKey);
                for (java.lang.Float columnFloatListItem : columnFloatListList) {
                    if (columnFloatListItem == null) {
                        columnFloatListOsList.addNull();
                    } else {
                        columnFloatListOsList.addFloat(columnFloatListItem.floatValue());
                    }
                }
            }
            RealmList<java.util.Date> columnDateListList = ((some_test_AllTypesRealmProxyInterface) object).realmGet$columnDateList();
            if (columnDateListList != null) {
                OsList columnDateListOsList = new OsList(table.getUncheckedRow(objKey), columnInfo.columnDateListColKey);
                for (java.util.Date columnDateListItem : columnDateListList) {
                    if (columnDateListItem == null) {
                        columnDateListOsList.addNull();
                    } else {
                        columnDateListOsList.addDate(columnDateListItem);
                    }
                }
            }
            RealmList<org.bson.types.Decimal128> columnDecimal128ListList = ((some_test_AllTypesRealmProxyInterface) object).realmGet$columnDecimal128List();
            if (columnDecimal128ListList != null) {
                OsList columnDecimal128ListOsList = new OsList(table.getUncheckedRow(objKey), columnInfo.columnDecimal128ListColKey);
                for (org.bson.types.Decimal128 columnDecimal128ListItem : columnDecimal128ListList) {
                    if (columnDecimal128ListItem == null) {
                        columnDecimal128ListOsList.addNull();
                    } else {
                        columnDecimal128ListOsList.addDecimal128(columnDecimal128ListItem);
                    }
                }
            }
            RealmList<org.bson.types.ObjectId> columnObjectIdListList = ((some_test_AllTypesRealmProxyInterface) object).realmGet$columnObjectIdList();
            if (columnObjectIdListList != null) {
                OsList columnObjectIdListOsList = new OsList(table.getUncheckedRow(objKey), columnInfo.columnObjectIdListColKey);
                for (org.bson.types.ObjectId columnObjectIdListItem : columnObjectIdListList) {
                    if (columnObjectIdListItem == null) {
                        columnObjectIdListOsList.addNull();
                    } else {
                        columnObjectIdListOsList.addObjectId(columnObjectIdListItem);
                    }
                }
            }

            RealmList<java.util.UUID> columnUUIDListList = ((some_test_AllTypesRealmProxyInterface) object).realmGet$columnUUIDList();
            if (columnUUIDListList != null) {
                OsList columnUUIDListOsList = new OsList(table.getUncheckedRow(objKey), columnInfo.columnUUIDListColKey);
                for (java.util.UUID columnUUIDListItem : columnUUIDListList) {
                    if (columnUUIDListItem == null) {
                        columnUUIDListOsList.addNull();
                    } else {
                        columnUUIDListOsList.addUUID(columnUUIDListItem);
                    }
                }
            }
        }
    }
    public static long insertOrUpdate(Realm realm, some.test.AllTypes object, Map<RealmModel,Long> cache) {
        if (object instanceof RealmObjectProxy && !RealmObject.isFrozen(object) && ((RealmObjectProxy) object).realmGet$proxyState().getRealm$realm() != null && ((RealmObjectProxy) object).realmGet$proxyState().getRealm$realm().getPath().equals(realm.getPath())) {
            return ((RealmObjectProxy) object).realmGet$proxyState().getRow$realm().getObjectKey();
        }
        Table table = realm.getTable(some.test.AllTypes.class);
        long tableNativePtr = table.getNativePtr();
        AllTypesColumnInfo columnInfo = (AllTypesColumnInfo) realm.getSchema().getColumnInfo(some.test.AllTypes.class);
        long pkColumnKey = columnInfo.columnStringColKey;
        String primaryKeyValue = ((some_test_AllTypesRealmProxyInterface) object).realmGet$columnString();
        long objKey = Table.NO_MATCH;
        if (primaryKeyValue == null) {
            objKey = Table.nativeFindFirstNull(tableNativePtr, pkColumnKey);
        } else {
            objKey = Table.nativeFindFirstString(tableNativePtr, pkColumnKey, primaryKeyValue);
        }
        if (objKey == Table.NO_MATCH) {
            objKey = OsObject.createRowWithPrimaryKey(table, pkColumnKey, primaryKeyValue);
        }
        cache.put(object, objKey);
        Table.nativeSetLong(tableNativePtr, columnInfo.columnLongColKey, objKey, ((some_test_AllTypesRealmProxyInterface) object).realmGet$columnLong(), false);
        Table.nativeSetFloat(tableNativePtr, columnInfo.columnFloatColKey, objKey, ((some_test_AllTypesRealmProxyInterface) object).realmGet$columnFloat(), false);
        Table.nativeSetDouble(tableNativePtr, columnInfo.columnDoubleColKey, objKey, ((some_test_AllTypesRealmProxyInterface) object).realmGet$columnDouble(), false);
        Table.nativeSetBoolean(tableNativePtr, columnInfo.columnBooleanColKey, objKey, ((some_test_AllTypesRealmProxyInterface) object).realmGet$columnBoolean(), false);
        org.bson.types.Decimal128 realmGet$columnDecimal128 = ((some_test_AllTypesRealmProxyInterface) object).realmGet$columnDecimal128();
        if (realmGet$columnDecimal128 != null) {
            Table.nativeSetDecimal128(tableNativePtr, columnInfo.columnDecimal128ColKey, objKey, realmGet$columnDecimal128.getLow(), realmGet$columnDecimal128.getHigh(), false);
        } else {
            Table.nativeSetNull(tableNativePtr, columnInfo.columnDecimal128ColKey, objKey, false);
        }
        org.bson.types.ObjectId realmGet$columnObjectId = ((some_test_AllTypesRealmProxyInterface) object).realmGet$columnObjectId();
        if (realmGet$columnObjectId != null) {
            Table.nativeSetObjectId(tableNativePtr, columnInfo.columnObjectIdColKey, objKey, realmGet$columnObjectId.toString(), false);
        } else {
            Table.nativeSetNull(tableNativePtr, columnInfo.columnObjectIdColKey, objKey, false);
        }
        java.util.UUID realmGet$columnUUID = ((some_test_AllTypesRealmProxyInterface) object).realmGet$columnUUID();
        if (realmGet$columnUUID != null) {
            Table.nativeSetUUID(tableNativePtr, columnInfo.columnUUIDColKey, objKey, realmGet$columnUUID.toString(), false);
        } else {
            Table.nativeSetNull(tableNativePtr, columnInfo.columnUUIDColKey, objKey, false);
        }
        java.util.Date realmGet$columnDate = ((some_test_AllTypesRealmProxyInterface) object).realmGet$columnDate();
        if (realmGet$columnDate != null) {
            Table.nativeSetTimestamp(tableNativePtr, columnInfo.columnDateColKey, objKey, realmGet$columnDate.getTime(), false);
        } else {
            Table.nativeSetNull(tableNativePtr, columnInfo.columnDateColKey, objKey, false);
        }
        byte[] realmGet$columnBinary = ((some_test_AllTypesRealmProxyInterface) object).realmGet$columnBinary();
        if (realmGet$columnBinary != null) {
            Table.nativeSetByteArray(tableNativePtr, columnInfo.columnBinaryColKey, objKey, realmGet$columnBinary, false);
        } else {
            Table.nativeSetNull(tableNativePtr, columnInfo.columnBinaryColKey, objKey, false);
        }
        Long realmGet$columnMutableRealmInteger = ((some_test_AllTypesRealmProxyInterface) object).realmGet$columnMutableRealmInteger().get();
        if (realmGet$columnMutableRealmInteger != null) {
            Table.nativeSetLong(tableNativePtr, columnInfo.columnMutableRealmIntegerColKey, objKey, realmGet$columnMutableRealmInteger.longValue(), false);
        } else {
            Table.nativeSetNull(tableNativePtr, columnInfo.columnMutableRealmIntegerColKey, objKey, false);
        }
        some.test.AllTypes columnObjectObj = ((some_test_AllTypesRealmProxyInterface) object).realmGet$columnObject();
        if (columnObjectObj != null) {
            Long cachecolumnObject = cache.get(columnObjectObj);
            if (cachecolumnObject == null) {
                cachecolumnObject = some_test_AllTypesRealmProxy.insertOrUpdate(realm, columnObjectObj, cache);
            }
            Table.nativeSetLink(tableNativePtr, columnInfo.columnObjectColKey, objKey, cachecolumnObject, false);
        } else {
            Table.nativeNullifyLink(tableNativePtr, columnInfo.columnObjectColKey, objKey);
        }
        OsList columnRealmListOsList = new OsList(table.getUncheckedRow(objKey), columnInfo.columnRealmListColKey);
        RealmList<some.test.AllTypes> columnRealmListList = ((some_test_AllTypesRealmProxyInterface) object).realmGet$columnRealmList();
        if (columnRealmListList != null && columnRealmListList.size() == columnRealmListOsList.size()) {
            // For lists of equal lengths, we need to set each element directly as clearing the receiver list can be wrong if the input and target list are the same.
            int objects = columnRealmListList.size();
            for (int i = 0; i < objects; i++) {
                some.test.AllTypes columnRealmListItem = columnRealmListList.get(i);
                Long cacheItemIndexcolumnRealmList = cache.get(columnRealmListItem);
                if (cacheItemIndexcolumnRealmList == null) {
                    cacheItemIndexcolumnRealmList = some_test_AllTypesRealmProxy.insertOrUpdate(realm, columnRealmListItem, cache);
                }
                columnRealmListOsList.setRow(i, cacheItemIndexcolumnRealmList);
            }
        } else {
            columnRealmListOsList.removeAll();
            if (columnRealmListList != null) {
                for (some.test.AllTypes columnRealmListItem : columnRealmListList) {
                    Long cacheItemIndexcolumnRealmList = cache.get(columnRealmListItem);
                    if (cacheItemIndexcolumnRealmList == null) {
                        cacheItemIndexcolumnRealmList = some_test_AllTypesRealmProxy.insertOrUpdate(realm, columnRealmListItem, cache);
                    }
                    columnRealmListOsList.addRow(cacheItemIndexcolumnRealmList);
                }
            }
        }
        OsList columnRealmFinalListOsList = new OsList(table.getUncheckedRow(objKey), columnInfo.columnRealmFinalListColKey);
        RealmList<some.test.AllTypes> columnRealmFinalListList = ((some_test_AllTypesRealmProxyInterface) object).realmGet$columnRealmFinalList();
        if (columnRealmFinalListList != null && columnRealmFinalListList.size() == columnRealmFinalListOsList.size()) {
            // For lists of equal lengths, we need to set each element directly as clearing the receiver list can be wrong if the input and target list are the same.
            int objects = columnRealmFinalListList.size();
            for (int i = 0; i < objects; i++) {
                some.test.AllTypes columnRealmFinalListItem = columnRealmFinalListList.get(i);
                Long cacheItemIndexcolumnRealmFinalList = cache.get(columnRealmFinalListItem);
                if (cacheItemIndexcolumnRealmFinalList == null) {
                    cacheItemIndexcolumnRealmFinalList = some_test_AllTypesRealmProxy.insertOrUpdate(realm, columnRealmFinalListItem, cache);
                }
                columnRealmFinalListOsList.setRow(i, cacheItemIndexcolumnRealmFinalList);
            }
        } else {
            columnRealmFinalListOsList.removeAll();
            if (columnRealmFinalListList != null) {
                for (some.test.AllTypes columnRealmFinalListItem : columnRealmFinalListList) {
                    Long cacheItemIndexcolumnRealmFinalList = cache.get(columnRealmFinalListItem);
                    if (cacheItemIndexcolumnRealmFinalList == null) {
                        cacheItemIndexcolumnRealmFinalList = some_test_AllTypesRealmProxy.insertOrUpdate(realm, columnRealmFinalListItem, cache);
                    }
                    columnRealmFinalListOsList.addRow(cacheItemIndexcolumnRealmFinalList);
                }
            }
        }
        OsList columnStringListOsList = new OsList(table.getUncheckedRow(objKey), columnInfo.columnStringListColKey);
        columnStringListOsList.removeAll();
        RealmList<java.lang.String> columnStringListList = ((some_test_AllTypesRealmProxyInterface) object).realmGet$columnStringList();
        if (columnStringListList != null) {
            for (java.lang.String columnStringListItem : columnStringListList) {
                if (columnStringListItem == null) {
                    columnStringListOsList.addNull();
                } else {
                    columnStringListOsList.addString(columnStringListItem);
                }
            }
        }
        OsList columnBinaryListOsList = new OsList(table.getUncheckedRow(objKey), columnInfo.columnBinaryListColKey);
        columnBinaryListOsList.removeAll();
        RealmList<byte[]> columnBinaryListList = ((some_test_AllTypesRealmProxyInterface) object).realmGet$columnBinaryList();
        if (columnBinaryListList != null) {
            for (byte[] columnBinaryListItem : columnBinaryListList) {
                if (columnBinaryListItem == null) {
                    columnBinaryListOsList.addNull();
                } else {
                    columnBinaryListOsList.addBinary(columnBinaryListItem);
                }
            }
        }
        OsList columnBooleanListOsList = new OsList(table.getUncheckedRow(objKey), columnInfo.columnBooleanListColKey);
        columnBooleanListOsList.removeAll();
        RealmList<java.lang.Boolean> columnBooleanListList = ((some_test_AllTypesRealmProxyInterface) object).realmGet$columnBooleanList();
        if (columnBooleanListList != null) {
            for (java.lang.Boolean columnBooleanListItem : columnBooleanListList) {
                if (columnBooleanListItem == null) {
                    columnBooleanListOsList.addNull();
                } else {
                    columnBooleanListOsList.addBoolean(columnBooleanListItem);
                }
            }
        }
        OsList columnLongListOsList = new OsList(table.getUncheckedRow(objKey), columnInfo.columnLongListColKey);
        columnLongListOsList.removeAll();
        RealmList<java.lang.Long> columnLongListList = ((some_test_AllTypesRealmProxyInterface) object).realmGet$columnLongList();
        if (columnLongListList != null) {
            for (java.lang.Long columnLongListItem : columnLongListList) {
                if (columnLongListItem == null) {
                    columnLongListOsList.addNull();
                } else {
                    columnLongListOsList.addLong(columnLongListItem.longValue());
                }
            }
        }
        OsList columnIntegerListOsList = new OsList(table.getUncheckedRow(objKey), columnInfo.columnIntegerListColKey);
        columnIntegerListOsList.removeAll();
        RealmList<java.lang.Integer> columnIntegerListList = ((some_test_AllTypesRealmProxyInterface) object).realmGet$columnIntegerList();
        if (columnIntegerListList != null) {
            for (java.lang.Integer columnIntegerListItem : columnIntegerListList) {
                if (columnIntegerListItem == null) {
                    columnIntegerListOsList.addNull();
                } else {
                    columnIntegerListOsList.addLong(columnIntegerListItem.longValue());
                }
            }
        }
        OsList columnShortListOsList = new OsList(table.getUncheckedRow(objKey), columnInfo.columnShortListColKey);
        columnShortListOsList.removeAll();
        RealmList<java.lang.Short> columnShortListList = ((some_test_AllTypesRealmProxyInterface) object).realmGet$columnShortList();
        if (columnShortListList != null) {
            for (java.lang.Short columnShortListItem : columnShortListList) {
                if (columnShortListItem == null) {
                    columnShortListOsList.addNull();
                } else {
                    columnShortListOsList.addLong(columnShortListItem.longValue());
                }
            }
        }
        OsList columnByteListOsList = new OsList(table.getUncheckedRow(objKey), columnInfo.columnByteListColKey);
        columnByteListOsList.removeAll();
        RealmList<java.lang.Byte> columnByteListList = ((some_test_AllTypesRealmProxyInterface) object).realmGet$columnByteList();
        if (columnByteListList != null) {
            for (java.lang.Byte columnByteListItem : columnByteListList) {
                if (columnByteListItem == null) {
                    columnByteListOsList.addNull();
                } else {
                    columnByteListOsList.addLong(columnByteListItem.longValue());
                }
            }
        }
        OsList columnDoubleListOsList = new OsList(table.getUncheckedRow(objKey), columnInfo.columnDoubleListColKey);
        columnDoubleListOsList.removeAll();
        RealmList<java.lang.Double> columnDoubleListList = ((some_test_AllTypesRealmProxyInterface) object).realmGet$columnDoubleList();
        if (columnDoubleListList != null) {
            for (java.lang.Double columnDoubleListItem : columnDoubleListList) {
                if (columnDoubleListItem == null) {
                    columnDoubleListOsList.addNull();
                } else {
                    columnDoubleListOsList.addDouble(columnDoubleListItem.doubleValue());
                }
            }
        }
        OsList columnFloatListOsList = new OsList(table.getUncheckedRow(objKey), columnInfo.columnFloatListColKey);
        columnFloatListOsList.removeAll();
        RealmList<java.lang.Float> columnFloatListList = ((some_test_AllTypesRealmProxyInterface) object).realmGet$columnFloatList();
        if (columnFloatListList != null) {
            for (java.lang.Float columnFloatListItem : columnFloatListList) {
                if (columnFloatListItem == null) {
                    columnFloatListOsList.addNull();
                } else {
                    columnFloatListOsList.addFloat(columnFloatListItem.floatValue());
                }
            }
        }
        OsList columnDateListOsList = new OsList(table.getUncheckedRow(objKey), columnInfo.columnDateListColKey);
        columnDateListOsList.removeAll();
        RealmList<java.util.Date> columnDateListList = ((some_test_AllTypesRealmProxyInterface) object).realmGet$columnDateList();
        if (columnDateListList != null) {
            for (java.util.Date columnDateListItem : columnDateListList) {
                if (columnDateListItem == null) {
                    columnDateListOsList.addNull();
                } else {
                    columnDateListOsList.addDate(columnDateListItem);
                }
            }
        }
        OsList columnDecimal128ListOsList = new OsList(table.getUncheckedRow(objKey), columnInfo.columnDecimal128ListColKey);
        columnDecimal128ListOsList.removeAll();
        RealmList<org.bson.types.Decimal128> columnDecimal128ListList = ((some_test_AllTypesRealmProxyInterface) object).realmGet$columnDecimal128List();
        if (columnDecimal128ListList != null) {
            for (org.bson.types.Decimal128 columnDecimal128ListItem : columnDecimal128ListList) {
                if (columnDecimal128ListItem == null) {
                    columnDecimal128ListOsList.addNull();
                } else {
                    columnDecimal128ListOsList.addDecimal128(columnDecimal128ListItem);
                }
            }
        }
        OsList columnObjectIdListOsList = new OsList(table.getUncheckedRow(objKey), columnInfo.columnObjectIdListColKey);
        columnObjectIdListOsList.removeAll();
        RealmList<org.bson.types.ObjectId> columnObjectIdListList = ((some_test_AllTypesRealmProxyInterface) object).realmGet$columnObjectIdList();
        if (columnObjectIdListList != null) {
            for (org.bson.types.ObjectId columnObjectIdListItem : columnObjectIdListList) {
                if (columnObjectIdListItem == null) {
                    columnObjectIdListOsList.addNull();
                } else {
                    columnObjectIdListOsList.addObjectId(columnObjectIdListItem);
                }
            }
        }
<<<<<<< HEAD


        OsList columnUUIDListOsList = new OsList(table.getUncheckedRow(objKey), columnInfo.columnUUIDListColKey);
        columnUUIDListOsList.removeAll();
        RealmList<java.util.UUID> columnUUIDListList = ((some_test_AllTypesRealmProxyInterface) object).realmGet$columnUUIDList();
        if (columnUUIDListList != null) {
            for (java.util.UUID columnUUIDListItem : columnUUIDListList) {
                if (columnUUIDListItem == null) {
                    columnUUIDListOsList.addNull();
                } else {
                    columnUUIDListOsList.addUUID(columnUUIDListItem);
                }
            }
        }

=======
>>>>>>> 7a55509a
        return objKey;
    }
    public static void insertOrUpdate(Realm realm, Iterator<? extends RealmModel> objects, Map<RealmModel,Long> cache) {
        Table table = realm.getTable(some.test.AllTypes.class);
        long tableNativePtr = table.getNativePtr();
        AllTypesColumnInfo columnInfo = (AllTypesColumnInfo) realm.getSchema().getColumnInfo(some.test.AllTypes.class);
        long pkColumnKey = columnInfo.columnStringColKey;
        some.test.AllTypes object = null;
        while (objects.hasNext()) {
            object = (some.test.AllTypes) objects.next();
            if (cache.containsKey(object)) {
                continue;
            }
            if (object instanceof RealmObjectProxy && !RealmObject.isFrozen(object) && ((RealmObjectProxy) object).realmGet$proxyState().getRealm$realm() != null && ((RealmObjectProxy) object).realmGet$proxyState().getRealm$realm().getPath().equals(realm.getPath())) {
                cache.put(object, ((RealmObjectProxy) object).realmGet$proxyState().getRow$realm().getObjectKey());
                continue;
            }
            String primaryKeyValue = ((some_test_AllTypesRealmProxyInterface) object).realmGet$columnString();
            long objKey = Table.NO_MATCH;
            if (primaryKeyValue == null) {
                objKey = Table.nativeFindFirstNull(tableNativePtr, pkColumnKey);
            } else {
                objKey = Table.nativeFindFirstString(tableNativePtr, pkColumnKey, primaryKeyValue);
            }
            if (objKey == Table.NO_MATCH) {
                objKey = OsObject.createRowWithPrimaryKey(table, pkColumnKey, primaryKeyValue);
            }
            cache.put(object, objKey);
            Table.nativeSetLong(tableNativePtr, columnInfo.columnLongColKey, objKey, ((some_test_AllTypesRealmProxyInterface) object).realmGet$columnLong(), false);
            Table.nativeSetFloat(tableNativePtr, columnInfo.columnFloatColKey, objKey, ((some_test_AllTypesRealmProxyInterface) object).realmGet$columnFloat(), false);
            Table.nativeSetDouble(tableNativePtr, columnInfo.columnDoubleColKey, objKey, ((some_test_AllTypesRealmProxyInterface) object).realmGet$columnDouble(), false);
            Table.nativeSetBoolean(tableNativePtr, columnInfo.columnBooleanColKey, objKey, ((some_test_AllTypesRealmProxyInterface) object).realmGet$columnBoolean(), false);
            org.bson.types.Decimal128 realmGet$columnDecimal128 = ((some_test_AllTypesRealmProxyInterface) object).realmGet$columnDecimal128();
            if (realmGet$columnDecimal128 != null) {
                Table.nativeSetDecimal128(tableNativePtr, columnInfo.columnDecimal128ColKey, objKey, realmGet$columnDecimal128.getLow(), realmGet$columnDecimal128.getHigh(), false);
            } else {
                Table.nativeSetNull(tableNativePtr, columnInfo.columnDecimal128ColKey, objKey, false);
            }
            org.bson.types.ObjectId realmGet$columnObjectId = ((some_test_AllTypesRealmProxyInterface) object).realmGet$columnObjectId();
            if (realmGet$columnObjectId != null) {
                Table.nativeSetObjectId(tableNativePtr, columnInfo.columnObjectIdColKey, objKey, realmGet$columnObjectId.toString(), false);
            } else {
                Table.nativeSetNull(tableNativePtr, columnInfo.columnObjectIdColKey, objKey, false);
            }
            java.util.UUID realmGet$columnUUID = ((some_test_AllTypesRealmProxyInterface) object).realmGet$columnUUID();
            if (realmGet$columnUUID != null) {
                Table.nativeSetUUID(tableNativePtr, columnInfo.columnUUIDColKey, objKey, realmGet$columnUUID.toString(), false);
            } else {
                Table.nativeSetNull(tableNativePtr, columnInfo.columnUUIDColKey, objKey, false);
            }
            java.util.Date realmGet$columnDate = ((some_test_AllTypesRealmProxyInterface) object).realmGet$columnDate();
            if (realmGet$columnDate != null) {
                Table.nativeSetTimestamp(tableNativePtr, columnInfo.columnDateColKey, objKey, realmGet$columnDate.getTime(), false);
            } else {
                Table.nativeSetNull(tableNativePtr, columnInfo.columnDateColKey, objKey, false);
            }
            byte[] realmGet$columnBinary = ((some_test_AllTypesRealmProxyInterface) object).realmGet$columnBinary();
            if (realmGet$columnBinary != null) {
                Table.nativeSetByteArray(tableNativePtr, columnInfo.columnBinaryColKey, objKey, realmGet$columnBinary, false);
            } else {
                Table.nativeSetNull(tableNativePtr, columnInfo.columnBinaryColKey, objKey, false);
            }
            Long realmGet$columnMutableRealmInteger = ((some_test_AllTypesRealmProxyInterface) object).realmGet$columnMutableRealmInteger().get();
            if (realmGet$columnMutableRealmInteger != null) {
                Table.nativeSetLong(tableNativePtr, columnInfo.columnMutableRealmIntegerColKey, objKey, realmGet$columnMutableRealmInteger.longValue(), false);
            } else {
                Table.nativeSetNull(tableNativePtr, columnInfo.columnMutableRealmIntegerColKey, objKey, false);
            }
            some.test.AllTypes columnObjectObj = ((some_test_AllTypesRealmProxyInterface) object).realmGet$columnObject();
            if (columnObjectObj != null) {
                Long cachecolumnObject = cache.get(columnObjectObj);
                if (cachecolumnObject == null) {
                    cachecolumnObject = some_test_AllTypesRealmProxy.insertOrUpdate(realm, columnObjectObj, cache);
                }
                Table.nativeSetLink(tableNativePtr, columnInfo.columnObjectColKey, objKey, cachecolumnObject, false);
            } else {
                Table.nativeNullifyLink(tableNativePtr, columnInfo.columnObjectColKey, objKey);
            }
            OsList columnRealmListOsList = new OsList(table.getUncheckedRow(objKey), columnInfo.columnRealmListColKey);
            RealmList<some.test.AllTypes> columnRealmListList = ((some_test_AllTypesRealmProxyInterface) object).realmGet$columnRealmList();
            if (columnRealmListList != null && columnRealmListList.size() == columnRealmListOsList.size()) {
                // For lists of equal lengths, we need to set each element directly as clearing the receiver list can be wrong if the input and target list are the same.
                int objectCount = columnRealmListList.size();
                for (int i = 0; i < objectCount; i++) {
                    some.test.AllTypes columnRealmListItem = columnRealmListList.get(i);
                    Long cacheItemIndexcolumnRealmList = cache.get(columnRealmListItem);
                    if (cacheItemIndexcolumnRealmList == null) {
                        cacheItemIndexcolumnRealmList = some_test_AllTypesRealmProxy.insertOrUpdate(realm, columnRealmListItem, cache);
                    }
                    columnRealmListOsList.setRow(i, cacheItemIndexcolumnRealmList);
                }
            } else {
                columnRealmListOsList.removeAll();
                if (columnRealmListList != null) {
                    for (some.test.AllTypes columnRealmListItem : columnRealmListList) {
                        Long cacheItemIndexcolumnRealmList = cache.get(columnRealmListItem);
                        if (cacheItemIndexcolumnRealmList == null) {
                            cacheItemIndexcolumnRealmList = some_test_AllTypesRealmProxy.insertOrUpdate(realm, columnRealmListItem, cache);
                        }
                        columnRealmListOsList.addRow(cacheItemIndexcolumnRealmList);
                    }
                }
            }
            OsList columnRealmFinalListOsList = new OsList(table.getUncheckedRow(objKey), columnInfo.columnRealmFinalListColKey);
            RealmList<some.test.AllTypes> columnRealmFinalListList = ((some_test_AllTypesRealmProxyInterface) object).realmGet$columnRealmFinalList();
            if (columnRealmFinalListList != null && columnRealmFinalListList.size() == columnRealmFinalListOsList.size()) {
                // For lists of equal lengths, we need to set each element directly as clearing the receiver list can be wrong if the input and target list are the same.
                int objectCount = columnRealmFinalListList.size();
                for (int i = 0; i < objectCount; i++) {
                    some.test.AllTypes columnRealmFinalListItem = columnRealmFinalListList.get(i);
                    Long cacheItemIndexcolumnRealmFinalList = cache.get(columnRealmFinalListItem);
                    if (cacheItemIndexcolumnRealmFinalList == null) {
                        cacheItemIndexcolumnRealmFinalList = some_test_AllTypesRealmProxy.insertOrUpdate(realm, columnRealmFinalListItem, cache);
                    }
                    columnRealmFinalListOsList.setRow(i, cacheItemIndexcolumnRealmFinalList);
                }
            } else {
                columnRealmFinalListOsList.removeAll();
                if (columnRealmFinalListList != null) {
                    for (some.test.AllTypes columnRealmFinalListItem : columnRealmFinalListList) {
                        Long cacheItemIndexcolumnRealmFinalList = cache.get(columnRealmFinalListItem);
                        if (cacheItemIndexcolumnRealmFinalList == null) {
                            cacheItemIndexcolumnRealmFinalList = some_test_AllTypesRealmProxy.insertOrUpdate(realm, columnRealmFinalListItem, cache);
                        }
                        columnRealmFinalListOsList.addRow(cacheItemIndexcolumnRealmFinalList);
                    }
                }
            }
            OsList columnStringListOsList = new OsList(table.getUncheckedRow(objKey), columnInfo.columnStringListColKey);
            columnStringListOsList.removeAll();
            RealmList<java.lang.String> columnStringListList = ((some_test_AllTypesRealmProxyInterface) object).realmGet$columnStringList();
            if (columnStringListList != null) {
                for (java.lang.String columnStringListItem : columnStringListList) {
                    if (columnStringListItem == null) {
                        columnStringListOsList.addNull();
                    } else {
                        columnStringListOsList.addString(columnStringListItem);
                    }
                }
            }
            OsList columnBinaryListOsList = new OsList(table.getUncheckedRow(objKey), columnInfo.columnBinaryListColKey);
            columnBinaryListOsList.removeAll();
            RealmList<byte[]> columnBinaryListList = ((some_test_AllTypesRealmProxyInterface) object).realmGet$columnBinaryList();
            if (columnBinaryListList != null) {
                for (byte[] columnBinaryListItem : columnBinaryListList) {
                    if (columnBinaryListItem == null) {
                        columnBinaryListOsList.addNull();
                    } else {
                        columnBinaryListOsList.addBinary(columnBinaryListItem);
                    }
                }
            }
            OsList columnBooleanListOsList = new OsList(table.getUncheckedRow(objKey), columnInfo.columnBooleanListColKey);
            columnBooleanListOsList.removeAll();
            RealmList<java.lang.Boolean> columnBooleanListList = ((some_test_AllTypesRealmProxyInterface) object).realmGet$columnBooleanList();
            if (columnBooleanListList != null) {
                for (java.lang.Boolean columnBooleanListItem : columnBooleanListList) {
                    if (columnBooleanListItem == null) {
                        columnBooleanListOsList.addNull();
                    } else {
                        columnBooleanListOsList.addBoolean(columnBooleanListItem);
                    }
                }
            }
            OsList columnLongListOsList = new OsList(table.getUncheckedRow(objKey), columnInfo.columnLongListColKey);
            columnLongListOsList.removeAll();
            RealmList<java.lang.Long> columnLongListList = ((some_test_AllTypesRealmProxyInterface) object).realmGet$columnLongList();
            if (columnLongListList != null) {
                for (java.lang.Long columnLongListItem : columnLongListList) {
                    if (columnLongListItem == null) {
                        columnLongListOsList.addNull();
                    } else {
                        columnLongListOsList.addLong(columnLongListItem.longValue());
                    }
                }
            }
            OsList columnIntegerListOsList = new OsList(table.getUncheckedRow(objKey), columnInfo.columnIntegerListColKey);
            columnIntegerListOsList.removeAll();
            RealmList<java.lang.Integer> columnIntegerListList = ((some_test_AllTypesRealmProxyInterface) object).realmGet$columnIntegerList();
            if (columnIntegerListList != null) {
                for (java.lang.Integer columnIntegerListItem : columnIntegerListList) {
                    if (columnIntegerListItem == null) {
                        columnIntegerListOsList.addNull();
                    } else {
                        columnIntegerListOsList.addLong(columnIntegerListItem.longValue());
                    }
                }
            }
            OsList columnShortListOsList = new OsList(table.getUncheckedRow(objKey), columnInfo.columnShortListColKey);
            columnShortListOsList.removeAll();
            RealmList<java.lang.Short> columnShortListList = ((some_test_AllTypesRealmProxyInterface) object).realmGet$columnShortList();
            if (columnShortListList != null) {
                for (java.lang.Short columnShortListItem : columnShortListList) {
                    if (columnShortListItem == null) {
                        columnShortListOsList.addNull();
                    } else {
                        columnShortListOsList.addLong(columnShortListItem.longValue());
                    }
                }
            }
            OsList columnByteListOsList = new OsList(table.getUncheckedRow(objKey), columnInfo.columnByteListColKey);
            columnByteListOsList.removeAll();
            RealmList<java.lang.Byte> columnByteListList = ((some_test_AllTypesRealmProxyInterface) object).realmGet$columnByteList();
            if (columnByteListList != null) {
                for (java.lang.Byte columnByteListItem : columnByteListList) {
                    if (columnByteListItem == null) {
                        columnByteListOsList.addNull();
                    } else {
                        columnByteListOsList.addLong(columnByteListItem.longValue());
                    }
                }
            }
            OsList columnDoubleListOsList = new OsList(table.getUncheckedRow(objKey), columnInfo.columnDoubleListColKey);
            columnDoubleListOsList.removeAll();
            RealmList<java.lang.Double> columnDoubleListList = ((some_test_AllTypesRealmProxyInterface) object).realmGet$columnDoubleList();
            if (columnDoubleListList != null) {
                for (java.lang.Double columnDoubleListItem : columnDoubleListList) {
                    if (columnDoubleListItem == null) {
                        columnDoubleListOsList.addNull();
                    } else {
                        columnDoubleListOsList.addDouble(columnDoubleListItem.doubleValue());
                    }
                }
            }
            OsList columnFloatListOsList = new OsList(table.getUncheckedRow(objKey), columnInfo.columnFloatListColKey);
            columnFloatListOsList.removeAll();
            RealmList<java.lang.Float> columnFloatListList = ((some_test_AllTypesRealmProxyInterface) object).realmGet$columnFloatList();
            if (columnFloatListList != null) {
                for (java.lang.Float columnFloatListItem : columnFloatListList) {
                    if (columnFloatListItem == null) {
                        columnFloatListOsList.addNull();
                    } else {
                        columnFloatListOsList.addFloat(columnFloatListItem.floatValue());
                    }
                }
            }
            OsList columnDateListOsList = new OsList(table.getUncheckedRow(objKey), columnInfo.columnDateListColKey);
            columnDateListOsList.removeAll();
            RealmList<java.util.Date> columnDateListList = ((some_test_AllTypesRealmProxyInterface) object).realmGet$columnDateList();
            if (columnDateListList != null) {
                for (java.util.Date columnDateListItem : columnDateListList) {
                    if (columnDateListItem == null) {
                        columnDateListOsList.addNull();
                    } else {
                        columnDateListOsList.addDate(columnDateListItem);
                    }
                }
            }
            OsList columnDecimal128ListOsList = new OsList(table.getUncheckedRow(objKey), columnInfo.columnDecimal128ListColKey);
            columnDecimal128ListOsList.removeAll();
            RealmList<org.bson.types.Decimal128> columnDecimal128ListList = ((some_test_AllTypesRealmProxyInterface) object).realmGet$columnDecimal128List();
            if (columnDecimal128ListList != null) {
                for (org.bson.types.Decimal128 columnDecimal128ListItem : columnDecimal128ListList) {
                    if (columnDecimal128ListItem == null) {
                        columnDecimal128ListOsList.addNull();
                    } else {
                        columnDecimal128ListOsList.addDecimal128(columnDecimal128ListItem);
                    }
                }
            }
            OsList columnObjectIdListOsList = new OsList(table.getUncheckedRow(objKey), columnInfo.columnObjectIdListColKey);
            columnObjectIdListOsList.removeAll();
            RealmList<org.bson.types.ObjectId> columnObjectIdListList = ((some_test_AllTypesRealmProxyInterface) object).realmGet$columnObjectIdList();
            if (columnObjectIdListList != null) {
                for (org.bson.types.ObjectId columnObjectIdListItem : columnObjectIdListList) {
                    if (columnObjectIdListItem == null) {
                        columnObjectIdListOsList.addNull();
                    } else {
                        columnObjectIdListOsList.addObjectId(columnObjectIdListItem);
                    }
                }
            }
<<<<<<< HEAD


            OsList columnUUIDListOsList = new OsList(table.getUncheckedRow(objKey), columnInfo.columnUUIDListColKey);
            columnUUIDListOsList.removeAll();
            RealmList<java.util.UUID> columnUUIDListList = ((some_test_AllTypesRealmProxyInterface) object).realmGet$columnUUIDList();
            if (columnUUIDListList != null) {
                for (java.util.UUID columnUUIDListItem : columnUUIDListList) {
                    if (columnUUIDListItem == null) {
                        columnUUIDListOsList.addNull();
                    } else {
                        columnUUIDListOsList.addUUID(columnUUIDListItem);
                    }
                }
            }

=======
>>>>>>> 7a55509a
        }
    }
    public static some.test.AllTypes createDetachedCopy(some.test.AllTypes realmObject, int currentDepth, int maxDepth, Map<RealmModel, CacheData<RealmModel>> cache) {
        if (currentDepth > maxDepth || realmObject == null) {
            return null;
        }
        CacheData<RealmModel> cachedObject = cache.get(realmObject);
        some.test.AllTypes unmanagedObject;
        if (cachedObject == null) {
            unmanagedObject = new some.test.AllTypes();
            cache.put(realmObject, new RealmObjectProxy.CacheData<RealmModel>(currentDepth, unmanagedObject));
        } else {
            // Reuse cached object or recreate it because it was encountered at a lower depth.
            if (currentDepth >= cachedObject.minDepth) {
                return (some.test.AllTypes) cachedObject.object;
            }
            unmanagedObject = (some.test.AllTypes) cachedObject.object;
            cachedObject.minDepth = currentDepth;
        }
        some_test_AllTypesRealmProxyInterface unmanagedCopy = (some_test_AllTypesRealmProxyInterface) unmanagedObject;
        some_test_AllTypesRealmProxyInterface realmSource = (some_test_AllTypesRealmProxyInterface) realmObject;
        unmanagedCopy.realmSet$columnString(realmSource.realmGet$columnString());
        unmanagedCopy.realmSet$columnLong(realmSource.realmGet$columnLong());
        unmanagedCopy.realmSet$columnFloat(realmSource.realmGet$columnFloat());
        unmanagedCopy.realmSet$columnDouble(realmSource.realmGet$columnDouble());
        unmanagedCopy.realmSet$columnBoolean(realmSource.realmGet$columnBoolean());
        unmanagedCopy.realmSet$columnDecimal128(realmSource.realmGet$columnDecimal128());
        unmanagedCopy.realmSet$columnObjectId(realmSource.realmGet$columnObjectId());
        unmanagedCopy.realmSet$columnUUID(realmSource.realmGet$columnUUID());
        unmanagedCopy.realmSet$columnDate(realmSource.realmGet$columnDate());
        unmanagedCopy.realmSet$columnBinary(realmSource.realmGet$columnBinary());
        unmanagedCopy.realmGet$columnMutableRealmInteger().set(realmSource.realmGet$columnMutableRealmInteger().get());
        // Deep copy of columnObject
        unmanagedCopy.realmSet$columnObject(some_test_AllTypesRealmProxy.createDetachedCopy(realmSource.realmGet$columnObject(), currentDepth + 1, maxDepth, cache));
        // Deep copy of columnRealmList
        if (currentDepth == maxDepth) {
            unmanagedCopy.realmSet$columnRealmList(null);
        } else {
            RealmList<some.test.AllTypes> managedcolumnRealmListList = realmSource.realmGet$columnRealmList();
            RealmList<some.test.AllTypes> unmanagedcolumnRealmListList = new RealmList<some.test.AllTypes>();
            unmanagedCopy.realmSet$columnRealmList(unmanagedcolumnRealmListList);
            int nextDepth = currentDepth + 1;
            int size = managedcolumnRealmListList.size();
            for (int i = 0; i < size; i++) {
                some.test.AllTypes item = some_test_AllTypesRealmProxy.createDetachedCopy(managedcolumnRealmListList.get(i), nextDepth, maxDepth, cache);
                unmanagedcolumnRealmListList.add(item);
            }
        }
        // Deep copy of columnRealmFinalList
        if (currentDepth == maxDepth) {
            unmanagedCopy.realmSet$columnRealmFinalList(null);
        } else {
            RealmList<some.test.AllTypes> managedcolumnRealmFinalListList = realmSource.realmGet$columnRealmFinalList();
            RealmList<some.test.AllTypes> unmanagedcolumnRealmFinalListList = new RealmList<some.test.AllTypes>();
            unmanagedCopy.realmSet$columnRealmFinalList(unmanagedcolumnRealmFinalListList);
            int nextDepth = currentDepth + 1;
            int size = managedcolumnRealmFinalListList.size();
            for (int i = 0; i < size; i++) {
                some.test.AllTypes item = some_test_AllTypesRealmProxy.createDetachedCopy(managedcolumnRealmFinalListList.get(i), nextDepth, maxDepth, cache);
                unmanagedcolumnRealmFinalListList.add(item);
            }
        }
        unmanagedCopy.realmSet$columnStringList(new RealmList<java.lang.String>());
        unmanagedCopy.realmGet$columnStringList().addAll(realmSource.realmGet$columnStringList());
        unmanagedCopy.realmSet$columnBinaryList(new RealmList<byte[]>());
        unmanagedCopy.realmGet$columnBinaryList().addAll(realmSource.realmGet$columnBinaryList());
        unmanagedCopy.realmSet$columnBooleanList(new RealmList<java.lang.Boolean>());
        unmanagedCopy.realmGet$columnBooleanList().addAll(realmSource.realmGet$columnBooleanList());
        unmanagedCopy.realmSet$columnLongList(new RealmList<java.lang.Long>());
        unmanagedCopy.realmGet$columnLongList().addAll(realmSource.realmGet$columnLongList());
        unmanagedCopy.realmSet$columnIntegerList(new RealmList<java.lang.Integer>());
        unmanagedCopy.realmGet$columnIntegerList().addAll(realmSource.realmGet$columnIntegerList());
        unmanagedCopy.realmSet$columnShortList(new RealmList<java.lang.Short>());
        unmanagedCopy.realmGet$columnShortList().addAll(realmSource.realmGet$columnShortList());
        unmanagedCopy.realmSet$columnByteList(new RealmList<java.lang.Byte>());
        unmanagedCopy.realmGet$columnByteList().addAll(realmSource.realmGet$columnByteList());
        unmanagedCopy.realmSet$columnDoubleList(new RealmList<java.lang.Double>());
        unmanagedCopy.realmGet$columnDoubleList().addAll(realmSource.realmGet$columnDoubleList());
        unmanagedCopy.realmSet$columnFloatList(new RealmList<java.lang.Float>());
        unmanagedCopy.realmGet$columnFloatList().addAll(realmSource.realmGet$columnFloatList());
        unmanagedCopy.realmSet$columnDateList(new RealmList<java.util.Date>());
        unmanagedCopy.realmGet$columnDateList().addAll(realmSource.realmGet$columnDateList());
        unmanagedCopy.realmSet$columnDecimal128List(new RealmList<org.bson.types.Decimal128>());
        unmanagedCopy.realmGet$columnDecimal128List().addAll(realmSource.realmGet$columnDecimal128List());
        unmanagedCopy.realmSet$columnObjectIdList(new RealmList<org.bson.types.ObjectId>());
        unmanagedCopy.realmGet$columnObjectIdList().addAll(realmSource.realmGet$columnObjectIdList());
<<<<<<< HEAD

        unmanagedCopy.realmSet$columnUUIDList(new RealmList<java.util.UUID>());
        unmanagedCopy.realmGet$columnUUIDList().addAll(realmSource.realmGet$columnUUIDList());

=======
>>>>>>> 7a55509a
        return unmanagedObject;
    }
    static some.test.AllTypes update(Realm realm, AllTypesColumnInfo columnInfo, some.test.AllTypes realmObject, some.test.AllTypes newObject, Map<RealmModel, RealmObjectProxy> cache, Set<ImportFlag> flags) {
        some_test_AllTypesRealmProxyInterface realmObjectTarget = (some_test_AllTypesRealmProxyInterface) realmObject;
        some_test_AllTypesRealmProxyInterface realmObjectSource = (some_test_AllTypesRealmProxyInterface) newObject;
        Table table = realm.getTable(some.test.AllTypes.class);
        OsObjectBuilder builder = new OsObjectBuilder(table, flags);
        builder.addString(columnInfo.columnStringColKey, realmObjectSource.realmGet$columnString());
        builder.addInteger(columnInfo.columnLongColKey, realmObjectSource.realmGet$columnLong());
        builder.addFloat(columnInfo.columnFloatColKey, realmObjectSource.realmGet$columnFloat());
        builder.addDouble(columnInfo.columnDoubleColKey, realmObjectSource.realmGet$columnDouble());
        builder.addBoolean(columnInfo.columnBooleanColKey, realmObjectSource.realmGet$columnBoolean());
        builder.addDecimal128(columnInfo.columnDecimal128ColKey, realmObjectSource.realmGet$columnDecimal128());
        builder.addObjectId(columnInfo.columnObjectIdColKey, realmObjectSource.realmGet$columnObjectId());
        builder.addUUID(columnInfo.columnUUIDColKey, realmObjectSource.realmGet$columnUUID());
        builder.addDate(columnInfo.columnDateColKey, realmObjectSource.realmGet$columnDate());
        builder.addByteArray(columnInfo.columnBinaryColKey, realmObjectSource.realmGet$columnBinary());
        builder.addMutableRealmInteger(columnInfo.columnMutableRealmIntegerColKey, realmObjectSource.realmGet$columnMutableRealmInteger());
        some.test.AllTypes columnObjectObj = realmObjectSource.realmGet$columnObject();
        if (columnObjectObj == null) {
            builder.addNull(columnInfo.columnObjectColKey);
        } else {
            some.test.AllTypes cachecolumnObject = (some.test.AllTypes) cache.get(columnObjectObj);
            if (cachecolumnObject != null) {
                builder.addObject(columnInfo.columnObjectColKey, cachecolumnObject);
            } else {
                builder.addObject(columnInfo.columnObjectColKey, some_test_AllTypesRealmProxy.copyOrUpdate(realm, (some_test_AllTypesRealmProxy.AllTypesColumnInfo) realm.getSchema().getColumnInfo(some.test.AllTypes.class), columnObjectObj, true, cache, flags));
            }
        }
        RealmList<some.test.AllTypes> columnRealmListUnmanagedList = realmObjectSource.realmGet$columnRealmList();
        if (columnRealmListUnmanagedList != null) {
            RealmList<some.test.AllTypes> columnRealmListManagedCopy = new RealmList<some.test.AllTypes>();
            for (int i = 0; i < columnRealmListUnmanagedList.size(); i++) {
                some.test.AllTypes columnRealmListItem = columnRealmListUnmanagedList.get(i);
                some.test.AllTypes cachecolumnRealmList = (some.test.AllTypes) cache.get(columnRealmListItem);
                if (cachecolumnRealmList != null) {
                    columnRealmListManagedCopy.add(cachecolumnRealmList);
                } else {
                    columnRealmListManagedCopy.add(some_test_AllTypesRealmProxy.copyOrUpdate(realm, (some_test_AllTypesRealmProxy.AllTypesColumnInfo) realm.getSchema().getColumnInfo(some.test.AllTypes.class), columnRealmListItem, true, cache, flags));
                }
            }
            builder.addObjectList(columnInfo.columnRealmListColKey, columnRealmListManagedCopy);
        } else {
            builder.addObjectList(columnInfo.columnRealmListColKey, new RealmList<some.test.AllTypes>());
        }
        RealmList<some.test.AllTypes> columnRealmFinalListUnmanagedList = realmObjectSource.realmGet$columnRealmFinalList();
        if (columnRealmFinalListUnmanagedList != null) {
            RealmList<some.test.AllTypes> columnRealmFinalListManagedCopy = new RealmList<some.test.AllTypes>();
            for (int i = 0; i < columnRealmFinalListUnmanagedList.size(); i++) {
                some.test.AllTypes columnRealmFinalListItem = columnRealmFinalListUnmanagedList.get(i);
                some.test.AllTypes cachecolumnRealmFinalList = (some.test.AllTypes) cache.get(columnRealmFinalListItem);
                if (cachecolumnRealmFinalList != null) {
                    columnRealmFinalListManagedCopy.add(cachecolumnRealmFinalList);
                } else {
                    columnRealmFinalListManagedCopy.add(some_test_AllTypesRealmProxy.copyOrUpdate(realm, (some_test_AllTypesRealmProxy.AllTypesColumnInfo) realm.getSchema().getColumnInfo(some.test.AllTypes.class), columnRealmFinalListItem, true, cache, flags));
                }
            }
            builder.addObjectList(columnInfo.columnRealmFinalListColKey, columnRealmFinalListManagedCopy);
        } else {
            builder.addObjectList(columnInfo.columnRealmFinalListColKey, new RealmList<some.test.AllTypes>());
        }
        builder.addStringList(columnInfo.columnStringListColKey, realmObjectSource.realmGet$columnStringList());
        builder.addByteArrayList(columnInfo.columnBinaryListColKey, realmObjectSource.realmGet$columnBinaryList());
        builder.addBooleanList(columnInfo.columnBooleanListColKey, realmObjectSource.realmGet$columnBooleanList());
        builder.addLongList(columnInfo.columnLongListColKey, realmObjectSource.realmGet$columnLongList());
        builder.addIntegerList(columnInfo.columnIntegerListColKey, realmObjectSource.realmGet$columnIntegerList());
        builder.addShortList(columnInfo.columnShortListColKey, realmObjectSource.realmGet$columnShortList());
        builder.addByteList(columnInfo.columnByteListColKey, realmObjectSource.realmGet$columnByteList());
        builder.addDoubleList(columnInfo.columnDoubleListColKey, realmObjectSource.realmGet$columnDoubleList());
        builder.addFloatList(columnInfo.columnFloatListColKey, realmObjectSource.realmGet$columnFloatList());
        builder.addDateList(columnInfo.columnDateListColKey, realmObjectSource.realmGet$columnDateList());
        builder.addDecimal128List(columnInfo.columnDecimal128ListColKey, realmObjectSource.realmGet$columnDecimal128List());
        builder.addObjectIdList(columnInfo.columnObjectIdListColKey, realmObjectSource.realmGet$columnObjectIdList());
<<<<<<< HEAD
        builder.addUUIDList(columnInfo.columnUUIDListColKey, realmObjectSource.realmGet$columnUUIDList());

=======
>>>>>>> 7a55509a
        builder.updateExistingTopLevelObject();
        return realmObject;
    }
    @Override
    @SuppressWarnings("ArrayToString")
    public String toString() {
        if (!RealmObject.isValid(this)) {
            return "Invalid object";
        }
        StringBuilder stringBuilder = new StringBuilder("AllTypes = proxy[");
        stringBuilder.append("{columnString:");
        stringBuilder.append(realmGet$columnString() != null ? realmGet$columnString() : "null");
        stringBuilder.append("}");
        stringBuilder.append(",");
        stringBuilder.append("{columnLong:");
        stringBuilder.append(realmGet$columnLong());
        stringBuilder.append("}");
        stringBuilder.append(",");
        stringBuilder.append("{columnFloat:");
        stringBuilder.append(realmGet$columnFloat());
        stringBuilder.append("}");
        stringBuilder.append(",");
        stringBuilder.append("{columnDouble:");
        stringBuilder.append(realmGet$columnDouble());
        stringBuilder.append("}");
        stringBuilder.append(",");
        stringBuilder.append("{columnBoolean:");
        stringBuilder.append(realmGet$columnBoolean());
        stringBuilder.append("}");
        stringBuilder.append(",");
        stringBuilder.append("{columnDecimal128:");
        stringBuilder.append(realmGet$columnDecimal128());
        stringBuilder.append("}");
        stringBuilder.append(",");
        stringBuilder.append("{columnObjectId:");
        stringBuilder.append(realmGet$columnObjectId());
        stringBuilder.append("}");
        stringBuilder.append(",");
        stringBuilder.append("{columnUUID:");
        stringBuilder.append(realmGet$columnUUID());
        stringBuilder.append("}");
        stringBuilder.append(",");
        stringBuilder.append("{columnDate:");
        stringBuilder.append(realmGet$columnDate());
        stringBuilder.append("}");
        stringBuilder.append(",");
        stringBuilder.append("{columnBinary:");
        stringBuilder.append("binary(" + realmGet$columnBinary().length + ")");
        stringBuilder.append("}");
        stringBuilder.append(",");
        stringBuilder.append("{columnMutableRealmInteger:");
        stringBuilder.append(realmGet$columnMutableRealmInteger().get());
        stringBuilder.append("}");
        stringBuilder.append(",");
        stringBuilder.append("{columnObject:");
        stringBuilder.append(realmGet$columnObject() != null ? "AllTypes" : "null");
        stringBuilder.append("}");
        stringBuilder.append(",");
        stringBuilder.append("{columnRealmList:");
        stringBuilder.append("RealmList<AllTypes>[").append(realmGet$columnRealmList().size()).append("]");
        stringBuilder.append("}");
        stringBuilder.append(",");
        stringBuilder.append("{columnRealmFinalList:");
        stringBuilder.append("RealmList<AllTypes>[").append(realmGet$columnRealmFinalList().size()).append("]");
        stringBuilder.append("}");
        stringBuilder.append(",");
        stringBuilder.append("{columnStringList:");
        stringBuilder.append("RealmList<String>[").append(realmGet$columnStringList().size()).append("]");
        stringBuilder.append("}");
        stringBuilder.append(",");
        stringBuilder.append("{columnBinaryList:");
        stringBuilder.append("RealmList<byte[]>[").append(realmGet$columnBinaryList().size()).append("]");
        stringBuilder.append("}");
        stringBuilder.append(",");
        stringBuilder.append("{columnBooleanList:");
        stringBuilder.append("RealmList<Boolean>[").append(realmGet$columnBooleanList().size()).append("]");
        stringBuilder.append("}");
        stringBuilder.append(",");
        stringBuilder.append("{columnLongList:");
        stringBuilder.append("RealmList<Long>[").append(realmGet$columnLongList().size()).append("]");
        stringBuilder.append("}");
        stringBuilder.append(",");
        stringBuilder.append("{columnIntegerList:");
        stringBuilder.append("RealmList<Integer>[").append(realmGet$columnIntegerList().size()).append("]");
        stringBuilder.append("}");
        stringBuilder.append(",");
        stringBuilder.append("{columnShortList:");
        stringBuilder.append("RealmList<Short>[").append(realmGet$columnShortList().size()).append("]");
        stringBuilder.append("}");
        stringBuilder.append(",");
        stringBuilder.append("{columnByteList:");
        stringBuilder.append("RealmList<Byte>[").append(realmGet$columnByteList().size()).append("]");
        stringBuilder.append("}");
        stringBuilder.append(",");
        stringBuilder.append("{columnDoubleList:");
        stringBuilder.append("RealmList<Double>[").append(realmGet$columnDoubleList().size()).append("]");
        stringBuilder.append("}");
        stringBuilder.append(",");
        stringBuilder.append("{columnFloatList:");
        stringBuilder.append("RealmList<Float>[").append(realmGet$columnFloatList().size()).append("]");
        stringBuilder.append("}");
        stringBuilder.append(",");
        stringBuilder.append("{columnDateList:");
        stringBuilder.append("RealmList<Date>[").append(realmGet$columnDateList().size()).append("]");
        stringBuilder.append("}");
        stringBuilder.append(",");
        stringBuilder.append("{columnDecimal128List:");
        stringBuilder.append("RealmList<Decimal128>[").append(realmGet$columnDecimal128List().size()).append("]");
        stringBuilder.append("}");
        stringBuilder.append(",");
        stringBuilder.append("{columnObjectIdList:");
        stringBuilder.append("RealmList<ObjectId>[").append(realmGet$columnObjectIdList().size()).append("]");
        stringBuilder.append("}");
        stringBuilder.append(",");
        stringBuilder.append("{columnUUIDList:");
        stringBuilder.append("RealmList<UUID>[").append(realmGet$columnUUIDList().size()).append("]");
        stringBuilder.append("}");
        stringBuilder.append("]");
        return stringBuilder.toString();
    }
    @Override
    public ProxyState<?> realmGet$proxyState() {
        return proxyState;
    }
    @Override
    public int hashCode() {
        String realmName = proxyState.getRealm$realm().getPath();
        String tableName = proxyState.getRow$realm().getTable().getName();
        long objKey = proxyState.getRow$realm().getObjectKey();
        int result = 17;
        result = 31 * result + ((realmName != null) ? realmName.hashCode() : 0);
        result = 31 * result + ((tableName != null) ? tableName.hashCode() : 0);
        result = 31 * result + (int) (objKey ^ (objKey >>> 32));
        return result;
    }
    @Override
    public boolean equals(Object o) {
        if (this == o) return true;
        if (o == null || getClass() != o.getClass()) return false;
        some_test_AllTypesRealmProxy aAllTypes = (some_test_AllTypesRealmProxy)o;
        BaseRealm realm = proxyState.getRealm$realm();
        BaseRealm otherRealm = aAllTypes.proxyState.getRealm$realm();
        String path = realm.getPath();
        String otherPath = otherRealm.getPath();
        if (path != null ? !path.equals(otherPath) : otherPath != null) return false;
        if (realm.isFrozen() != otherRealm.isFrozen()) return false;
        if (!realm.sharedRealm.getVersionID().equals(otherRealm.sharedRealm.getVersionID())) {
            return false;
        }
        String tableName = proxyState.getRow$realm().getTable().getName();
        String otherTableName = aAllTypes.proxyState.getRow$realm().getTable().getName();
        if (tableName != null ? !tableName.equals(otherTableName) : otherTableName != null) return false;
        if (proxyState.getRow$realm().getObjectKey() != aAllTypes.proxyState.getRow$realm().getObjectKey()) return false;
        return true;
    }
}<|MERGE_RESOLUTION|>--- conflicted
+++ resolved
@@ -62,11 +62,8 @@
         long columnDateListColKey;
         long columnDecimal128ListColKey;
         long columnObjectIdListColKey;
-<<<<<<< HEAD
         long columnUUIDListColKey;
 
-=======
->>>>>>> 7a55509a
         AllTypesColumnInfo(OsSchemaInfo schemaInfo) {
             super(27);
             OsObjectSchemaInfo objectSchemaInfo = schemaInfo.getObjectSchemaInfo("AllTypes");
@@ -1041,36 +1038,6 @@
         return parentObjectsBacklinks;
     }
     private static OsObjectSchemaInfo createExpectedObjectSchemaInfo() {
-<<<<<<< HEAD
-        OsObjectSchemaInfo.Builder builder = new OsObjectSchemaInfo.Builder("AllTypes", false, 27, 1);
-        builder.addPersistedProperty("columnString", RealmFieldType.STRING, Property.PRIMARY_KEY, !Property.INDEXED, !Property.REQUIRED);
-        builder.addPersistedProperty("columnLong", RealmFieldType.INTEGER, !Property.PRIMARY_KEY, !Property.INDEXED, Property.REQUIRED);
-        builder.addPersistedProperty("columnFloat", RealmFieldType.FLOAT, !Property.PRIMARY_KEY, !Property.INDEXED, Property.REQUIRED);
-        builder.addPersistedProperty("columnDouble", RealmFieldType.DOUBLE, !Property.PRIMARY_KEY, !Property.INDEXED, Property.REQUIRED);
-        builder.addPersistedProperty("columnBoolean", RealmFieldType.BOOLEAN, !Property.PRIMARY_KEY, !Property.INDEXED, Property.REQUIRED);
-        builder.addPersistedProperty("columnDecimal128", RealmFieldType.DECIMAL128, !Property.PRIMARY_KEY, !Property.INDEXED, Property.REQUIRED);
-        builder.addPersistedProperty("columnObjectId", RealmFieldType.OBJECT_ID, !Property.PRIMARY_KEY, !Property.INDEXED, Property.REQUIRED);
-        builder.addPersistedProperty("columnUUID", RealmFieldType.UUID, !Property.PRIMARY_KEY, !Property.INDEXED, Property.REQUIRED);
-        builder.addPersistedProperty("columnDate", RealmFieldType.DATE, !Property.PRIMARY_KEY, !Property.INDEXED, Property.REQUIRED);
-        builder.addPersistedProperty("columnBinary", RealmFieldType.BINARY, !Property.PRIMARY_KEY, !Property.INDEXED, Property.REQUIRED);
-        builder.addPersistedProperty("columnMutableRealmInteger", RealmFieldType.INTEGER, !Property.PRIMARY_KEY, !Property.INDEXED, !Property.REQUIRED);
-        builder.addPersistedLinkProperty("columnObject", RealmFieldType.OBJECT, "AllTypes");
-        builder.addPersistedLinkProperty("columnRealmList", RealmFieldType.LIST, "AllTypes");
-        builder.addPersistedLinkProperty("columnRealmFinalList", RealmFieldType.LIST, "AllTypes");
-        builder.addPersistedValueListProperty("columnStringList", RealmFieldType.STRING_LIST, !Property.REQUIRED);
-        builder.addPersistedValueListProperty("columnBinaryList", RealmFieldType.BINARY_LIST, !Property.REQUIRED);
-        builder.addPersistedValueListProperty("columnBooleanList", RealmFieldType.BOOLEAN_LIST, !Property.REQUIRED);
-        builder.addPersistedValueListProperty("columnLongList", RealmFieldType.INTEGER_LIST, !Property.REQUIRED);
-        builder.addPersistedValueListProperty("columnIntegerList", RealmFieldType.INTEGER_LIST, !Property.REQUIRED);
-        builder.addPersistedValueListProperty("columnShortList", RealmFieldType.INTEGER_LIST, !Property.REQUIRED);
-        builder.addPersistedValueListProperty("columnByteList", RealmFieldType.INTEGER_LIST, !Property.REQUIRED);
-        builder.addPersistedValueListProperty("columnDoubleList", RealmFieldType.DOUBLE_LIST, !Property.REQUIRED);
-        builder.addPersistedValueListProperty("columnFloatList", RealmFieldType.FLOAT_LIST, !Property.REQUIRED);
-        builder.addPersistedValueListProperty("columnDateList", RealmFieldType.DATE_LIST, !Property.REQUIRED);
-        builder.addPersistedValueListProperty("columnDecimal128List", RealmFieldType.DECIMAL128_LIST, !Property.REQUIRED);
-        builder.addPersistedValueListProperty("columnObjectIdList", RealmFieldType.OBJECT_ID_LIST, !Property.REQUIRED);
-        builder.addPersistedValueListProperty("columnUUIDList", RealmFieldType.UUID_LIST, !Property.REQUIRED);
-=======
         OsObjectSchemaInfo.Builder builder = new OsObjectSchemaInfo.Builder(NO_ALIAS, "AllTypes", false, 25, 1);
         builder.addPersistedProperty(NO_ALIAS, "columnString", RealmFieldType.STRING, Property.PRIMARY_KEY, !Property.INDEXED, !Property.REQUIRED);
         builder.addPersistedProperty(NO_ALIAS, "columnLong", RealmFieldType.INTEGER, !Property.PRIMARY_KEY, !Property.INDEXED, Property.REQUIRED);
@@ -1097,7 +1064,8 @@
         builder.addPersistedValueListProperty(NO_ALIAS, "columnDateList", RealmFieldType.DATE_LIST, !Property.REQUIRED);
         builder.addPersistedValueListProperty(NO_ALIAS, "columnDecimal128List", RealmFieldType.DECIMAL128_LIST, !Property.REQUIRED);
         builder.addPersistedValueListProperty(NO_ALIAS, "columnObjectIdList", RealmFieldType.OBJECT_ID_LIST, !Property.REQUIRED);
->>>>>>> 7a55509a
+        builder.addPersistedValueListProperty(NO_ALIAS, "columnUUIDList", RealmFieldType.UUID_LIST, !Property.REQUIRED);
+
         builder.addComputedLinkProperty("parentObjects", "AllTypes", "columnObject");
         return builder.build();
     }
@@ -1585,11 +1553,8 @@
         builder.addDateList(columnInfo.columnDateListColKey, unmanagedSource.realmGet$columnDateList());
         builder.addDecimal128List(columnInfo.columnDecimal128ListColKey, unmanagedSource.realmGet$columnDecimal128List());
         builder.addObjectIdList(columnInfo.columnObjectIdListColKey, unmanagedSource.realmGet$columnObjectIdList());
-<<<<<<< HEAD
         builder.addUUIDList(columnInfo.columnUUIDListColKey, unmanagedSource.realmGet$columnUUIDList());
 
-=======
->>>>>>> 7a55509a
         // Create the underlying object and cache it before setting any object/objectlist references
         // This will allow us to break any circular dependencies by using the object cache.
         Row row = builder.createNewObject();
@@ -2357,7 +2322,6 @@
                 }
             }
         }
-<<<<<<< HEAD
 
 
         OsList columnUUIDListOsList = new OsList(table.getUncheckedRow(objKey), columnInfo.columnUUIDListColKey);
@@ -2373,8 +2337,6 @@
             }
         }
 
-=======
->>>>>>> 7a55509a
         return objKey;
     }
     public static void insertOrUpdate(Realm realm, Iterator<? extends RealmModel> objects, Map<RealmModel,Long> cache) {
@@ -2647,7 +2609,6 @@
                     }
                 }
             }
-<<<<<<< HEAD
 
 
             OsList columnUUIDListOsList = new OsList(table.getUncheckedRow(objKey), columnInfo.columnUUIDListColKey);
@@ -2663,8 +2624,6 @@
                 }
             }
 
-=======
->>>>>>> 7a55509a
         }
     }
     public static some.test.AllTypes createDetachedCopy(some.test.AllTypes realmObject, int currentDepth, int maxDepth, Map<RealmModel, CacheData<RealmModel>> cache) {
@@ -2751,13 +2710,8 @@
         unmanagedCopy.realmGet$columnDecimal128List().addAll(realmSource.realmGet$columnDecimal128List());
         unmanagedCopy.realmSet$columnObjectIdList(new RealmList<org.bson.types.ObjectId>());
         unmanagedCopy.realmGet$columnObjectIdList().addAll(realmSource.realmGet$columnObjectIdList());
-<<<<<<< HEAD
-
         unmanagedCopy.realmSet$columnUUIDList(new RealmList<java.util.UUID>());
         unmanagedCopy.realmGet$columnUUIDList().addAll(realmSource.realmGet$columnUUIDList());
-
-=======
->>>>>>> 7a55509a
         return unmanagedObject;
     }
     static some.test.AllTypes update(Realm realm, AllTypesColumnInfo columnInfo, some.test.AllTypes realmObject, some.test.AllTypes newObject, Map<RealmModel, RealmObjectProxy> cache, Set<ImportFlag> flags) {
@@ -2831,11 +2785,8 @@
         builder.addDateList(columnInfo.columnDateListColKey, realmObjectSource.realmGet$columnDateList());
         builder.addDecimal128List(columnInfo.columnDecimal128ListColKey, realmObjectSource.realmGet$columnDecimal128List());
         builder.addObjectIdList(columnInfo.columnObjectIdListColKey, realmObjectSource.realmGet$columnObjectIdList());
-<<<<<<< HEAD
         builder.addUUIDList(columnInfo.columnUUIDListColKey, realmObjectSource.realmGet$columnUUIDList());
 
-=======
->>>>>>> 7a55509a
         builder.updateExistingTopLevelObject();
         return realmObject;
     }
