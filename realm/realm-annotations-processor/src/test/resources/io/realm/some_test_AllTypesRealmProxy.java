--- conflicted
+++ resolved
@@ -92,7 +92,7 @@
         long columnMixedDictionaryColKey;
 
         AllTypesColumnInfo(OsSchemaInfo schemaInfo) {
-            super(32);
+            super(47);
             OsObjectSchemaInfo objectSchemaInfo = schemaInfo.getObjectSchemaInfo("AllTypes");
             this.columnStringColKey = addColumnDetails("columnString", "columnString", objectSchemaInfo);
             this.columnLongColKey = addColumnDetails("columnLong", "columnLong", objectSchemaInfo);
@@ -235,7 +235,7 @@
     private RealmList<org.bson.types.ObjectId> columnObjectIdListRealmList;
     private RealmList<java.util.UUID> columnUUIDListRealmList;
     private RealmList<Mixed> columnMixedListRealmList;
-    private RealmDictionary<io.realm.entities.DogPrimaryKey> columnRealmDictionaryRealmDictionary;
+    private RealmDictionary<some.test.AllTypes> columnRealmDictionaryRealmDictionary;
     private RealmDictionary<Boolean> columnBooleanDictionaryRealmDictionary;
     private RealmDictionary<String> columnStringDictionaryRealmDictionary;
     private RealmDictionary<Integer> columnIntegerDictionaryRealmDictionary;
@@ -1444,20 +1444,20 @@
     }
 
     @Override
-    public RealmDictionary<io.realm.entities.DogPrimaryKey> realmGet$columnRealmDictionary() {
+    public RealmDictionary<some.test.AllTypes> realmGet$columnRealmDictionary() {
         proxyState.getRealm$realm().checkIfValid();
         // use the cached value if available
         if (columnRealmDictionaryRealmDictionary != null) {
             return columnRealmDictionaryRealmDictionary;
         } else {
             OsMap osMap = proxyState.getRow$realm().getModelMap(columnInfo.columnRealmDictionaryColKey);
-            columnRealmDictionaryRealmDictionary = new RealmDictionary<io.realm.entities.DogPrimaryKey>(proxyState.getRealm$realm(), osMap, io.realm.entities.DogPrimaryKey.class);
+            columnRealmDictionaryRealmDictionary = new RealmDictionary<some.test.AllTypes>(proxyState.getRealm$realm(), osMap, some.test.AllTypes.class);
             return columnRealmDictionaryRealmDictionary;
         }
     }
 
     @Override
-    public void realmSet$columnRealmDictionary(RealmDictionary<io.realm.entities.DogPrimaryKey> value) {
+    public void realmSet$columnRealmDictionary(RealmDictionary<some.test.AllTypes> value) {
         if (proxyState.isUnderConstruction()) {
             if (!proxyState.getAcceptDefaultValue$realm()) {
                 return;
@@ -1468,11 +1468,11 @@
             // if the dictionary contains unmanaged RealmModel instances, convert them to managed.
             if (value != null && !value.isManaged()) {
                 final Realm realm = (Realm) proxyState.getRealm$realm();
-                final RealmDictionary<io.realm.entities.DogPrimaryKey> original = value;
-                value = new RealmDictionary<io.realm.entities.DogPrimaryKey>();
-                for (java.util.Map.Entry<String, io.realm.entities.DogPrimaryKey> entry : original.entrySet()) {
+                final RealmDictionary<some.test.AllTypes> original = value;
+                value = new RealmDictionary<some.test.AllTypes>();
+                for (java.util.Map.Entry<String, some.test.AllTypes> entry : original.entrySet()) {
                     String entryKey = entry.getKey();
-                    io.realm.entities.DogPrimaryKey entryValue = entry.getValue();
+                    some.test.AllTypes entryValue = entry.getValue();
                     if (entryValue == null || RealmObject.isManaged(entryValue)) {
                         value.put(entryKey, entryValue);
                     } else {
@@ -1488,9 +1488,9 @@
             return;
         }
         osMap.clear();
-        for (java.util.Map.Entry<String, io.realm.entities.DogPrimaryKey> item : value.entrySet()) {
+        for (java.util.Map.Entry<String, some.test.AllTypes> item : value.entrySet()) {
             String entryKey = item.getKey();
-            io.realm.entities.DogPrimaryKey entryValue = item.getValue();
+            some.test.AllTypes entryValue = item.getValue();
             if (entryValue == null) {
                 osMap.put(entryKey, null);
             } else {
@@ -2053,7 +2053,7 @@
     }
 
     private static OsObjectSchemaInfo createExpectedObjectSchemaInfo() {
-        OsObjectSchemaInfo.Builder builder = new OsObjectSchemaInfo.Builder(NO_ALIAS, "AllTypes", false, 32, 1);
+        OsObjectSchemaInfo.Builder builder = new OsObjectSchemaInfo.Builder(NO_ALIAS, "AllTypes", false, 47, 1);
         builder.addPersistedProperty(NO_ALIAS, "columnString", RealmFieldType.STRING, Property.PRIMARY_KEY, !Property.INDEXED, !Property.REQUIRED);
         builder.addPersistedProperty(NO_ALIAS, "columnLong", RealmFieldType.INTEGER, !Property.PRIMARY_KEY, !Property.INDEXED, Property.REQUIRED);
         builder.addPersistedProperty(NO_ALIAS, "columnFloat", RealmFieldType.FLOAT, !Property.PRIMARY_KEY, !Property.INDEXED, Property.REQUIRED);
@@ -2085,8 +2085,7 @@
         builder.addPersistedValueListProperty(NO_ALIAS, "columnDecimal128List", RealmFieldType.DECIMAL128_LIST, !Property.REQUIRED);
         builder.addPersistedValueListProperty(NO_ALIAS, "columnObjectIdList", RealmFieldType.OBJECT_ID_LIST, !Property.REQUIRED);
         builder.addPersistedValueListProperty(NO_ALIAS, "columnUUIDList", RealmFieldType.UUID_LIST, !Property.REQUIRED);
-<<<<<<< HEAD
-        builder.addPersistedValueListProperty(NO_ALIAS,"columnMixedList", RealmFieldType.MIXED_LIST, !Property.REQUIRED);
+        builder.addPersistedValueListProperty(NO_ALIAS, "columnMixedList", RealmFieldType.MIXED_LIST, !Property.REQUIRED);
         builder.addPersistedLinkProperty(NO_ALIAS, "columnRealmDictionary", RealmFieldType.STRING_TO_LINK_MAP, "AllTypes");
         builder.addPersistedMapProperty(NO_ALIAS, "columnBooleanDictionary", RealmFieldType.STRING_TO_BOOLEAN_MAP, !Property.REQUIRED);
         builder.addPersistedMapProperty(NO_ALIAS, "columnStringDictionary", RealmFieldType.STRING_TO_STRING_MAP, !Property.REQUIRED);
@@ -2103,9 +2102,6 @@
         builder.addPersistedMapProperty(NO_ALIAS, "columnDecimal128Dictionary", RealmFieldType.STRING_TO_DECIMAL128_MAP, !Property.REQUIRED);
         builder.addPersistedMapProperty(NO_ALIAS, "columnMixedDictionary", RealmFieldType.STRING_TO_MIXED_MAP, !Property.REQUIRED);
 
-=======
-        builder.addPersistedValueListProperty(NO_ALIAS, "columnMixedList", RealmFieldType.MIXED_LIST, !Property.REQUIRED);
->>>>>>> be2d6f86
         builder.addComputedLinkProperty("parentObjects", "AllTypes", "columnObject");
         return builder.build();
     }
@@ -2881,22 +2877,22 @@
             }
         }
 
-        RealmDictionary<io.realm.entities.DogPrimaryKey> columnRealmDictionaryUnmanagedDictionary = unmanagedSource.realmGet$columnRealmDictionary();
+        RealmDictionary<some.test.AllTypes> columnRealmDictionaryUnmanagedDictionary = unmanagedSource.realmGet$columnRealmDictionary();
         if (columnRealmDictionaryUnmanagedDictionary != null) {
-            RealmDictionary<io.realm.entities.DogPrimaryKey> columnRealmDictionaryManagedDictionary = managedCopy.realmGet$columnRealmDictionary();
+            RealmDictionary<some.test.AllTypes> columnRealmDictionaryManagedDictionary = managedCopy.realmGet$columnRealmDictionary();
             columnRealmDictionaryManagedDictionary.clear();
-            java.util.Set<java.util.Map.Entry<String, io.realm.entities.DogPrimaryKey>> entries = columnRealmDictionaryUnmanagedDictionary.entrySet();
-            for (java.util.Map.Entry<String, io.realm.entities.DogPrimaryKey> entry : entries) {
+            java.util.Set<java.util.Map.Entry<String, some.test.AllTypes>> entries = columnRealmDictionaryUnmanagedDictionary.entrySet();
+            for (java.util.Map.Entry<String, some.test.AllTypes> entry : entries) {
                 String entryKey = entry.getKey();
-                io.realm.entities.DogPrimaryKey columnRealmDictionaryUnmanagedEntryValue = entry.getValue();
-                io.realm.entities.DogPrimaryKey cachecolumnRealmDictionary = (io.realm.entities.DogPrimaryKey) cache.get(columnRealmDictionaryUnmanagedEntryValue);
+                some.test.AllTypes columnRealmDictionaryUnmanagedEntryValue = entry.getValue();
+                some.test.AllTypes cachecolumnRealmDictionary = (some.test.AllTypes) cache.get(columnRealmDictionaryUnmanagedEntryValue);
                 if (cachecolumnRealmDictionary != null) {
                     columnRealmDictionaryManagedDictionary.put(entryKey, cachecolumnRealmDictionary);
                 } else {
                     if (columnRealmDictionaryUnmanagedEntryValue == null) {
                         columnRealmDictionaryManagedDictionary.put(entryKey, null);
                     } else {
-                        columnRealmDictionaryManagedDictionary.put(entryKey, io_realm_entities_DogPrimaryKeyRealmProxy.copyOrUpdate(realm, (io_realm_entities_DogPrimaryKeyRealmProxy.DogPrimaryKeyColumnInfo) realm.getSchema().getColumnInfo(io.realm.entities.DogPrimaryKey.class), columnRealmDictionaryUnmanagedEntryValue, update, cache, flags));
+                        columnRealmDictionaryManagedDictionary.put(entryKey, some_test_AllTypesRealmProxy.copyOrUpdate(realm, (some_test_AllTypesRealmProxy.AllTypesColumnInfo) realm.getSchema().getColumnInfo(some.test.AllTypes.class), columnRealmDictionaryUnmanagedEntryValue, update, cache, flags));
                     }
                 }
             }
@@ -4472,12 +4468,12 @@
         if (currentDepth == maxDepth) {
             unmanagedCopy.realmSet$columnRealmDictionary(null);
         } else {
-            RealmDictionary<io.realm.entities.DogPrimaryKey> managedcolumnRealmDictionaryDictionary = realmSource.realmGet$columnRealmDictionary();
-            RealmDictionary<io.realm.entities.DogPrimaryKey> unmanagedcolumnRealmDictionaryDictionary = new RealmDictionary<io.realm.entities.DogPrimaryKey>();
+            RealmDictionary<some.test.AllTypes> managedcolumnRealmDictionaryDictionary = realmSource.realmGet$columnRealmDictionary();
+            RealmDictionary<some.test.AllTypes> unmanagedcolumnRealmDictionaryDictionary = new RealmDictionary<some.test.AllTypes>();
             unmanagedCopy.realmSet$columnRealmDictionary(unmanagedcolumnRealmDictionaryDictionary);
             int nextDepth = currentDepth + 1;
-            for (Map.Entry<String, io.realm.entities.DogPrimaryKey> entry : managedcolumnRealmDictionaryDictionary.entrySet()) {
-                io.realm.entities.DogPrimaryKey detachedValue = io_realm_entities_DogPrimaryKeyRealmProxy.createDetachedCopy(entry.getValue(), nextDepth, maxDepth, cache);
+            for (Map.Entry<String, some.test.AllTypes> entry : managedcolumnRealmDictionaryDictionary.entrySet()) {
+                some.test.AllTypes detachedValue = some_test_AllTypesRealmProxy.createDetachedCopy(entry.getValue(), nextDepth, maxDepth, cache);
                 unmanagedcolumnRealmDictionaryDictionary.put(entry.getKey(), detachedValue);
             }
         }
@@ -4856,7 +4852,7 @@
         stringBuilder.append("}");
         stringBuilder.append(",");
         stringBuilder.append("{columnRealmDictionary:");
-        stringBuilder.append("RealmDictionary<DogPrimaryKey>[").append(realmGet$columnRealmDictionary().size()).append("]");
+        stringBuilder.append("RealmDictionary<AllTypes>[").append(realmGet$columnRealmDictionary().size()).append("]");
         stringBuilder.append("}");
         stringBuilder.append(",");
         stringBuilder.append("{columnBooleanDictionary:");
