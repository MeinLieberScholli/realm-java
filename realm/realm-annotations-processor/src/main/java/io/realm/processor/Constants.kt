--- conflicted
+++ resolved
@@ -78,7 +78,6 @@
             "java.lang.Float" to RealmFieldType.STRING_TO_FLOAT_MAP,
             "java.lang.Double" to RealmFieldType.STRING_TO_DOUBLE_MAP,
             "java.lang.Boolean" to RealmFieldType.STRING_TO_BOOLEAN_MAP,
-<<<<<<< HEAD
             "java.lang.String" to RealmFieldType.STRING_TO_STRING_MAP,
             "java.util.Date" to RealmFieldType.STRING_TO_DATE_MAP,
             "byte[]" to RealmFieldType.STRING_TO_BINARY_MAP,
@@ -87,16 +86,6 @@
             "org.bson.types.ObjectId" to RealmFieldType.STRING_TO_OBJECT_ID_MAP,
             "java.util.UUID" to RealmFieldType.STRING_TO_UUID_MAP,
             "io.realm.Mixed" to RealmFieldType.STRING_TO_MIXED_MAP
-=======
-//            "java.lang.String" to RealmFieldType.STRING_LIST,
-//            "java.util.Date" to RealmFieldType.DATE_LIST,
-//            "byte[]" to RealmFieldType.BINARY_LIST,
-//            "org.bson.types.Decimal128" to RealmFieldType.DECIMAL128_LIST,
-//            "org.bson.types.ObjectId" to RealmFieldType.OBJECT_ID_LIST,
-//            "java.util.UUID" to RealmFieldType.UUID_LIST,
-            "io.realm.Mixed" to RealmFieldType.STRING_TO_MIXED_MAP,
-            "java.util.UUID" to RealmFieldType.STRING_TO_UUID_MAP
->>>>>>> 086c3bab
     )
 
     /**
@@ -137,7 +126,6 @@
         MIXED_LIST("MIXED_LIST", "List"),
 
         STRING_TO_LINK_MAP("STRING_TO_LINK_MAP", "Map"),
-<<<<<<< HEAD
         STRING_TO_INTEGER_MAP("STRING_TO_INTEGER_MAP", "Map"),
         STRING_TO_BOOLEAN_MAP("STRING_TO_BOOLEAN_MAP", "Map"),
         STRING_TO_STRING_MAP("STRING_TO_STRING_MAP", "Map"),
@@ -146,16 +134,10 @@
         STRING_TO_FLOAT_MAP("STRING_TO_FLOAT_MAP", "Map"),
         STRING_TO_DOUBLE_MAP("STRING_TO_DOUBLE_MAP", "Map"),
         STRING_TO_DECIMAL128_MAP("STRING_TO_DECIMAL128_MAP", "Map"),
-
         STRING_TO_OBJECT_ID_MAP("STRING_TO_OBJECT_ID_MAP", "Map"),
         STRING_TO_UUID_MAP("STRING_TO_UUID_MAP", "Map"),
         STRING_TO_MIXED_MAP("STRING_TO_MIXED_MAP", "Map");
 
-=======
-        STRING_TO_MIXED_MAP("STRING_TO_MIXED_MAP", "Map"),
-        STRING_TO_BOOLEAN_MAP("STRING_TO_BOOLEAN_MAP", "Map"),
-        STRING_TO_UUID_MAP("STRING_TO_UUID_MAP", "Map");
->>>>>>> 086c3bab
 
         /**
          * The name of the enum, used in the Java bindings, used to represent the corresponding type.
