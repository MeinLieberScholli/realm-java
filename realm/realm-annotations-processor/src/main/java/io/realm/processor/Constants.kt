/*
 * Copyright 2019 Realm Inc.
 *
 * Licensed under the Apache License, Version 2.0 (the "License");
 * you may not use this file except in compliance with the License.
 * You may obtain a copy of the License at
 *
 * http://www.apache.org/licenses/LICENSE-2.0
 *
 * Unless required by applicable law or agreed to in writing, software
 * distributed under the License is distributed on an "AS IS" BASIS,
 * WITHOUT WARRANTIES OR CONDITIONS OF ANY KIND, either express or implied.
 * See the License for the specific language governing permissions and
 * limitations under the License.
 */

package io.realm.processor

object Constants {

    const val REALM_PACKAGE_NAME = "io.realm"
    const val PROXY_SUFFIX = "RealmProxy"
    const val INTERFACE_SUFFIX = "RealmProxyInterface"
    const val INDENT = "    "
    const val DEFAULT_MODULE_CLASS_NAME = "DefaultRealmModule"
    const val STATEMENT_EXCEPTION_ILLEGAL_NULL_VALUE =
            "throw new IllegalArgumentException(\"Trying to set non-nullable field '%s' to null.\")"
    const val STATEMENT_EXCEPTION_NO_PRIMARY_KEY_IN_JSON =
            "throw new IllegalArgumentException(\"JSON object doesn't have the primary key field '%s'.\")"
    const val STATEMENT_EXCEPTION_PRIMARY_KEY_CANNOT_BE_CHANGED =
            "throw new io.realm.exceptions.RealmException(\"Primary key field '%s' cannot be changed after object was created.\")"
    const val STATEMENT_EXCEPTION_ILLEGAL_JSON_LOAD
            = "throw new io.realm.exceptions.RealmException(\"\\\"%s\\\" field \\\"%s\\\" cannot be loaded from json\")"
    val JAVA_TO_REALM_TYPES = mapOf("byte" to RealmFieldType.INTEGER,
            "short" to RealmFieldType.INTEGER,
            "int" to RealmFieldType.INTEGER,
            "long" to RealmFieldType.INTEGER,
            "float" to RealmFieldType.FLOAT,
            "double" to RealmFieldType.DOUBLE,
            "boolean" to RealmFieldType.BOOLEAN,
            "java.lang.Byte" to RealmFieldType.INTEGER,
            "java.lang.Short" to RealmFieldType.INTEGER,
            "java.lang.Integer" to RealmFieldType.INTEGER,
            "java.lang.Long" to RealmFieldType.INTEGER,
            "java.lang.Float" to RealmFieldType.FLOAT,
            "java.lang.Double" to RealmFieldType.DOUBLE,
            "java.lang.Boolean" to RealmFieldType.BOOLEAN,
            "java.lang.String" to RealmFieldType.STRING,
            "java.util.Date" to RealmFieldType.DATE,
            "byte[]" to RealmFieldType.BINARY,
            "org.bson.types.Decimal128" to RealmFieldType.DECIMAL128,
            "org.bson.types.ObjectId" to RealmFieldType.OBJECT_ID,
            "java.util.UUID" to RealmFieldType.UUID
    )

    val LIST_ELEMENT_TYPE_TO_REALM_TYPES = mapOf(
            "java.lang.Byte" to RealmFieldType.INTEGER_LIST,
            "java.lang.Short" to RealmFieldType.INTEGER_LIST,
            "java.lang.Integer" to RealmFieldType.INTEGER_LIST,
            "java.lang.Long" to RealmFieldType.INTEGER_LIST,
            "java.lang.Float" to RealmFieldType.FLOAT_LIST,
            "java.lang.Double" to RealmFieldType.DOUBLE_LIST,
            "java.lang.Boolean" to RealmFieldType.BOOLEAN_LIST,
            "java.lang.String" to RealmFieldType.STRING_LIST,
            "java.util.Date" to RealmFieldType.DATE_LIST,
            "byte[]" to RealmFieldType.BINARY_LIST,
            "org.bson.types.Decimal128" to RealmFieldType.DECIMAL128_LIST,
            "org.bson.types.ObjectId" to RealmFieldType.OBJECT_ID_LIST,
            "java.util.UUID" to RealmFieldType.UUID_LIST
    )

    /**
     * Realm types and their corresponding Java types.
     *
     * @param realmType The simple name of the Enum type used in the Java bindings, to represent this type.
     * @param javaType The simple name of the Java type needed to store this Realm Type
     */
    enum class RealmFieldType(realmType: String?, val javaType: String?) {
        NOTYPE(null, "Void"),
        INTEGER("INTEGER", "Long"),
        FLOAT("FLOAT", "Float"),
        DOUBLE("DOUBLE", "Double"),
        BOOLEAN("BOOLEAN", "Boolean"),
        STRING("STRING", "String"),
        DATE("DATE", "Date"),
        BINARY("BINARY", "BinaryByteArray"),
        REALM_INTEGER("INTEGER", "Long"),
        MIXED("MIXED", "Mixed"),
        OBJECT("OBJECT", "Object"),
        LIST("LIST", "List"),
        DECIMAL128("DECIMAL128", "Decimal128"),
        OBJECT_ID("OBJECT_ID", "ObjectId"),
        UUID("UUID", "UUID"),

        BACKLINK("LINKING_OBJECTS", null),

        INTEGER_LIST("INTEGER_LIST", "List"),
        BOOLEAN_LIST("BOOLEAN_LIST", "List"),
        STRING_LIST("STRING_LIST", "List"),
        BINARY_LIST("BINARY_LIST", "List"),
        DATE_LIST("DATE_LIST", "List"),
        FLOAT_LIST("FLOAT_LIST", "List"),
        DOUBLE_LIST("DOUBLE_LIST", "List"),
        DECIMAL128_LIST("DECIMAL128_LIST", "List"),
        OBJECT_ID_LIST("OBJECT_ID_LIST", "List"),
<<<<<<< HEAD
        MIXED_LIST("MIXED_LIST", "List"),

        STRING_TO_MIXED_MAP("STRING_TO_MIXED_MAP", "Map");
=======
        UUID_LIST("UUID_LIST", "List");
>>>>>>> 5a87a19d

        /**
         * The name of the enum, used in the Java bindings, used to represent the corresponding type.
         */
        val realmType: String = "RealmFieldType.$realmType"
    }
}<|MERGE_RESOLUTION|>--- conflicted
+++ resolved
@@ -103,13 +103,10 @@
         DOUBLE_LIST("DOUBLE_LIST", "List"),
         DECIMAL128_LIST("DECIMAL128_LIST", "List"),
         OBJECT_ID_LIST("OBJECT_ID_LIST", "List"),
-<<<<<<< HEAD
         MIXED_LIST("MIXED_LIST", "List"),
+        UUID_LIST("UUID_LIST", "List"),
 
         STRING_TO_MIXED_MAP("STRING_TO_MIXED_MAP", "Map");
-=======
-        UUID_LIST("UUID_LIST", "List");
->>>>>>> 5a87a19d
 
         /**
          * The name of the enum, used in the Java bindings, used to represent the corresponding type.
