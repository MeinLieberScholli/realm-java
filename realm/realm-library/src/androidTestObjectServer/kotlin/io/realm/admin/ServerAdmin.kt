--- conflicted
+++ resolved
@@ -342,8 +342,7 @@
         return JSONObject(executeRequest(request, true))
     }
 
-<<<<<<< HEAD
-    private fun isRecoveryModeDisabled(): Boolean = getConfig()
+    private fun isRecoveryModeEnabled(): Boolean = !getConfig()
         .let { config: JSONObject ->
             if (config.has("sync")) {
                 config.getJSONObject("sync")
@@ -354,17 +353,10 @@
             }
         }.optBoolean("is_recovery_mode_disabled", false)
 
-=======
-    private fun isRecoveryModeEnabled(): Boolean = !getConfig()
-        .getJSONObject("sync")
-        .optBoolean("is_recovery_mode_disabled", false)
->>>>>>> 18b94c02
-
     private fun setIsRecoveryModeEnabled(isRecoveryModeEnabled: Boolean) {
         val serviceId = getMongodbServiceId()
 
         val config = getConfig().apply {
-<<<<<<< HEAD
             this.let { config ->
                 if (config.has("sync")) {
                     config.getJSONObject("sync")
@@ -373,10 +365,7 @@
                 } else {
                     throw Error("Sync mode not defined")
                 }
-            }.put("is_recovery_mode_disabled", isRecoveryModeDisabled)
-=======
-            getJSONObject("sync").put("is_recovery_mode_disabled", !isRecoveryModeEnabled)
->>>>>>> 18b94c02
+            }.put("is_recovery_mode_disabled", !isRecoveryModeEnabled)
         }
 
         val request = Request.Builder()
@@ -421,25 +410,14 @@
 
             block()
 
-<<<<<<< HEAD
-            setIsRecoveryModeDisabled(withRecoveryModeDisabled)
-=======
-        setIsRecoveryModeEnabled(withRecoveryModeEnabled)
->>>>>>> 18b94c02
+            setIsRecoveryModeEnabled(withRecoveryModeEnabled)
 
             callTriggerResetFunction(appId, syncSession.user.id)
 
-<<<<<<< HEAD
             syncSession.start()
             syncSession.downloadAllServerChanges()
         } finally {
-            setIsRecoveryModeDisabled(wasRecoveryModeDisabled)
-        }
-=======
-        syncSession.start()
-        syncSession.downloadAllServerChanges()
-
-        setIsRecoveryModeEnabled(wasRecoveryModeEnabled)
->>>>>>> 18b94c02
+            setIsRecoveryModeEnabled(wasRecoveryModeEnabled)
+        }
     }
 }