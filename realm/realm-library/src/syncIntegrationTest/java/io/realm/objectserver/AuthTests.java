package io.realm.objectserver;

import android.os.Handler;
import android.os.Looper;
import android.support.test.runner.AndroidJUnit4;

import org.junit.Ignore;
import org.junit.Test;
import org.junit.runner.RunWith;

import java.net.MalformedURLException;
import java.net.URL;
import java.util.UUID;
import java.util.concurrent.CountDownLatch;
import java.util.concurrent.TimeUnit;
import java.util.concurrent.atomic.AtomicBoolean;

import io.realm.BaseIntegrationTest;
import io.realm.ErrorCode;
import io.realm.ObjectServerError;
import io.realm.Realm;
import io.realm.RealmConfiguration;
import io.realm.SyncConfiguration;
import io.realm.SyncCredentials;
import io.realm.SyncManager;
import io.realm.SyncSession;
import io.realm.SyncUser;
import io.realm.objectserver.utils.Constants;
import io.realm.objectserver.utils.UserFactory;
import io.realm.rule.RunTestInLooperThread;

import static junit.framework.Assert.assertEquals;
import static junit.framework.Assert.assertNotNull;
import static junit.framework.Assert.assertTrue;
import static junit.framework.Assert.fail;
import static org.junit.Assert.assertFalse;
import static org.junit.Assert.assertNull;


@RunWith(AndroidJUnit4.class)
public class AuthTests extends BaseIntegrationTest {

    @Test
    public void login_userNotExist() {
        SyncCredentials credentials = SyncCredentials.usernamePassword("IWantToHackYou", "GeneralPassword", false);
        try {
            SyncUser.login(credentials, Constants.AUTH_URL);
            fail();
        } catch (ObjectServerError expected) {
            assertEquals(ErrorCode.INVALID_CREDENTIALS, expected.getErrorCode());
        }
    }

    @Test
    @RunTestInLooperThread
    public void loginAsync_userNotExist() {
        SyncCredentials credentials = SyncCredentials.usernamePassword("IWantToHackYou", "GeneralPassword", false);
        SyncUser.loginAsync(credentials, Constants.AUTH_URL, new SyncUser.Callback() {
            @Override
            public void onSuccess(SyncUser user) {
                fail();
            }

            @Override
            public void onError(ObjectServerError error) {
                assertEquals(ErrorCode.INVALID_CREDENTIALS, error.getErrorCode());
                looperThread.testComplete();
            }
        });
    }

    @Test
    @RunTestInLooperThread
    public void login_newUser() {
        SyncCredentials credentials = SyncCredentials.usernamePassword("myUser", "password", true);
        SyncUser.loginAsync(credentials, Constants.AUTH_URL, new SyncUser.Callback() {
            @Override
            public void onSuccess(SyncUser user) {
                assertFalse(user.isAdmin());
                try {
                    assertEquals(new URL(Constants.AUTH_URL), user.getAuthenticationUrl());
                } catch (MalformedURLException e) {
                    fail(e.toString());
                }
                looperThread.testComplete();
            }

            @Override
            public void onError(ObjectServerError error) {
                fail(error.toString());
            }
        });
    }

    // FIXME: https://github.com/realm/realm-java/issues/4711
    @Test
    @RunTestInLooperThread
    @Ignore("This fails expectSimpleCommit for some reasons, needs to be FIXED ASAP.")
    public void login_withAccessToken() {
        SyncUser adminUser = UserFactory.createAdminUser(Constants.AUTH_URL);
        SyncCredentials credentials = SyncCredentials.accessToken(adminUser.getAccessToken().value(), "custom-admin-user", adminUser.isAdmin());
        SyncUser.loginAsync(credentials, Constants.AUTH_URL, new SyncUser.Callback() {
            @Override
            public void onSuccess(SyncUser user) {
                assertTrue(user.isAdmin());
                final SyncConfiguration config = new SyncConfiguration.Builder(user, Constants.SYNC_SERVER_URL)
                        .errorHandler(new SyncSession.ErrorHandler() {
                            @Override
                            public void onError(SyncSession session, ObjectServerError error) {
                                fail("Session failed: " + error);
                            }
                        })
                        .build();

                final Realm realm = Realm.getInstance(config);
                looperThread.addTestRealm(realm);

                // FIXME: Right now we have no Java API for detecting when a session is established
                // So we optimistically assume it has been connected after 1 second.
                looperThread.postRunnableDelayed(new Runnable() {
                    @Override
                    public void run() {
                        assertTrue(SyncManager.getSession(config).getUser().isValid());
                        looperThread.testComplete();
                    }
                }, 1000);
            }

            @Override
            public void onError(ObjectServerError error) {
                fail("Login failed: " + error);
            }
        });
    }

    @Test
    public void loginAsync_errorHandlerThrows() throws InterruptedException {
        final AtomicBoolean errorThrown = new AtomicBoolean(false);

        // Create custom Looper thread to be able to check for errors thrown when processing Looper events.
        Thread t = new Thread(new Runnable() {
            private volatile Handler handler;
            @Override
            public void run() {
                Looper.prepare();
                try {
                    handler = new Handler();
                    handler.post(new Runnable() {
                        @Override
                        public void run() {
                            SyncCredentials credentials = SyncCredentials.usernamePassword("IWantToHackYou", "GeneralPassword", false);
                            SyncUser.loginAsync(credentials, Constants.AUTH_URL, new SyncUser.Callback() {
                                @Override
                                public void onSuccess(SyncUser user) {
                                    fail();
                                }

                                @Override
                                public void onError(ObjectServerError error) {
                                    assertEquals(ErrorCode.INVALID_CREDENTIALS, error.getErrorCode());
                                    throw new IllegalArgumentException("BOOM");
                                }
                            });
                        }
                    });
                    Looper.loop(); //
                } catch (IllegalArgumentException e) {
                    errorThrown.set(true);
                }
            }
        });
        t.start();
        t.join(TimeUnit.SECONDS.toMillis(10));
        assertTrue(errorThrown.get());
    }

    @Test
    public void changePassword() {
        String username = UUID.randomUUID().toString();
        String originalPassword = "password";
        SyncCredentials credentials = SyncCredentials.usernamePassword(username, originalPassword, true);
        SyncUser userOld = SyncUser.login(credentials, Constants.AUTH_URL);
        assertTrue(userOld.isValid());

        // Change password and try to log in with new password
        String newPassword = "new-password";
        userOld.changePassword(newPassword);
        userOld.logout();
        credentials = SyncCredentials.usernamePassword(username, newPassword, false);
        SyncUser userNew = SyncUser.login(credentials, Constants.AUTH_URL);

        assertTrue(userNew.isValid());
        assertEquals(userOld.getIdentity(), userNew.getIdentity());
    }

    @Test
    public void changePassword_using_admin() {
        String username = UUID.randomUUID().toString();
        String originalPassword = "password";
        SyncCredentials credentials = SyncCredentials.usernamePassword(username, originalPassword, true);
        SyncUser userOld = SyncUser.login(credentials, Constants.AUTH_URL);
        assertTrue(userOld.isValid());

        // Login an admin user
        SyncUser adminUser = UserFactory.createAdminUser(Constants.AUTH_URL);
        assertTrue(adminUser.isValid());
        assertTrue(adminUser.isAdmin());

        // Change password using admin user
        String newPassword = "new-password";
        adminUser.changePassword(userOld.getIdentity(), newPassword);

        // Try to log in with new password
        userOld.logout();
        credentials = SyncCredentials.usernamePassword(username, newPassword, false);
        SyncUser userNew = SyncUser.login(credentials, Constants.AUTH_URL);

        assertTrue(userNew.isValid());
        assertEquals(userOld.getIdentity(), userNew.getIdentity());
    }

    @Test
    @RunTestInLooperThread
    public void changePassword_using_admin_async() {
        final String username = UUID.randomUUID().toString();
        final String originalPassword = "password";
        final SyncCredentials credentials = SyncCredentials.usernamePassword(username, originalPassword, true);
        final SyncUser userOld = SyncUser.login(credentials, Constants.AUTH_URL);
        assertTrue(userOld.isValid());

        // Login an admin user
        final SyncUser adminUser = UserFactory.createAdminUser(Constants.AUTH_URL);
        assertTrue(adminUser.isValid());
        assertTrue(adminUser.isAdmin());

        // Change password using admin user
        final String newPassword = "new-password";
        adminUser.changePasswordAsync(userOld.getIdentity(), newPassword, new SyncUser.Callback() {
            @Override
            public void onSuccess(SyncUser administratorUser) {
                assertEquals(adminUser, administratorUser);

                // Try to log in with new password
                userOld.logout();
                SyncCredentials credentials = SyncCredentials.usernamePassword(username, newPassword, false);
                SyncUser userNew = SyncUser.login(credentials, Constants.AUTH_URL);

                assertTrue(userNew.isValid());
                assertEquals(userOld.getIdentity(), userNew.getIdentity());

                looperThread.testComplete();
            }

            @Override
            public void onError(ObjectServerError error) {
                fail(error.getErrorMessage());
            }
        });
    }

    @Test
    public void changePassword_throwWhenUserIsLoggedOut() {
        String username = UUID.randomUUID().toString();
        String password = "password";
        SyncCredentials credentials = SyncCredentials.usernamePassword(username, password, true);
        SyncUser user = SyncUser.login(credentials, Constants.AUTH_URL);
        user.logout();

        thrown.expect(ObjectServerError.class);
        user.changePassword("new-password");
    }

    // Cached instances of RealmConfiguration should not be allowed to be used if the user is no longer valid
    @Test
    public void cachedInstanceShouldThrowIfUserBecomeInvalid() throws InterruptedException {
        String username = UUID.randomUUID().toString();
        String password = "password";

        SyncCredentials credentials = SyncCredentials.usernamePassword(username, password, true);
        SyncUser user = SyncUser.login(credentials, Constants.AUTH_URL);
        final RealmConfiguration configuration = new SyncConfiguration.Builder(user, Constants.USER_REALM).build();
        Realm realm = Realm.getInstance(configuration);

        user.logout();
        assertFalse(user.isValid());

        final CountDownLatch backgroundThread = new CountDownLatch(1);
        // Should throw when using the invalid configuration form a different thread
        new Thread() {
            @Override
            public void run() {
                try {
                    Realm.getInstance(configuration);
                    fail("Invalid SyncConfiguration should throw");
                } catch (IllegalStateException expected) {
                } finally {
                    backgroundThread.countDown();
                }
            }
        }.start();

        backgroundThread.await();

        // it is ok to return the cached instance, since this use case is legit
        // user refresh token can timeout, or the token can be revoked from ROS
        // while running the Realm instance. So it doesn't make sense to break this behaviour
        Realm cachedInstance = Realm.getInstance(configuration);
        assertNotNull(cachedInstance);

        realm.close();
        cachedInstance.close();
    }

    @Test
    public void buildingSyncConfigurationShouldThrowIfInvalidUser() {
        String username = UUID.randomUUID().toString();
        String password = "password";

        SyncCredentials credentials = SyncCredentials.usernamePassword(username, password, true);
        SyncUser user = SyncUser.login(credentials, Constants.AUTH_URL);
        SyncUser currentUser = SyncUser.currentUser();
        user.logout();

        assertFalse(user.isValid());

        try {
            // We should not be able to build a configuration with an invalid/logged out user
            new SyncConfiguration.Builder(user, Constants.USER_REALM).build();
            fail("Invalid user, it should not be possible to create a SyncConfiguration");
        } catch (IllegalArgumentException expected) {
            // User not authenticated or authentication expired.
        }

        try {
            // We should not be able to build a configuration with an invalid/logged out user
            new SyncConfiguration.Builder(currentUser, Constants.USER_REALM).build();
            fail("Invalid currentUser, it should not be possible to create a SyncConfiguration");
        } catch (IllegalArgumentException expected) {
            // User not authenticated or authentication expired.
        }
    }

    // using a logout user should throw
    @Test
    public void usingConfigurationWithInvalidUserShouldThrow() {
        String username = UUID.randomUUID().toString();
        String password = "password";

        SyncCredentials credentials = SyncCredentials.usernamePassword(username, password, true);
        SyncUser user = SyncUser.login(credentials, Constants.AUTH_URL);
        RealmConfiguration configuration = new SyncConfiguration.Builder(user, Constants.USER_REALM).build();
        user.logout();
        assertFalse(user.isValid());

        try {
            Realm.getInstance(configuration);
            fail("SyncUser is not longer valid, it should not be possible to get a Realm instance");
        } catch (IllegalStateException expected) {
        }
    }

    // logging out 'user' should have the same impact on other instance(s) of the same user
    @Test
    public void loggingOutUserShouldImpactOtherInstances() throws InterruptedException {
        String username = UUID.randomUUID().toString();
        String password = "password";

        SyncCredentials credentials = SyncCredentials.usernamePassword(username, password, true);
        SyncUser user = SyncUser.login(credentials, Constants.AUTH_URL);
        SyncUser currentUser = SyncUser.currentUser();

        assertTrue(user.isValid());
        assertEquals(user, currentUser);

        user.logout();

        assertFalse(user.isValid());
        assertFalse(currentUser.isValid());
    }

    // logging out 'currentUser' should have the same impact on other instance(s) of the user
    @Test
    public void loggingOutCurrentUserShouldImpactOtherInstances() throws InterruptedException {
        String username = UUID.randomUUID().toString();
        String password = "password";

        SyncCredentials credentials = SyncCredentials.usernamePassword(username, password, true);
        SyncUser user = SyncUser.login(credentials, Constants.AUTH_URL);
        SyncUser currentUser = SyncUser.currentUser();

        assertTrue(user.isValid());
        assertEquals(user, currentUser);

        SyncUser.currentUser().logout();

        assertFalse(user.isValid());
        assertFalse(currentUser.isValid());
        assertNull(SyncUser.currentUser());
    }

    // verify that multiple users can be logged in at the same time
    @Test
    public void multipleUsersCanBeLoggedInSimultaneously() {
        final String password = "password";
        final SyncUser[] users = new SyncUser[3];

        for (int i = 0; i < users.length; i++) {
            SyncCredentials credentials = SyncCredentials.usernamePassword(UUID.randomUUID().toString(), password,
                    true);
            users[i] = SyncUser.login(credentials, Constants.AUTH_URL);
        }

        for (int i = 0; i < users.length; i++) {
            assertTrue(users[i].isValid());
        }

        for (int i = 0; i < users.length; i++) {
            users[i].logout();
        }

        for (int i = 0; i < users.length; i++) {
            assertFalse(users[i].isValid());
        }
    }

    // verify that a single user can be logged out and back in.
    @Test
    public void singleUserCanBeLoggedInAndOutRepeatedly() {
        final String username = UUID.randomUUID().toString();
        final String password = "password";

        // register the user the first time
        SyncCredentials credentials = SyncCredentials.usernamePassword(username, password, true);

        SyncUser user = SyncUser.login(credentials, Constants.AUTH_URL);
        assertTrue(user.isValid());
        user.logout();
        assertFalse(user.isValid());

        // on subsequent logins, the user is already registered.
        credentials = credentials = SyncCredentials.usernamePassword(username, password, false);
        for (int i = 0; i < 3; i++) {
            user = SyncUser.login(credentials, Constants.AUTH_URL);
            assertTrue(user.isValid());
            user.logout();
            assertFalse(user.isValid());
        }
    }
<<<<<<< HEAD
=======

    @Test
    public void retrieve() {
        final SyncUser adminUser = UserFactory.createAdminUser(Constants.AUTH_URL);

        final String username = UUID.randomUUID().toString();
        final String password = "password";
        final SyncCredentials credentials = SyncCredentials.usernamePassword(username, password, true);
        final SyncUser user = SyncUser.login(credentials, Constants.AUTH_URL);
        assertTrue(user.isValid());

        String identity = user.getIdentity();
        SyncUser syncUser = adminUser.retrieveUser(SyncCredentials.IdentityProvider.USERNAME_PASSWORD, username);
        assertNotNull(syncUser);
        assertEquals(identity, syncUser.getIdentity());
        assertFalse(syncUser.isAdmin());
        assertTrue(syncUser.isValid());
    }

    @Test
    public void retrieve_logout() {
        final SyncUser adminUser = UserFactory.createAdminUser(Constants.AUTH_URL);

        final String username = UUID.randomUUID().toString();
        final String password = "password";
        final SyncCredentials credentials = SyncCredentials.usernamePassword(username, password, true);
        final SyncUser user = SyncUser.login(credentials, Constants.AUTH_URL);
        final String identity = user.getIdentity();
        user.logout();
        assertFalse(user.isValid());

        SyncUser syncUser = adminUser.retrieveUser(SyncCredentials.IdentityProvider.USERNAME_PASSWORD, username);
        assertNotNull(syncUser);
        assertEquals(identity, syncUser.getIdentity());
        assertFalse(syncUser.isAdmin());
        assertFalse(syncUser.isValid());
    }

    @Test
    public void retrieve_AdminUser() {
        final SyncUser adminUser = UserFactory.createAdminUser(Constants.AUTH_URL);
        SyncUser syncUser = adminUser.retrieveUser(SyncCredentials.IdentityProvider.DEBUG, "admin");// TODO use enum for auth provider
        assertNotNull(syncUser);
        assertEquals(adminUser.getIdentity(), syncUser.getIdentity());
        assertTrue(syncUser.isAdmin());
        assertTrue(syncUser.isValid());
    }

    @Test
    public void retrieve_unknownProviderId() {
        final SyncUser adminUser = UserFactory.createAdminUser(Constants.AUTH_URL);
        SyncUser syncUser = adminUser.retrieveUser(SyncCredentials.IdentityProvider.USERNAME_PASSWORD, "doesNotExist");
        assertNull(syncUser);
    }

    @Test
    public void retrieve_invalidProvider() {
        final SyncUser adminUser = UserFactory.createAdminUser(Constants.AUTH_URL);
        final String username = UUID.randomUUID().toString();
        final String password = "password";
        final SyncCredentials credentials = SyncCredentials.usernamePassword(username, password, true);
        final SyncUser user = SyncUser.login(credentials, Constants.AUTH_URL);
        assertTrue(user.isValid());

        SyncUser syncUser = adminUser.retrieveUser("invalid", "username");
        assertNull(syncUser);
    }

    @Test
    public void retrieve_notAdmin() {
        final String username1 = UUID.randomUUID().toString();
        final String password1 = "password";
        final SyncCredentials credentials1 = SyncCredentials.usernamePassword(username1, password1, true);
        final SyncUser user1 = SyncUser.login(credentials1, Constants.AUTH_URL);
        assertTrue(user1.isValid());

        final String username2 = UUID.randomUUID().toString();
        final String password2 = "password";
        final SyncCredentials credentials2 = SyncCredentials.usernamePassword(username2, password2, true);
        final SyncUser user2 = SyncUser.login(credentials2, Constants.AUTH_URL);
        assertTrue(user2.isValid());

        // trying to lookup user2 using user1 should not work (requires admin token)
        try {
            user1.retrieveUser(SyncCredentials.IdentityProvider.USERNAME_PASSWORD, username2);
            fail("It should not be possible to lookup a user using non admin token");
        } catch (IllegalArgumentException expected) {
        }
    }

    @Test
    @RunTestInLooperThread
    public void retrieve_async() {
        final String username = UUID.randomUUID().toString();
        final String password = "password";
        final SyncCredentials credentials = SyncCredentials.usernamePassword(username, password, true);
        final SyncUser user = SyncUser.login(credentials, Constants.AUTH_URL);
        assertTrue(user.isValid());

        // Login an admin user
        final SyncUser adminUser = UserFactory.createAdminUser(Constants.AUTH_URL);
        assertTrue(adminUser.isValid());
        assertTrue(adminUser.isAdmin());

        final String identity = user.getIdentity();
        adminUser.retrieveUserAsync("password", username, new SyncUser.Callback() {
            @Override
            public void onSuccess(SyncUser syncUser) {

                assertNotNull(syncUser);
                assertEquals(identity, syncUser.getIdentity());
                assertFalse(syncUser.isAdmin());
                assertTrue(syncUser.isValid());
                looperThread.testComplete();
            }

            @Override
            public void onError(ObjectServerError error) {
                fail(error.getErrorMessage());
            }
        });
    }
>>>>>>> 5710c99e
}<|MERGE_RESOLUTION|>--- conflicted
+++ resolved
@@ -446,8 +446,6 @@
             assertFalse(user.isValid());
         }
     }
-<<<<<<< HEAD
-=======
 
     @Test
     public void retrieve() {
@@ -570,5 +568,4 @@
             }
         });
     }
->>>>>>> 5710c99e
 }