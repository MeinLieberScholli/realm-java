--- conflicted
+++ resolved
@@ -22,7 +22,6 @@
 import java.util.Arrays;
 import java.util.Collections;
 import java.util.Date;
-import java.util.Objects;
 import java.util.UUID;
 
 import javax.annotation.Nonnull;
@@ -136,11 +135,7 @@
 
     @Override
     public final int hashCode() {
-<<<<<<< HEAD
-        return (this.value == null) ? 0 : this.value.hashCode();
-=======
         return this.value == null ? 0 : this.value.hashCode();
->>>>>>> d8303479
     }
 
     @Override
