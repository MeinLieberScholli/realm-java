--- conflicted
+++ resolved
@@ -58,17 +58,10 @@
             case UUID:
                 return new UUIDMixedOperator(nativeMixed);
             case OBJECT:
-<<<<<<< HEAD
                 if (realm instanceof DynamicRealm) {
                     return new DynamicRealmModelMixedOperator(realm, nativeMixed);
                 } else {
                     return new RealmModelOperator(realm, nativeMixed);
-=======
-                if (proxyState.getRealm$realm() instanceof DynamicRealm) {
-                    return new DynamicRealmModelMixedOperator(proxyState.getRealm$realm(), nativeMixed);
-                } else {
-                    return new RealmModelOperator(nativeMixed, proxyState);
->>>>>>> 1e76de9d
                 }
             case NULL:
                 return new NullMixedOperator(nativeMixed);
@@ -323,14 +316,8 @@
 }
 
 class RealmModelOperator extends MixedOperator {
-<<<<<<< HEAD
     private static <T extends RealmModel> Class<T> getModelClass(BaseRealm realm, NativeMixed nativeMixed) {
         OsSharedRealm sharedRealm = realm
-=======
-    private static <T extends RealmModel> Class<T> getModelClass(ProxyState<T> proxyState, NativeMixed nativeMixed) {
-        OsSharedRealm sharedRealm = proxyState
-                .getRealm$realm()
->>>>>>> 1e76de9d
                 .getSharedRealm();
 
         String className = Table.getClassNameForTable(nativeMixed.getRealmModelTableName(sharedRealm));
