--- conflicted
+++ resolved
@@ -16,7 +16,6 @@
 import io.realm.internal.Table;
 import io.realm.internal.UncheckedRow;
 import io.realm.internal.core.NativeMixed;
-import io.realm.internal.core.QueryDescriptor;
 
 /**
  * General implementation for {@link OrderedRealmCollection} which is based on the {@code Collection}.
@@ -109,7 +108,7 @@
             }
 
             for (E e : this) {
-                if (e instanceof byte [] && object instanceof byte[]) {
+                if (e instanceof byte[] && object instanceof byte[]) {
                     if (Arrays.equals((byte[]) e, (byte[]) object)) {
                         return true;
                     }
@@ -601,11 +600,6 @@
         }
         results.load();
         return results;
-    }
-<<<<<<< HEAD
-
-    private SchemaConnector getSchemaConnector() {
-        return new SchemaConnector(baseRealm.getSchema());
     }
 
     protected static <T> CollectionOperator<T> getCollectionOperator(boolean forPrimitives,
@@ -886,6 +880,4 @@
             return new Mixed(MixedOperator.fromNativeMixed(baseRealm, nativeMixed));
         }
     }
-=======
->>>>>>> 5adc8546
 }