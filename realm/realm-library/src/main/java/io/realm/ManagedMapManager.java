--- conflicted
+++ resolved
@@ -217,14 +217,9 @@
 
     @Nullable
     @Override
-    @Nullable
     public Mixed get(Object key) {
         long mixedPtr = osMap.getMixedPtr(key);
-<<<<<<< HEAD
-        if (mixedPtr == -1) {
-=======
         if (mixedPtr == OsMap.NOT_FOUND) {
->>>>>>> 086c3bab
             return null;
         }
         NativeMixed nativeMixed = new NativeMixed(mixedPtr);
@@ -233,10 +228,6 @@
 
     @Nullable
     @Override
-<<<<<<< HEAD
-=======
-    @Nullable
->>>>>>> 086c3bab
     public Mixed put(Object key, @Nullable Mixed value) {
         Mixed original = get(key);
 
@@ -247,7 +238,6 @@
         }
         return original;
     }
-<<<<<<< HEAD
 }
 
 /**
@@ -300,21 +290,10 @@
 class IntegerValueOperator extends BoxableValueOperator<Integer> {
 
     IntegerValueOperator(BaseRealm baseRealm, OsMap osMap, ClassContainer classContainer) {
-=======
-}
-
-/**
- * {@link MapValueOperator} targeting boxable values in {@link RealmMap}s.
- */
-class BoxableValueOperator<T> extends MapValueOperator<T> {
-
-    BoxableValueOperator(BaseRealm baseRealm, OsMap osMap, ClassContainer classContainer) {
->>>>>>> 086c3bab
-        super(baseRealm, osMap, classContainer);
-    }
-
-    @Override
-<<<<<<< HEAD
+        super(baseRealm, osMap, classContainer);
+    }
+
+    @Override
     protected Integer processValue(Object value) {
         return ((Long) value).intValue();
     }
@@ -346,34 +325,9 @@
 
     ByteValueOperator(BaseRealm baseRealm, OsMap osMap, ClassContainer classContainer) {
         super(baseRealm, osMap, classContainer);
-=======
-    @Nullable
-    public T get(Object key) {
-        //noinspection unchecked
-        return (T) osMap.get(key);
-    }
-
-    @Override
-    @Nullable
-    public T put(Object key, @Nullable T value) {
-        T original = get(key);
-        osMap.put(key, value);
-        return original;
->>>>>>> 086c3bab
-    }
-}
-
-/**
- * {@link MapValueOperator} targeting {@link RealmModel}s values in {@link RealmMap}s.
- */
-class RealmModelValueOperator<T extends RealmModel> extends MapValueOperator<T> {
-
-    RealmModelValueOperator(BaseRealm baseRealm, OsMap osMap, ClassContainer classContainer) {
-        super(baseRealm, osMap, classContainer);
-    }
-
-    @Override
-<<<<<<< HEAD
+    }
+
+    @Override
     protected Byte processValue(Object value) {
         return ((Long) value).byteValue();
     }
@@ -390,15 +344,9 @@
 
     @Nullable
     @Override
-    public T get(Object key) {
-        long realmModelKey = osMap.getModelRowKey(key);
-        if (realmModelKey == -1) {
-=======
-    @Nullable
     public T get(Object key) {
         long realmModelKey = osMap.getModelRowKey(key);
         if (realmModelKey == OsMap.NOT_FOUND) {
->>>>>>> 086c3bab
             return null;
         }
 
@@ -410,13 +358,8 @@
         return (T) baseRealm.get(clazz, className, realmModelKey);
     }
 
-<<<<<<< HEAD
-    @Nullable
-    @Override
-=======
-    @Override
-    @Nullable
->>>>>>> 086c3bab
+    @Nullable
+    @Override
     public T put(Object key, @Nullable T value) {
         //noinspection unchecked
         Class<T> clazz = (Class<T>) classContainer.getClazz();
@@ -438,11 +381,7 @@
             osMap.putRow(key, proxy.realmGet$proxyState().getRow$realm().getObjectKey());
         }
 
-<<<<<<< HEAD
-        if (rowModelKey == -1) {
-=======
         if (rowModelKey == OsMap.NOT_FOUND) {
->>>>>>> 086c3bab
             return null;
         } else {
             //noinspection unchecked
