--- conflicted
+++ resolved
@@ -256,23 +256,6 @@
 
     @Nullable
     static <T extends RealmModel> Mixed copyToRealmIfNeeded(ProxyState<T> proxyState, @Nullable Mixed value) {
-<<<<<<< HEAD
-        final Realm realm = (Realm) proxyState.getRealm$realm();
-
-        if ((value != null) && (value.getType() == MixedType.OBJECT)) {
-            RealmModel mixedRealmModel = value.asRealmModel(RealmModel.class);
-
-            if (realm.getSchema().getSchemaForClass(mixedRealmModel.getClass()).isEmbedded()) {
-                throw new IllegalArgumentException("Embedded objects are not supported by Mixed.");
-            }
-
-            if (!RealmObject.isManaged(mixedRealmModel)) {
-                value = Mixed.valueOf(realm.copyToRealm(mixedRealmModel));
-            } else {
-                proxyState.checkValidObject(mixedRealmModel);
-            }
-        }
-=======
 //        final Realm realm = (Realm) proxyState.getRealm$realm();
 //
 //        if ((value != null) && (value.getType() == MixedType.OBJECT)) {
@@ -288,7 +271,6 @@
 //                proxyState.checkValidObject(mixedRealmModel);
 //            }
 //        }
->>>>>>> b995edc7
 
         return value;
     }
