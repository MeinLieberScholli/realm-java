package io.realm.internal;

import org.bson.types.Decimal128;
import org.bson.types.ObjectId;

import java.lang.ref.WeakReference;
import java.util.Date;
import java.util.UUID;

import io.realm.FrozenPendingRow;
import io.realm.Mixed;
<<<<<<< HEAD
import io.realm.Realm;
=======
>>>>>>> 89bc246e
import io.realm.RealmChangeListener;
import io.realm.RealmFieldType;
import io.realm.internal.core.DescriptorOrdering;
import io.realm.internal.core.NativeMixed;


/**
 * A PendingRow is a row relies on a pending async query.
 * Before the query returns, calling any accessors will immediately throw. In this case run {@link #executeQuery()} to
 * get the queried row immediately. If the query results is empty, an {@link InvalidRow} will be returned.
 * After the query returns, {@link FrontEnd#onQueryFinished(Row)} will be called to give the front end a chance to reset
 * the row. If the async query returns an empty result, the query will be executed again later until a valid row is
 * contained by the query results.
 */
public class PendingRow implements Row {

    // Implement this interface to reset the PendingRow to a Row backed by real data when query returned.
    public interface FrontEnd {
        // When asyncQuery is true, the pending query is executed asynchronously.
        void onQueryFinished(Row row);
    }

    private static final String QUERY_NOT_RETURNED_MESSAGE =
            "The pending query has not been executed.";
    private static final String PROXY_NOT_SET_MESSAGE = "The 'frontEnd' has not been set.";
    private static final String QUERY_EXECUTED_MESSAGE =
            "The query has been executed. This 'PendingRow' is not valid anymore.";

    private OsSharedRealm sharedRealm;
    private OsResults pendingOsResults;
    private RealmChangeListener<PendingRow> listener;
    private WeakReference<FrontEnd> frontEndRef;
    private boolean returnCheckedRow;

    public PendingRow(OsSharedRealm sharedRealm, TableQuery query, DescriptorOrdering queryDescriptors,
                      final boolean returnCheckedRow) {
        this.sharedRealm = sharedRealm;
        pendingOsResults = OsResults.createFromQuery(sharedRealm, query, queryDescriptors);

        listener = new RealmChangeListener<PendingRow>() {
            @Override
            public void onChange(PendingRow pendingRow) {
                notifyFrontEnd();
            }
        };
        pendingOsResults.addListener(this, listener);
        this.returnCheckedRow = returnCheckedRow;
        sharedRealm.addPendingRow(this);
    }

    // To set the front end of this PendingRow.
    public void setFrontEnd(FrontEnd frontEnd) {
        this.frontEndRef = new WeakReference<FrontEnd>(frontEnd);
    }

    @Override
    public long getColumnCount() {
        throw new IllegalStateException(QUERY_NOT_RETURNED_MESSAGE);
    }

    @Override
    public String[] getColumnNames() {
        throw new  IllegalStateException(QUERY_NOT_RETURNED_MESSAGE);
    }

    @Override
    public long getColumnKey(String columnName) {
        throw new IllegalStateException(QUERY_NOT_RETURNED_MESSAGE);
    }

    @Override
    public RealmFieldType getColumnType(long columnKey) {
        throw new IllegalStateException(QUERY_NOT_RETURNED_MESSAGE);
    }

    @Override
    public Table getTable() {
        throw new IllegalStateException(QUERY_NOT_RETURNED_MESSAGE);
    }

    @Override
    public long getObjectKey() {
        throw new IllegalStateException(QUERY_NOT_RETURNED_MESSAGE);
    }

    @Override
    public long getLong(long columnKey) {
        throw new IllegalStateException(QUERY_NOT_RETURNED_MESSAGE);
    }

    @Override
    public boolean getBoolean(long columnKey) {
        throw new IllegalStateException(QUERY_NOT_RETURNED_MESSAGE);
    }

    @Override
    public float getFloat(long columnKey) {
        throw new IllegalStateException(QUERY_NOT_RETURNED_MESSAGE);
    }

    @Override
    public double getDouble(long columnKey) {
        throw new IllegalStateException(QUERY_NOT_RETURNED_MESSAGE);
    }

    @Override
    public Date getDate(long columnKey) {
        throw new IllegalStateException(QUERY_NOT_RETURNED_MESSAGE);
    }

    @Override
    public String getString(long columnKey) {
        throw new IllegalStateException(QUERY_NOT_RETURNED_MESSAGE);
    }

    @Override
    public byte[] getBinaryByteArray(long columnKey) {
        throw new IllegalStateException(QUERY_NOT_RETURNED_MESSAGE);
    }

    @Override
    public Decimal128 getDecimal128(long columnKey) {
        throw new IllegalStateException(QUERY_NOT_RETURNED_MESSAGE);
    }

    @Override
    public ObjectId getObjectId(long columnKey) {
        throw new IllegalStateException(QUERY_NOT_RETURNED_MESSAGE);
    }

    @Override
    public UUID getUUID(long columnKey) {
        throw new IllegalStateException(QUERY_NOT_RETURNED_MESSAGE);
    }

    @Override
    public NativeMixed getNativeMixed(long columnKey) {
        throw new IllegalStateException(QUERY_NOT_RETURNED_MESSAGE);
    }

    @Override
    public long getLink(long columnKey) {
        throw new IllegalStateException(QUERY_NOT_RETURNED_MESSAGE);
    }

    @Override
    public boolean isNullLink(long columnKey) {
        throw new IllegalStateException(QUERY_NOT_RETURNED_MESSAGE);
    }

    @Override
    public OsList getModelList(long columnKey) {
        throw new IllegalStateException(QUERY_NOT_RETURNED_MESSAGE);
    }

    @Override
    public OsList getValueList(long columnKey, RealmFieldType fieldType) {
        throw new IllegalStateException(QUERY_NOT_RETURNED_MESSAGE);
    }

    @Override
    public OsMap getMixedMap(long columnKey) {
        throw new IllegalStateException(QUERY_NOT_RETURNED_MESSAGE);
    }

    @Override
    public OsMap getValueMap(long columnKey, RealmFieldType fieldType) {
        throw new IllegalStateException(QUERY_NOT_RETURNED_MESSAGE);
    }

    @Override
    public void setLong(long columnKey, long value) {
        throw new IllegalStateException(QUERY_NOT_RETURNED_MESSAGE);
    }

    @Override
    public void setBoolean(long columnKey, boolean value) {
        throw new IllegalStateException(QUERY_NOT_RETURNED_MESSAGE);
    }

    @Override
    public void setFloat(long columnKey, float value) {
        throw new IllegalStateException(QUERY_NOT_RETURNED_MESSAGE);
    }

    @Override
    public void setDouble(long columnKey, double value) {
        throw new IllegalStateException(QUERY_NOT_RETURNED_MESSAGE);
    }

    @Override
    public void setDate(long columnKey, Date date) {
        throw new IllegalStateException(QUERY_NOT_RETURNED_MESSAGE);
    }

    @Override
    public void setString(long columnKey, String value) {
        throw new IllegalStateException(QUERY_NOT_RETURNED_MESSAGE);
    }

    @Override
<<<<<<< HEAD
    public void setMixed(long columnKey, Mixed value) {
=======
    public void setMixed(long columnKey, long value) {
>>>>>>> 89bc246e
        throw new IllegalStateException(QUERY_NOT_RETURNED_MESSAGE);
    }

    @Override
    public void setBinaryByteArray(long columnKey, byte[] data) {
        throw new IllegalStateException(QUERY_NOT_RETURNED_MESSAGE);
    }

    @Override
    public void setLink(long columnKey, long value) {
        throw new IllegalStateException(QUERY_NOT_RETURNED_MESSAGE);
    }

    @Override
    public void nullifyLink(long columnKey) {
        throw new IllegalStateException(QUERY_NOT_RETURNED_MESSAGE);
    }

    @Override
    public boolean isNull(long columnKey) {
        throw new IllegalStateException(QUERY_NOT_RETURNED_MESSAGE);
    }

    @Override
    public void setNull(long columnKey) {
        throw new IllegalStateException(QUERY_NOT_RETURNED_MESSAGE);
    }

    @Override
    public void setDecimal128(long columnKey, Decimal128 value) {
        throw new IllegalStateException(QUERY_NOT_RETURNED_MESSAGE);
    }

    @Override
    public void setObjectId(long columnKey, ObjectId value) {
        throw new IllegalStateException(QUERY_NOT_RETURNED_MESSAGE);
    }

    @Override
    public void setUUID(long columnKey, UUID value) {
        throw new IllegalStateException(QUERY_NOT_RETURNED_MESSAGE);
    }

    @Override
    public long createEmbeddedObject(long columnKey, RealmFieldType parentPropertyType) {
        throw new IllegalStateException(QUERY_NOT_RETURNED_MESSAGE);
    }

    @Override
    public boolean isValid() {
        return false;
    }

    @Override
    public void checkIfAttached() {
        throw new IllegalStateException(QUERY_NOT_RETURNED_MESSAGE);
    }

    @Override
    public boolean hasColumn(String fieldName) {
        throw new IllegalStateException(QUERY_NOT_RETURNED_MESSAGE);
    }

    @Override
    public Row freeze(OsSharedRealm frozenRealm) {
        return FrozenPendingRow.INSTANCE;
    }

    @Override
    public boolean isLoaded() {
        return false;
    }

    private void clearPendingCollection() {
        pendingOsResults.removeListener(this, listener);
        pendingOsResults = null;
        listener = null;
        sharedRealm.removePendingRow(this);
    }

    private void notifyFrontEnd() {
        if (frontEndRef == null) {
            throw new IllegalStateException(PROXY_NOT_SET_MESSAGE);
        }
        FrontEnd frontEnd = frontEndRef.get();
        if (frontEnd == null) {
            // The front end is GCed.
            clearPendingCollection();
            return;
        }

        if (pendingOsResults.isValid()) {
            // PendingRow will always get the first Row of the query since we only support findFirst.
            UncheckedRow uncheckedRow = pendingOsResults.firstUncheckedRow();
            // Clear the pending collection immediately in case beginTransaction is called in the listener which will
            // execute the query again.
            clearPendingCollection();
            // If no rows returned by the query, notify the frontend with an invalid row.
            if (uncheckedRow != null) {
                Row row = returnCheckedRow ? CheckedRow.getFromRow(uncheckedRow) : uncheckedRow;
                // Ask the front end to reset the row and stop async query.
                frontEnd.onQueryFinished(row);
            } else {
                // No row matches the query, return a invalid row.
                frontEnd.onQueryFinished(InvalidRow.INSTANCE);
            }
        } else {
            clearPendingCollection();
        }

    }

    // Execute the query immediately and call frontend's onQueryFinished().
    public void executeQuery() {
        if (pendingOsResults == null) {
            throw new IllegalStateException(QUERY_EXECUTED_MESSAGE);
        }

        notifyFrontEnd();
    }
}<|MERGE_RESOLUTION|>--- conflicted
+++ resolved
@@ -9,10 +9,6 @@
 
 import io.realm.FrozenPendingRow;
 import io.realm.Mixed;
-<<<<<<< HEAD
-import io.realm.Realm;
-=======
->>>>>>> 89bc246e
 import io.realm.RealmChangeListener;
 import io.realm.RealmFieldType;
 import io.realm.internal.core.DescriptorOrdering;
@@ -214,11 +210,7 @@
     }
 
     @Override
-<<<<<<< HEAD
-    public void setMixed(long columnKey, Mixed value) {
-=======
     public void setMixed(long columnKey, long value) {
->>>>>>> 89bc246e
         throw new IllegalStateException(QUERY_NOT_RETURNED_MESSAGE);
     }
 
