--- conflicted
+++ resolved
@@ -553,7 +553,15 @@
         }
     }
 
-<<<<<<< HEAD
+    public void setUUID(long columnKey, long rowKey, @Nullable UUID value, boolean isDefault) {
+        checkImmutable();
+        if (value == null) {
+            nativeSetNull(nativeTableRefPtr, columnKey, rowKey, isDefault);
+        } else {
+            nativeSetUUID(nativeTableRefPtr, columnKey, rowKey, value.toString(), isDefault);
+        }
+    }
+
     public void setMixed(long columnKey, long rowKey, @Nullable Mixed value, boolean isDefault) {
         checkImmutable();
         setMixed(nativeTableRefPtr, columnKey, rowKey, value, isDefault);
@@ -597,14 +605,6 @@
                     break;
                 default:
             }
-=======
-    public void setUUID(long columnKey, long rowKey, @Nullable UUID value, boolean isDefault) {
-        checkImmutable();
-        if (value == null) {
-            nativeSetNull(nativeTableRefPtr, columnKey, rowKey, isDefault);
-        } else {
-            nativeSetUUID(nativeTableRefPtr, columnKey, rowKey, value.toString(), isDefault);
->>>>>>> 64b3a8ce
         }
     }
 
