--- conflicted
+++ resolved
@@ -24,12 +24,8 @@
 
 import javax.annotation.Nullable;
 
-<<<<<<< HEAD
 import io.realm.internal.android.TypeUtils;
-import io.realm.internal.core.NativeMixed;
 
-=======
->>>>>>> c6d9461e
 /**
  * Java wrapper of Object Store Dictionary class. This backs managed versions of RealmMaps.
  */
