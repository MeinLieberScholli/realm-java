--- conflicted
+++ resolved
@@ -20,9 +20,6 @@
 import org.bson.types.ObjectId;
 
 import java.util.Date;
-import java.util.List;
-import java.util.Map;
-import java.util.Set;
 import java.util.UUID;
 
 import javax.annotation.Nullable;
@@ -35,11 +32,9 @@
  */
 public class OsMap implements NativeObject {
 
-<<<<<<< HEAD
+    public static final int NOT_FOUND = -1;
+
     private static final long nativeFinalizerPtr = nativeGetFinalizerPtr();
-=======
-    public static final int NOT_FOUND = -1;
->>>>>>> 8f65b388
 
     private final long nativePtr;
     private final NativeContext context;
