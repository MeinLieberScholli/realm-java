--- conflicted
+++ resolved
@@ -16,13 +16,10 @@
 
 package io.realm.internal;
 
-<<<<<<< HEAD
 import org.bson.types.Decimal128;
 import org.bson.types.ObjectId;
 
 import java.util.Date;
-=======
->>>>>>> 086c3bab
 import java.util.UUID;
 
 import javax.annotation.Nullable;
@@ -76,7 +73,6 @@
             nativePutNull(nativePtr, (String) key);
         } else {
             String valueClassName = value.getClass().getCanonicalName();
-<<<<<<< HEAD
             if (Long.class.getCanonicalName().equals(valueClassName)) {
                 nativePutLong(nativePtr, (String) key, (Long) value);
             } else if (Integer.class.getCanonicalName().equals(valueClassName)) {
@@ -116,23 +112,6 @@
         nativePutRow(nativePtr, (String) key, objKey);
     }
 
-=======
-            if (Boolean.class.getCanonicalName().equals(valueClassName)) {
-                nativePutBoolean(nativePtr, (String) key, (Boolean) value);
-            } else if (UUID.class.getCanonicalName().equals(valueClassName)) {
-                nativePutUUID(nativePtr, (String) key, value.toString());
-            } else {
-                // TODO: add more types ad-hoc
-                throw new UnsupportedOperationException("Missing 'put' for '" + valueClassName.getClass().getCanonicalName() + "'.");
-            }
-        }
-    }
-
-    public void putRow(Object key, long objKey) {
-        nativePutRow(nativePtr, (String) key, objKey);
-    }
-
->>>>>>> 086c3bab
     public void putMixed(Object key, long nativeMixedPtr) {
         nativePutMixed(nativePtr, (String) key, nativeMixedPtr);
     }
@@ -171,7 +150,6 @@
     private static native long nativeGetRow(long nativePtr, String key);
 
     private static native void nativePutNull(long nativePtr, String key);
-<<<<<<< HEAD
 
     private static native void nativePutLong(long nativePtr, String key, long value);
 
@@ -191,11 +169,6 @@
 
     private static native void nativePutObjectId(long nativePtr, String key, String value);
 
-=======
-
-    private static native void nativePutBoolean(long nativePtr, String key, boolean value);
-
->>>>>>> 086c3bab
     private static native void nativePutUUID(long nativePtr, String key, String value);
 
     private static native void nativePutMixed(long nativePtr, String key, long nativeMixedPtr);
