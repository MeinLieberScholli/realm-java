/*
 * Copyright 2020 Realm Inc.
 *
 * Licensed under the Apache License, Version 2.0 (the "License");
 * you may not use this file except in compliance with the License.
 * You may obtain a copy of the License at
 *
 * http://www.apache.org/licenses/LICENSE-2.0
 *
 * Unless required by applicable law or agreed to in writing, software
 * distributed under the License is distributed on an "AS IS" BASIS,
 * WITHOUT WARRANTIES OR CONDITIONS OF ANY KIND, either express or implied.
 * See the License for the specific language governing permissions and
 * limitations under the License.
 */

package io.realm.internal;

import org.bson.types.Decimal128;
import org.bson.types.ObjectId;

import java.util.Date;
import java.util.List;
import java.util.UUID;

import javax.annotation.Nullable;

import io.realm.internal.android.TypeUtils;
<<<<<<< HEAD
import io.realm.internal.util.Pair;
=======
>>>>>>> e54ccbf4

/**
 * Java wrapper of Object Store Dictionary class. This backs managed versions of RealmMaps.
 */
public class OsMap implements NativeObject {

    private static final long nativeFinalizerPtr = nativeGetFinalizerPtr();

    private final long nativePtr;
    private final NativeContext context;
    private final Table targetTable;

    public OsMap(UncheckedRow row, long columnKey, Table targetTable) {
        OsSharedRealm osSharedRealm = row.getTable().getSharedRealm();
        this.targetTable = targetTable;
        this.nativePtr = nativeCreate(osSharedRealm.getNativePtr(), row.getNativePtr(), columnKey);
        this.context = osSharedRealm.context;
        context.addReference(this);
    }

    private OsMap(OsSharedRealm osSharedRealm, long nativePtr, Table targetTable) {
        this.nativePtr = nativePtr;
        this.targetTable = targetTable;
        this.context = osSharedRealm.context;
        context.addReference(this);
    }

    @Override
    public long getNativePtr() {
        return nativePtr;
    }

    @Override
    public long getNativeFinalizerPtr() {
        return nativeFinalizerPtr;
    }

    public long size() {
        return nativeSize(nativePtr);
    }

    public boolean containsKey(Object key) {
        return nativeContainsKey(nativePtr, (String) key);
    }

    public void putAll(List<?> keys, List<?> values) {

    }

    public void clear() {
        nativeClear(nativePtr);
    }

    public Pair<Table, Long> keysPtr() {
        return new Pair<>(targetTable, nativeKeys(nativePtr));
    }

    public Pair<Table, Long> valuesPtr() {
        return new Pair<>(targetTable, nativeValues(nativePtr));
    }

    public OsMap freeze(OsSharedRealm osSharedRealm) {
        return new OsMap(osSharedRealm, nativeFreeze(nativePtr, osSharedRealm.getNativePtr()), targetTable);
    }

    // ------------------------------------------
    // TODO: handle other types of keys and avoid
    //  typecasting directly to string in phase 2
    //  for put and get methods.
    // ------------------------------------------

    public void put(Object key, @Nullable Object value) {
        if (value == null) {
            nativePutNull(nativePtr, (String) key);
        } else {
            String valueClassName = value.getClass().getCanonicalName();
            if (Long.class.getCanonicalName().equals(valueClassName)) {
                nativePutLong(nativePtr, (String) key, (Long) value);
            } else if (Integer.class.getCanonicalName().equals(valueClassName)) {
                nativePutLong(nativePtr, (String) key, (Integer) value);
            } else if (Short.class.getCanonicalName().equals(valueClassName)) {
                nativePutLong(nativePtr, (String) key, (Short) value);
            } else if (Byte.class.getCanonicalName().equals(valueClassName)) {
                nativePutLong(nativePtr, (String) key, (Byte) value);
            } else if (Float.class.getCanonicalName().equals(valueClassName)) {
                nativePutFloat(nativePtr, (String) key, (Float) value);
            } else if (Double.class.getCanonicalName().equals(valueClassName)) {
                nativePutDouble(nativePtr, (String) key, (Double) value);
            } else if (String.class.getCanonicalName().equals(valueClassName)) {
                nativePutString(nativePtr, (String) key, (String) value);
            } else if (Boolean.class.getCanonicalName().equals(valueClassName)) {
                nativePutBoolean(nativePtr, (String) key, (Boolean) value);
            } else if (Date.class.getCanonicalName().equals(valueClassName)) {
                nativePutDate(nativePtr, (String) key, ((Date) value).getTime());
            } else if (Decimal128.class.getCanonicalName().equals(valueClassName)) {
                Decimal128 decimal128 = (Decimal128) value;
                nativePutDecimal128(nativePtr, (String) key, decimal128.getHigh(), decimal128.getLow());
            } else if (Byte[].class.getCanonicalName().equals(valueClassName)) {
                nativePutBinary(nativePtr, (String) key, TypeUtils.convertNonPrimitiveBinaryToPrimitive((Byte[]) value));
            } else if (byte[].class.getCanonicalName().equals(valueClassName)) {
                nativePutBinary(nativePtr, (String) key, (byte[]) value);
            } else if (ObjectId.class.getCanonicalName().equals(valueClassName)) {
                nativePutObjectId(nativePtr, (String) key, ((ObjectId) value).toString());
            } else if (UUID.class.getCanonicalName().equals(valueClassName)) {
                nativePutUUID(nativePtr, (String) key, value.toString());
            } else {
                throw new UnsupportedOperationException("Class '" + valueClassName + "' not supported.");
            }
        }
    }

    public void putRow(Object key, long objKey) {
        nativePutRow(nativePtr, (String) key, objKey);
    }

    public void putMixed(Object key, long nativeMixedPtr) {
        nativePutMixed(nativePtr, (String) key, nativeMixedPtr);
    }

    // TODO: add more put methods for different value types ad-hoc

    public void remove(Object key) {
        nativeRemove(nativePtr, (String) key);
    }

    public long getModelRowKey(Object key) {
        return nativeGetRow(nativePtr, (String) key);
    }

    @Nullable
    public Object get(Object key) {
        return nativeGetValue(nativePtr, (String) key);
    }

    public long getMixedPtr(Object key) {
        return nativeGetMixedPtr(nativePtr, (String) key);
    }

    public long createAndPutEmbeddedObject(OsSharedRealm sharedRealm, Object key) {
        return nativeCreateAndPutEmbeddedObject(sharedRealm.getNativePtr(), nativePtr, (String) key);
    }

    private static native long nativeGetFinalizerPtr();

    private static native long nativeCreate(long sharedRealmPtr, long nativeRowPtr, long columnKey);

    private static native Object nativeGetValue(long nativePtr, String key);

    private static native long nativeGetMixedPtr(long nativePtr, String key);

    private static native long nativeGetRow(long nativePtr, String key);

    private static native void nativePutNull(long nativePtr, String key);

    private static native void nativePutLong(long nativePtr, String key, long value);

    private static native void nativePutFloat(long nativePtr, String key, float value);

    private static native void nativePutDouble(long nativePtr, String key, double value);

    private static native void nativePutString(long nativePtr, String key, String value);

    private static native void nativePutBoolean(long nativePtr, String key, boolean value);

    private static native void nativePutDate(long nativePtr, String key, long value);

    private static native void nativePutDecimal128(long nativePtr, String key, long high, long low);

    private static native void nativePutBinary(long nativePtr, String key, byte[] value);

    private static native void nativePutObjectId(long nativePtr, String key, String value);

    private static native void nativePutUUID(long nativePtr, String key, String value);

    private static native void nativePutMixed(long nativePtr, String key, long nativeMixedPtr);

    private static native void nativePutRow(long nativePtr, String key, long objKey);

    private static native long nativeSize(long nativePtr);

    private static native boolean nativeContainsKey(long nativePtr, String key);

    private static native void nativeClear(long nativePtr);

    private static native void nativeRemove(long nativePtr, String key);

<<<<<<< HEAD
    private static native long nativeKeys(long nativePtr);

    private static native long nativeValues(long nativePtr);

    private static native long nativeFreeze(long nativePtr, long realmPtr);
=======
    private static native long nativeCreateAndPutEmbeddedObject(long sharedRealmPtr, long nativePtr, String key);
>>>>>>> e54ccbf4
}<|MERGE_RESOLUTION|>--- conflicted
+++ resolved
@@ -26,10 +26,7 @@
 import javax.annotation.Nullable;
 
 import io.realm.internal.android.TypeUtils;
-<<<<<<< HEAD
 import io.realm.internal.util.Pair;
-=======
->>>>>>> e54ccbf4
 
 /**
  * Java wrapper of Object Store Dictionary class. This backs managed versions of RealmMaps.
@@ -216,13 +213,11 @@
 
     private static native void nativeRemove(long nativePtr, String key);
 
-<<<<<<< HEAD
     private static native long nativeKeys(long nativePtr);
 
     private static native long nativeValues(long nativePtr);
 
     private static native long nativeFreeze(long nativePtr, long realmPtr);
-=======
+
     private static native long nativeCreateAndPutEmbeddedObject(long sharedRealmPtr, long nativePtr, String key);
->>>>>>> e54ccbf4
 }