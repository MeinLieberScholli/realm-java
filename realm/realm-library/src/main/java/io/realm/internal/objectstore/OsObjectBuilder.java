/*
 * Copyright 2018 Realm Inc.
 *
 * Licensed under the Apache License, Version 2.0 (the "License");
 * you may not use this file except in compliance with the License.
 * You may obtain a copy of the License at
 *
 * http://www.apache.org/licenses/LICENSE-2.0
 *
 * Unless required by applicable law or agreed to in writing, software
 * distributed under the License is distributed on an "AS IS" BASIS,
 * WITHOUT WARRANTIES OR CONDITIONS OF ANY KIND, either express or implied.
 * See the License for the specific language governing permissions and
 * limitations under the License.
 */
package io.realm.internal.objectstore;

import org.bson.types.Decimal128;
import org.bson.types.ObjectId;

import java.io.Closeable;
import java.util.Date;
import java.util.List;
import java.util.Map;
import java.util.Set;
import java.util.UUID;

import javax.annotation.Nullable;

import io.realm.ImportFlag;
import io.realm.Mixed;
import io.realm.MixedHandlerImpl;
import io.realm.MutableRealmInteger;
import io.realm.RealmDictionary;
import io.realm.RealmList;
import io.realm.RealmModel;
import io.realm.internal.NativeContext;
import io.realm.internal.OsSharedRealm;
import io.realm.internal.RealmObjectProxy;
import io.realm.internal.Table;
import io.realm.internal.UncheckedRow;
import io.realm.internal.android.TypeUtils;


/**
 * This class is a wrapper around building up object data for calling `Object::create()`
 * <p>
 * Fill the object data by calling the various `addX()` methods, then create a new Object or update
 * an existing one by calling {@link #createNewObject()}, {@link #updateExistingTopLevelObject()} or
 * {@link #updateExistingEmbeddedObject(RealmObjectProxy)}.
 * <p>
 * This class assumes it is only being used from within a write transaction. Using it outside one
 * will result in undefined behaviour.
 * <p>
 * The native
 * resources are created in the constructor of this class and destroyed when calling either of the
 * above two methods.
 * <p>
 * <H1>Design thoughts</H1>
 * <p>
 * Ideally we would have sent all properties across in one JNI call, but the only way to do that would
 * have been using two `Object[]` arrays which would have resulted in a ton of JNI calls back
 * again for resolving the primitive values of boxed types (since JNI do not know about boxed
 * primitives).
 * <p>
 * The upside of making a JNI call for each property is that we do minimal allocations on the Java
 * side. Also each method call is fairly lightweight as no checks are performed compared to using
 * Proxy setters and {@link io.realm.internal.UncheckedRow}. The only downside is the current need for
 * sending the key as well. Hopefully we can change that to schema indices at some point.
 * <p>
 * There is quite a few variants we can attempt to optimize this, but at this point we lack data
 * that can guide any architectural design and the only way to really find out is to build out each
 * solution and benchmark it.
 */
public class OsObjectBuilder implements Closeable {

    private final Table table;
    private final long sharedRealmPtr;
    private final long builderPtr;
    private final long tablePtr;
    private final NativeContext context;

    // ------------------------------------------
    // List handlers
    // ------------------------------------------

    private static ItemCallback<? extends RealmModel> objectItemCallback = new ItemCallback<RealmModel>() {
        @Override
        public void handleItem(long containerPtr, RealmModel item) {
            RealmObjectProxy proxyItem = (RealmObjectProxy) item;
            nativeAddIntegerListItem(containerPtr, ((UncheckedRow) proxyItem.realmGet$proxyState().getRow$realm()).getNativePtr());
        }
    };

    private static ItemCallback<String> stringItemCallback = new ItemCallback<String>() {
        @Override
        public void handleItem(long containerPtr, String item) {
            nativeAddStringListItem(containerPtr, item);
        }
    };

    private static ItemCallback<Byte> byteItemCallback = new ItemCallback<Byte>() {
        @Override
        public void handleItem(long containerPtr, Byte item) {
            nativeAddIntegerListItem(containerPtr, item.longValue());
        }
    };

    private static ItemCallback<Short> shortItemCallback = new ItemCallback<Short>() {
        @Override
        public void handleItem(long containerPtr, Short item) {
            nativeAddIntegerListItem(containerPtr, item);
        }
    };

    private static ItemCallback<Integer> integerItemCallback = new ItemCallback<Integer>() {
        @Override
        public void handleItem(long containerPtr, Integer item) {
            nativeAddIntegerListItem(containerPtr, item);
        }
    };

    private static ItemCallback<Long> longItemCallback = new ItemCallback<Long>() {
        @Override
        public void handleItem(long containerPtr, Long item) {
            nativeAddIntegerListItem(containerPtr, item);
        }
    };

    private static ItemCallback<Boolean> booleanItemCallback = new ItemCallback<Boolean>() {
        @Override
        public void handleItem(long containerPtr, Boolean item) {
            nativeAddBooleanListItem(containerPtr, item);
        }
    };

    private static ItemCallback<Float> floatItemCallback = new ItemCallback<Float>() {
        @Override
        public void handleItem(long containerPtr, Float item) {
            nativeAddFloatListItem(containerPtr, item);
        }
    };

    private static ItemCallback<Double> doubleItemCallback = new ItemCallback<Double>() {
        @Override
        public void handleItem(long containerPtr, Double item) {
            nativeAddDoubleListItem(containerPtr, item);
        }
    };

    private static ItemCallback<Date> dateItemCallback = new ItemCallback<Date>() {
        @Override
        public void handleItem(long containerPtr, Date item) {
            nativeAddDateListItem(containerPtr, item.getTime());
        }
    };

    private static ItemCallback<byte[]> byteArrayItemCallback = new ItemCallback<byte[]>() {
        @Override
        public void handleItem(long containerPtr, byte[] item) {
            nativeAddByteArrayListItem(containerPtr, item);
        }
    };

    private static ItemCallback<MutableRealmInteger> mutableRealmIntegerItemCallback = new ItemCallback<MutableRealmInteger>() {
        @Override
        public void handleItem(long containerPtr, MutableRealmInteger item) {
            Long value = item.get();
            if (value == null) {
                nativeAddNullListItem(containerPtr);
            } else {
                nativeAddIntegerListItem(containerPtr, value);
            }
        }
    };

    private static ItemCallback<Decimal128> decimal128ItemCallback = new ItemCallback<Decimal128>() {
        @Override
        public void handleItem(long containerPtr, Decimal128 item) {
            nativeAddDecimal128ListItem(containerPtr, item.getLow(), item.getHigh());
        }
    };

    private static ItemCallback<ObjectId> objectIdItemCallback = new ItemCallback<ObjectId>() {
        @Override
        public void handleItem(long containerPtr, ObjectId item) {
            nativeAddObjectIdListItem(containerPtr, item.toString());
        }
    };

    private static ItemCallback<UUID> uuidItemCallback = new ItemCallback<UUID>() {
        @Override
        public void handleItem(long containerPtr, UUID item) {
            nativeAddUUIDListItem(containerPtr, item.toString());
        }
    };

    // ------------------------------------------
    // Map/Dictionary handlers
    // ------------------------------------------

    private static ItemCallback<Map.Entry<String, Boolean>> booleanMapItemCallback = new ItemCallback<Map.Entry<String, Boolean>>() {
        @Override
        public void handleItem(long containerPtr, Map.Entry<String, Boolean> item) {
            nativeAddBooleanDictionaryEntry(containerPtr, item.getKey(), item.getValue());
        }
    };

    private static ItemCallback<Map.Entry<String, String>> stringMapItemCallback = new ItemCallback<Map.Entry<String, String>>() {
        @Override
        public void handleItem(long containerPtr, Map.Entry<String, String> item) {
            nativeAddStringDictionaryEntry(containerPtr, item.getKey(), item.getValue());
        }
    };

    private static ItemCallback<Map.Entry<String, Integer>> integerMapItemCallback = new ItemCallback<Map.Entry<String, Integer>>() {
        @Override
        public void handleItem(long containerPtr, Map.Entry<String, Integer> item) {
            nativeAddIntegerDictionaryEntry(containerPtr, item.getKey(), item.getValue());
        }
    };

    private static ItemCallback<Map.Entry<String, Float>> floatMapItemCallback = new ItemCallback<Map.Entry<String, Float>>() {
        @Override
        public void handleItem(long containerPtr, Map.Entry<String, Float> item) {
            nativeAddFloatDictionaryEntry(containerPtr, item.getKey(), item.getValue());
        }
    };

    private static ItemCallback<Map.Entry<String, Long>> longMapItemCallback = new ItemCallback<Map.Entry<String, Long>>() {
        @Override
        public void handleItem(long containerPtr, Map.Entry<String, Long> item) {
            nativeAddIntegerDictionaryEntry(containerPtr, item.getKey(), item.getValue());
        }
    };

    private static ItemCallback<Map.Entry<String, Short>> shortMapItemCallback = new ItemCallback<Map.Entry<String, Short>>() {
        @Override
        public void handleItem(long containerPtr, Map.Entry<String, Short> item) {
            nativeAddIntegerDictionaryEntry(containerPtr, item.getKey(), item.getValue());
        }
    };

    private static ItemCallback<Map.Entry<String, Byte>> byteMapItemCallback = new ItemCallback<Map.Entry<String, Byte>>() {
        @Override
        public void handleItem(long containerPtr, Map.Entry<String, Byte> item) {
            nativeAddIntegerDictionaryEntry(containerPtr, item.getKey(), item.getValue());
        }
    };

    private static ItemCallback<Map.Entry<String, Double>> doubleMapItemCallback = new ItemCallback<Map.Entry<String, Double>>() {
        @Override
        public void handleItem(long containerPtr, Map.Entry<String, Double> item) {
            nativeAddDoubleDictionaryEntry(containerPtr, item.getKey(), item.getValue());
        }
    };

    private static ItemCallback<Map.Entry<String, byte[]>> binaryMapItemCallback = new ItemCallback<Map.Entry<String, byte[]>>() {
        @Override
        public void handleItem(long containerPtr, Map.Entry<String, byte[]> item) {
            nativeAddBinaryDictionaryEntry(containerPtr, item.getKey(), item.getValue());
        }
    };

<<<<<<< HEAD
    private static ItemCallback<Map.Entry<String, Byte[]>> nonPrimitiveBinaryMapItemCallback = new ItemCallback<Map.Entry<String, Byte[]>>() {
        @Override
        public void handleItem(long containerPtr, Map.Entry<String, Byte[]> item) {
            nativeAddBinaryDictionaryEntry(containerPtr, item.getKey(), TypeUtils.convertNonPrimitiveBinaryToPrimitive(item.getValue()));
        }
    };

=======
>>>>>>> e8661f0d
    private static ItemCallback<Map.Entry<String, Date>> dateMapItemCallback = new ItemCallback<Map.Entry<String, Date>>() {
        @Override
        public void handleItem(long containerPtr, Map.Entry<String, Date> item) {
            nativeAddDateDictionaryEntry(containerPtr, item.getKey(), item.getValue().getTime());
        }
    };

    private static ItemCallback<Map.Entry<String, Decimal128>> decimal128MapItemCallback = new ItemCallback<Map.Entry<String, Decimal128>>() {
        @Override
        public void handleItem(long containerPtr, Map.Entry<String, Decimal128> item) {
            nativeAddDecimal128DictionaryEntry(containerPtr, item.getKey(), item.getValue().getHigh(), item.getValue().getLow());
        }
    };

    private static ItemCallback<Map.Entry<String, ObjectId>> objectIdMapItemCallback = new ItemCallback<Map.Entry<String, ObjectId>>() {
        @Override
        public void handleItem(long containerPtr, Map.Entry<String, ObjectId> item) {
            nativeAddObjectIdDictionaryEntry(containerPtr, item.getKey(), item.getValue().toString());
        }
    };

    private static ItemCallback<Map.Entry<String, UUID>> uuidMapItemCallback = new ItemCallback<Map.Entry<String, UUID>>() {
        @Override
        public void handleItem(long containerPtr, Map.Entry<String, UUID> item) {
            nativeAddUUIDDictionaryEntry(containerPtr, item.getKey(), item.getValue().toString());
        }
    };

    private static ItemCallback<Mixed> mixedItemCallback = new ItemCallback<Mixed>() {
        private final MixedHandler mixedHandler = new MixedHandlerImpl();

        @Override
        public void handleItem(long listPtr, Mixed mixed) {
            mixedHandler.handleItem(listPtr, mixed);
        }
    };

    // If true, fields will not be updated if the same value would be written to it.
    private final boolean ignoreFieldsWithSameValue;

    public OsObjectBuilder(Table table, Set<ImportFlag> flags) {
        OsSharedRealm sharedRealm = table.getSharedRealm();
        this.sharedRealmPtr = sharedRealm.getNativePtr();
        this.table = table;
        this.table.getColumnNames();
        this.tablePtr = table.getNativePtr();
        this.builderPtr = nativeCreateBuilder();
        this.context = sharedRealm.context;
        this.ignoreFieldsWithSameValue = flags.contains(ImportFlag.CHECK_SAME_VALUES_BEFORE_SET);
    }

    public void addInteger(long columnKey, @Nullable Byte val) {
        if (val == null) {
            nativeAddNull(builderPtr, columnKey);
        } else {
            nativeAddInteger(builderPtr, columnKey, val);
        }
    }

    public void addInteger(long columnKey, @Nullable Short val) {
        if (val == null) {
            nativeAddNull(builderPtr, columnKey);
        } else {
            nativeAddInteger(builderPtr, columnKey, val);
        }
    }

    public void addInteger(long columnKey, @Nullable Integer val) {
        if (val == null) {
            nativeAddNull(builderPtr, columnKey);
        } else {
            nativeAddInteger(builderPtr, columnKey, val);
        }
    }

    public void addInteger(long columnKey, @Nullable Long val) {
        if (val == null) {
            nativeAddNull(builderPtr, columnKey);
        } else {
            nativeAddInteger(builderPtr, columnKey, val);
        }
    }

    public void addMutableRealmInteger(long columnKey, @Nullable MutableRealmInteger val) {
        if (val == null || val.get() == null) {
            nativeAddNull(builderPtr, columnKey);
        } else {
            nativeAddInteger(builderPtr, columnKey, val.get());
        }
    }

    public void addMixed(long columnKey, long mixedPtr) {
        nativeAddMixed(builderPtr, columnKey, mixedPtr);
    }

    public void addString(long columnKey, @Nullable String val) {
        if (val == null) {
            nativeAddNull(builderPtr, columnKey);
        } else {
            nativeAddString(builderPtr, columnKey, val);
        }
    }

    public void addFloat(long columnKey, @Nullable Float val) {
        if (val == null) {
            nativeAddNull(builderPtr, columnKey);
        } else {
            nativeAddFloat(builderPtr, columnKey, val);
        }
    }

    public void addDouble(long columnKey, @Nullable Double val) {
        if (val == null) {
            nativeAddNull(builderPtr, columnKey);
        } else {
            nativeAddDouble(builderPtr, columnKey, val);
        }
    }

    public void addBoolean(long columnKey, @Nullable Boolean val) {
        if (val == null) {
            nativeAddNull(builderPtr, columnKey);
        } else {
            nativeAddBoolean(builderPtr, columnKey, val);
        }
    }

    public void addDate(long columnKey, @Nullable Date val) {
        if (val == null) {
            nativeAddNull(builderPtr, columnKey);
        } else {
            nativeAddDate(builderPtr, columnKey, val.getTime());
        }
    }

    public void addByteArray(long columnKey, @Nullable byte[] val) {
        if (val == null) {
            nativeAddNull(builderPtr, columnKey);
        } else {
            nativeAddByteArray(builderPtr, columnKey, val);
        }
    }

    public void addDecimal128(long columnKey, @Nullable Decimal128 val) {
        if (val == null) {
            nativeAddNull(builderPtr, columnKey);
        } else {
            nativeAddDecimal128(builderPtr, columnKey, val.getLow(), val.getHigh());
        }
    }

    public void addObjectId(long columnKey, @Nullable ObjectId val) {
        if (val == null) {
            nativeAddNull(builderPtr, columnKey);
        } else {
            nativeAddObjectId(builderPtr, columnKey, val.toString());
        }
    }

    public void addUUID(long columnKey, @Nullable UUID val) {
        if (val == null) {
            nativeAddNull(builderPtr, columnKey);
        } else {
            nativeAddUUID(builderPtr, columnKey, val.toString());
        }
    }

    public void addNull(long columnKey) {
        nativeAddNull(builderPtr, columnKey);
    }

    public void addObject(long columnKey, @Nullable RealmModel val) {
        if (val == null) {
            nativeAddNull(builderPtr, columnKey);
        } else {
            RealmObjectProxy proxy = (RealmObjectProxy) val;
            UncheckedRow row = (UncheckedRow) proxy.realmGet$proxyState().getRow$realm();
            nativeAddObject(builderPtr, columnKey, row.getNativePtr());
        }
    }

    private <T> void addListItem(long builderPtr, long columnKey, @Nullable List<T> list, ItemCallback<T> itemCallback) {
        if (list != null) {
            long listPtr = nativeStartList(list.size());
            boolean isNullable = (columnKey == 0) || table.isColumnNullable(columnKey);
            for (int i = 0; i < list.size(); i++) {
                T item = list.get(i);
                if (item == null) {
                    if (!isNullable) {
                        throw new IllegalArgumentException("This 'RealmList' is not nullable. A non-null value is expected.");
                    }
                    nativeAddNullListItem(listPtr);
                } else {
                    itemCallback.handleItem(listPtr, item);
                }
            }
            nativeStopList(builderPtr, columnKey, listPtr);
        } else {
            addEmptyList(columnKey);
        }
    }

    public <T extends RealmModel> void addObjectList(long columnKey, @Nullable RealmList<T> list) {
        // Null objects references are not allowed. So we can optimize the JNI boundary by
        // sending all object references in one long[] array.
        if (list != null) {
            long[] rowPointers = new long[list.size()];
            for (int i = 0; i < list.size(); i++) {
                RealmObjectProxy item = (RealmObjectProxy) list.get(i);
                if (item == null) {
                    throw new IllegalArgumentException("Null values are not allowed in RealmLists containing Realm models");
                } else {
                    rowPointers[i] = ((UncheckedRow) item.realmGet$proxyState().getRow$realm()).getNativePtr();
                }
            }
            nativeAddObjectList(builderPtr, columnKey, rowPointers);
        } else {
            nativeAddObjectList(builderPtr, columnKey, new long[0]);
        }
    }

    public void addStringList(long columnKey, RealmList<String> list) {
        addListItem(builderPtr, columnKey, list, stringItemCallback);
    }

    public void addByteList(long columnKey, RealmList<Byte> list) {
        addListItem(builderPtr, columnKey, list, byteItemCallback);
    }

    public void addShortList(long columnKey, RealmList<Short> list) {
        addListItem(builderPtr, columnKey, list, shortItemCallback);
    }

    public void addIntegerList(long columnKey, RealmList<Integer> list) {
        addListItem(builderPtr, columnKey, list, integerItemCallback);
    }

    public void addLongList(long columnKey, RealmList<Long> list) {
        addListItem(builderPtr, columnKey, list, longItemCallback);
    }

    public void addBooleanList(long columnKey, RealmList<Boolean> list) {
        addListItem(builderPtr, columnKey, list, booleanItemCallback);
    }

    public void addFloatList(long columnKey, RealmList<Float> list) {
        addListItem(builderPtr, columnKey, list, floatItemCallback);
    }

    public void addDoubleList(long columnKey, RealmList<Double> list) {
        addListItem(builderPtr, columnKey, list, doubleItemCallback);
    }

    public void addDateList(long columnKey, RealmList<Date> list) {
        addListItem(builderPtr, columnKey, list, dateItemCallback);
    }

    public void addByteArrayList(long columnKey, RealmList<byte[]> list) {
        addListItem(builderPtr, columnKey, list, byteArrayItemCallback);
    }

    public void addMutableRealmIntegerList(long columnKey, RealmList<MutableRealmInteger> list) {
        addListItem(builderPtr, columnKey, list, mutableRealmIntegerItemCallback);
    }

    public void addDecimal128List(long columnKey, RealmList<Decimal128> list) {
        addListItem(builderPtr, columnKey, list, decimal128ItemCallback);
    }

    public void addObjectIdList(long columnKey, RealmList<ObjectId> list) {
        addListItem(builderPtr, columnKey, list, objectIdItemCallback);
    }

    public void addUUIDList(long columnKey, RealmList<UUID> list) {
        addListItem(builderPtr, columnKey, list, uuidItemCallback);
    }

    public void addMixedList(long columnKey, RealmList<Mixed> list) {
        addListItem(builderPtr, columnKey, list, mixedItemCallback);
    }

    private void addEmptyList(long columnKey) {
        long listPtr = nativeStartList(0);
        nativeStopList(builderPtr, columnKey, listPtr);
    }

    public void addMixedValueDictionary(long columnKey) {
        addEmptyDictionary(columnKey);
    }

    public void addMixedValueDictionary(long columnKey, List<String> keys, List<Long> mixedPointers) {
        addMixedDictionaryItem(builderPtr, columnKey, keys, mixedPointers);
    }

    private void addMixedDictionaryItem(
            long builderPtr,
            long columnKey,
            List<String> keys,
            List<Long> mixedPointers
    ) {
        if (keys.isEmpty() && mixedPointers.isEmpty()) {
            addEmptyDictionary(columnKey);
        } else {
            long dictionaryPtr = nativeStartDictionary();
            for (int i = 0; i < keys.size(); i++) {
                nativeAddMixedDictionaryEntry(dictionaryPtr, keys.get(i), mixedPointers.get(i));
            }
            nativeStopDictionary(builderPtr, columnKey, dictionaryPtr);

        }
    }

    public void addBooleanValueDictionary(long columnKey, RealmDictionary<Boolean> dictionary) {
        addDictionaryItem(builderPtr, columnKey, dictionary, booleanMapItemCallback);
    }

    public void addIntegerValueDictionary(long columnKey, RealmDictionary<Integer> dictionary) {
        addDictionaryItem(builderPtr, columnKey, dictionary, integerMapItemCallback);
    }

    public void addFloatValueDictionary(long columnKey, RealmDictionary<Float> dictionary) {
        addDictionaryItem(builderPtr, columnKey, dictionary, floatMapItemCallback);
    }

    public void addLongValueDictionary(long columnKey, RealmDictionary<Long> dictionary) {
        addDictionaryItem(builderPtr, columnKey, dictionary, longMapItemCallback);
    }

    public void addShortValueDictionary(long columnKey, RealmDictionary<Short> dictionary) {
        addDictionaryItem(builderPtr, columnKey, dictionary, shortMapItemCallback);
    }

    public void addByteValueDictionary(long columnKey, RealmDictionary<Byte> dictionary) {
        addDictionaryItem(builderPtr, columnKey, dictionary, byteMapItemCallback);
    }

    public void addDoubleValueDictionary(long columnKey, RealmDictionary<Double> dictionary) {
        addDictionaryItem(builderPtr, columnKey, dictionary, doubleMapItemCallback);
    }

    public void addStringValueDictionary(long columnKey, RealmDictionary<String> dictionary) {
        addDictionaryItem(builderPtr, columnKey, dictionary, stringMapItemCallback);
    }

    public void addDateValueDictionary(long columnKey, RealmDictionary<Date> dictionary) {
        addDictionaryItem(builderPtr, columnKey, dictionary, dateMapItemCallback);
    }

    public void addDecimal128ValueDictionary(long columnKey, RealmDictionary<Decimal128> dictionary) {
        addDictionaryItem(builderPtr, columnKey, dictionary, decimal128MapItemCallback);
    }

    public void addBinaryValueDictionary(long columnKey, RealmDictionary<byte[]> dictionary) {
        addDictionaryItem(builderPtr, columnKey, dictionary, binaryMapItemCallback);
    }

<<<<<<< HEAD
    public void addNonPrimitiveBinaryValueDictionary(long columnKey, RealmDictionary<Byte[]> dictionary) {
        addDictionaryItem(builderPtr, columnKey, dictionary, nonPrimitiveBinaryMapItemCallback);
    }

=======
>>>>>>> e8661f0d
    public void addObjectIdValueDictionary(long columnKey, RealmDictionary<ObjectId> dictionary) {
        addDictionaryItem(builderPtr, columnKey, dictionary, objectIdMapItemCallback);
    }

    public void addUUIDValueDictionary(long columnKey, RealmDictionary<UUID> dictionary) {
        addDictionaryItem(builderPtr, columnKey, dictionary, uuidMapItemCallback);
    }

    private <T> void addDictionaryItem(
            long builderPtr,
            long columnKey,
            @Nullable RealmDictionary<T> dictionary,
            ItemCallback<Map.Entry<String, T>> mapItemCallback
    ) {
        if (dictionary != null) {
            long dictionaryPtr = nativeStartDictionary();
            for (Map.Entry<String, T> entry : dictionary.entrySet()) {
                if (entry.getValue() == null) {
                    nativeAddNullDictionaryEntry(dictionaryPtr, entry.getKey());
                } else {
                    mapItemCallback.handleItem(dictionaryPtr, entry);
                }
            }
            nativeStopDictionary(builderPtr, columnKey, dictionaryPtr);
        } else {
            addEmptyDictionary(columnKey);
        }
    }

    private void addEmptyDictionary(long columnKey) {
        nativeStopDictionary(builderPtr, columnKey, nativeStartDictionary());
    }

    /**
     * Updates any existing object if it exists, otherwise creates a new one.
     * <p>
     * Updating an existing object requires that the primary key is defined as one of the fields.
     * <p>
     * The builder is automatically closed after calling this method.
     */
    public void updateExistingTopLevelObject() {
        try {
            nativeCreateOrUpdateTopLevelObject(sharedRealmPtr, tablePtr, builderPtr, true, ignoreFieldsWithSameValue);
        } finally {
            close();
        }
    }

    /**
     * Updates an existing embedded object.
     * <p>
     * The builder is automatically closed after calling this method.
     */
    public void updateExistingEmbeddedObject(RealmObjectProxy embeddedObject) {
        try {
            long objKey = embeddedObject.realmGet$proxyState().getRow$realm().getObjectKey();
            nativeUpdateEmbeddedObject(sharedRealmPtr, tablePtr, builderPtr, objKey, ignoreFieldsWithSameValue);
        } finally {
            close();
        }
    }

    /**
     * Create a new object.
     * <p>
     * The builder is automatically closed after calling this method.
     */
    public UncheckedRow createNewObject() {
        UncheckedRow row;
        try {
            long rowPtr = nativeCreateOrUpdateTopLevelObject(sharedRealmPtr, tablePtr, builderPtr, false, false);
            row = new UncheckedRow(context, table, rowPtr);
        } finally {
            close();
        }
        return row;
    }

    /**
     * Returns the underlying native pointer representing this builder.
     */
    public long getNativePtr() {
        return builderPtr;
    }

    /**
     * Manually closes the underlying Builder
     */
    @Override
    public void close() {
        nativeDestroyBuilder(builderPtr);
    }

    private interface ItemCallback<T> {
        void handleItem(long containerPtr, T item);
    }

    private static native long nativeCreateBuilder();

    private static native void nativeDestroyBuilder(long builderPtr);

    private static native long nativeCreateOrUpdateTopLevelObject(long sharedRealmPtr,
                                                                  long tablePtr,
                                                                  long builderPtr,
                                                                  boolean updateExistingObject,
                                                                  boolean ignoreFieldsWithSameValue);

    private static native long nativeUpdateEmbeddedObject(long sharedRealmPtr,
                                                          long tablePtr,
                                                          long builderPtr,
                                                          long objKey,
                                                          boolean ignoreFieldsWithSameValue);

    // Add simple properties
    private static native void nativeAddNull(long builderPtr, long columnKey);

    private static native void nativeAddInteger(long builderPtr, long columnKey, long val);

    private static native void nativeAddString(long builderPtr, long columnKey, String val);

    private static native void nativeAddFloat(long builderPtr, long columnKey, float val);

    private static native void nativeAddDouble(long builderPtr, long columnKey, double val);

    private static native void nativeAddBoolean(long builderPtr, long columnKey, boolean val);

    private static native void nativeAddByteArray(long builderPtr, long columnKey, byte[] val);

    private static native void nativeAddDate(long builderPtr, long columnKey, long val);

    private static native void nativeAddObject(long builderPtr, long columnKey, long rowPtr);

    private static native void nativeAddDecimal128(long builderPtr, long columnKey, long low, long high);

    private static native void nativeAddObjectId(long builderPtr, long columnKey, String data);

    private static native void nativeAddUUID(long builderPtr, long columnKey, String data);

    private static native void nativeAddMixed(long builderPtr, long columnKey, long mixedPtr);

    // Methods for adding lists
    // Lists sent across JNI one element at a time
    private static native long nativeStartList(long size);

    private static native void nativeStopList(long builderPtr, long columnKey, long listPtr);

    private static native void nativeAddNullListItem(long listPtr);

    private static native void nativeAddIntegerListItem(long listPtr, long value);

    private static native void nativeAddStringListItem(long listPtr, String val);

    private static native void nativeAddFloatListItem(long listPtr, float val);

    private static native void nativeAddDoubleListItem(long listPtr, double val);

    private static native void nativeAddBooleanListItem(long listPtr, boolean val);

    private static native void nativeAddByteArrayListItem(long listPtr, byte[] val);

    private static native void nativeAddDateListItem(long listPtr, long val);

    private static native void nativeAddDecimal128ListItem(long listPtr, long low, long high);

    private static native void nativeAddObjectIdListItem(long listPtr, String data);

    private static native void nativeAddUUIDListItem(long listPtr, String data);

    public static native void nativeAddMixedListItem(long listPtr, long mixedPtr);

    private static native void nativeAddObjectListItem(long listPtr, long rowPtr);

    private static native void nativeAddObjectList(long builderPtr, long columnKey, long[] rowPtrs);

    // dictionaries
    private static native long nativeStartDictionary();

    private static native void nativeStopDictionary(long builderPtr, long columnKey, long dictionaryPtr);

    private static native void nativeAddNullDictionaryEntry(long dictionaryPtr, String key);

    private static native void nativeAddBooleanDictionaryEntry(long dictionaryPtr, String key, boolean value);

    private static native void nativeAddStringDictionaryEntry(long dictionaryPtr, String key, String value);

    private static native void nativeAddIntegerDictionaryEntry(long dictionaryPtr, String key, long value);

    private static native void nativeAddDoubleDictionaryEntry(long dictionaryPtr, String key, double value);

    private static native void nativeAddFloatDictionaryEntry(long dictionaryPtr, String key, float value);

    private static native void nativeAddBinaryDictionaryEntry(long dictionaryPtr, String key, byte[] value);

    private static native void nativeAddDateDictionaryEntry(long dictionaryPtr, String key, long value);

    private static native void nativeAddDecimal128DictionaryEntry(long dictionaryPtr, String key, long high, long low);

    private static native void nativeAddObjectIdDictionaryEntry(long dictionaryPtr, String key, String value);

    private static native void nativeAddUUIDDictionaryEntry(long dictionaryPtr, String key, String value);

    private static native void nativeAddMixedDictionaryEntry(long dictionaryPtr, String key, long mixedPtr);
}<|MERGE_RESOLUTION|>--- conflicted
+++ resolved
@@ -262,16 +262,6 @@
         }
     };
 
-<<<<<<< HEAD
-    private static ItemCallback<Map.Entry<String, Byte[]>> nonPrimitiveBinaryMapItemCallback = new ItemCallback<Map.Entry<String, Byte[]>>() {
-        @Override
-        public void handleItem(long containerPtr, Map.Entry<String, Byte[]> item) {
-            nativeAddBinaryDictionaryEntry(containerPtr, item.getKey(), TypeUtils.convertNonPrimitiveBinaryToPrimitive(item.getValue()));
-        }
-    };
-
-=======
->>>>>>> e8661f0d
     private static ItemCallback<Map.Entry<String, Date>> dateMapItemCallback = new ItemCallback<Map.Entry<String, Date>>() {
         @Override
         public void handleItem(long containerPtr, Map.Entry<String, Date> item) {
@@ -628,13 +618,6 @@
         addDictionaryItem(builderPtr, columnKey, dictionary, binaryMapItemCallback);
     }
 
-<<<<<<< HEAD
-    public void addNonPrimitiveBinaryValueDictionary(long columnKey, RealmDictionary<Byte[]> dictionary) {
-        addDictionaryItem(builderPtr, columnKey, dictionary, nonPrimitiveBinaryMapItemCallback);
-    }
-
-=======
->>>>>>> e8661f0d
     public void addObjectIdValueDictionary(long columnKey, RealmDictionary<ObjectId> dictionary) {
         addDictionaryItem(builderPtr, columnKey, dictionary, objectIdMapItemCallback);
     }
