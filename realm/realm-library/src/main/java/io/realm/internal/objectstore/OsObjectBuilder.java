--- conflicted
+++ resolved
@@ -273,10 +273,7 @@
                     nativeMixedAddDecimal128(builderPtr, columnKey, decimalValue.getLow(), decimalValue.getHigh());
                     break;
                 case NULL:
-<<<<<<< HEAD
-=======
                     nativeMixedAddNull(builderPtr, columnKey);
->>>>>>> b667cb17
                     break;
                 default:
             }
