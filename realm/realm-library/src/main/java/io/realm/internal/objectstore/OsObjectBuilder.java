--- conflicted
+++ resolved
@@ -28,10 +28,7 @@
 
 import io.realm.ImportFlag;
 import io.realm.Mixed;
-<<<<<<< HEAD
-=======
 import io.realm.MixedHandlerImpl;
->>>>>>> f1d3c322
 import io.realm.MutableRealmInteger;
 import io.realm.RealmDictionary;
 import io.realm.RealmList;
@@ -586,11 +583,8 @@
 
     private static native void nativeAddUUIDListItem(long listPtr, String data);
 
-<<<<<<< HEAD
-=======
     public static native void nativeAddMixedListItem(long listPtr, long mixedPtr);
 
->>>>>>> f1d3c322
     private static native void nativeAddObjectListItem(long listPtr, long rowPtr);
 
     private static native void nativeAddObjectList(long builderPtr, long columnKey, long[] rowPtrs);
