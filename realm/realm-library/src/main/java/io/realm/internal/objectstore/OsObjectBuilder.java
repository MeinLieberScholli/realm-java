/*
 * Copyright 2018 Realm Inc.
 *
 * Licensed under the Apache License, Version 2.0 (the "License");
 * you may not use this file except in compliance with the License.
 * You may obtain a copy of the License at
 *
 * http://www.apache.org/licenses/LICENSE-2.0
 *
 * Unless required by applicable law or agreed to in writing, software
 * distributed under the License is distributed on an "AS IS" BASIS,
 * WITHOUT WARRANTIES OR CONDITIONS OF ANY KIND, either express or implied.
 * See the License for the specific language governing permissions and
 * limitations under the License.
 */
package io.realm.internal.objectstore;

import org.bson.types.Decimal128;
import org.bson.types.ObjectId;

import java.io.Closeable;
import java.util.Date;
import java.util.List;
import java.util.Set;
import java.util.UUID;

import javax.annotation.Nullable;

import io.realm.ImportFlag;
import io.realm.Mixed;
import io.realm.MutableRealmInteger;
import io.realm.RealmList;
import io.realm.RealmModel;
import io.realm.internal.NativeContext;
import io.realm.internal.OsSharedRealm;
import io.realm.internal.RealmObjectProxy;
import io.realm.internal.Table;
import io.realm.internal.UncheckedRow;


/**
 * This class is a wrapper around building up object data for calling `Object::create()`
 * <p>
 * Fill the object data by calling the various `addX()` methods, then create a new Object or update
 * an existing one by calling {@link #createNewObject()}, {@link #updateExistingTopLevelObject()} or.
 * {@link #updateExistingEmbeddedObject(RealmObjectProxy)}
 * <p>
 * This class assumes it is only being used from within a write transaction. Using it outside one
 * will result in undefined behaviour.
 * <p>
 * The native
 * resources are created in the constructor of this class and destroyed when calling either of the
 * above two methods.
 * <p>
 * <H1>Design thoughts</H1>
 * <p>
 * Ideally we would have sent all properties across in one JNI call, but the only way to do that would
 * have been using two `Object[]` arrays which would have resulted in a ton of JNI calls back
 * again for resolving the primitive values of boxed types (since JNI do not know about boxed
 * primitives).
 * <p>
 * The upside of making a JNI call for each property is that we do minimal allocations on the Java
 * side. Also each method call is fairly lightweight as no checks are performed compared to using
 * Proxy setters and {@link io.realm.internal.UncheckedRow}. The only downside is the current need for
 * sending the key as well. Hopefully we can change that to schema indices at some point.
 * <p>
 * There is quite a few variants we can attempt to optimize this, but at this point we lack data
 * that can guide any architectural design and the only way to really find out is to build out each
 * solution and benchmark it.
 */
public class OsObjectBuilder implements Closeable {

    private final Table table;
    private final long sharedRealmPtr;
    private final long builderPtr;
    private final long tablePtr;
    private final NativeContext context;

    private static ItemCallback<? extends RealmModel> objectItemCallback = new ItemCallback<RealmModel>() {
        @Override
        public void handleItem(long listPtr, RealmModel item) {
            RealmObjectProxy proxyItem = (RealmObjectProxy) item;
            nativeAddIntegerListItem(listPtr, ((UncheckedRow) proxyItem.realmGet$proxyState().getRow$realm()).getNativePtr());
        }
    };

    private static ItemCallback<String> stringItemCallback = new ItemCallback<String>() {
        @Override
        public void handleItem(long listPtr, String item) {
            nativeAddStringListItem(listPtr, item);
        }
    };

    private static ItemCallback<Byte> byteItemCallback = new ItemCallback<Byte>() {
        @Override
        public void handleItem(long listPtr, Byte item) {
            nativeAddIntegerListItem(listPtr, item.longValue());
        }
    };

    private static ItemCallback<Short> shortItemCallback = new ItemCallback<Short>() {
        @Override
        public void handleItem(long listPtr, Short item) {
            nativeAddIntegerListItem(listPtr, item);
        }
    };

    private static ItemCallback<Integer> integerItemCallback = new ItemCallback<Integer>() {
        @Override
        public void handleItem(long listPtr, Integer item) {
            nativeAddIntegerListItem(listPtr, item);
        }
    };

    private static ItemCallback<Long> longItemCallback = new ItemCallback<Long>() {
        @Override
        public void handleItem(long listPtr, Long item) {
            nativeAddIntegerListItem(listPtr, item);
        }
    };

    private static ItemCallback<Boolean> booleanItemCallback = new ItemCallback<Boolean>() {
        @Override
        public void handleItem(long listPtr, Boolean item) {
            nativeAddBooleanListItem(listPtr, item);
        }
    };

    private static ItemCallback<Float> floatItemCallback = new ItemCallback<Float>() {
        @Override
        public void handleItem(long listPtr, Float item) {
            nativeAddFloatListItem(listPtr, item);
        }
    };

    private static ItemCallback<Double> doubleItemCallback = new ItemCallback<Double>() {
        @Override
        public void handleItem(long listPtr, Double item) {
            nativeAddDoubleListItem(listPtr, item);
        }
    };

    private static ItemCallback<Date> dateItemCallback = new ItemCallback<Date>() {
        @Override
        public void handleItem(long listPtr, Date item) {
            nativeAddDateListItem(listPtr, item.getTime());
        }
    };

    private static ItemCallback<byte[]> byteArrayItemCallback = new ItemCallback<byte[]>() {
        @Override
        public void handleItem(long listPtr, byte[] item) {
            nativeAddByteArrayListItem(listPtr, item);
        }
    };

    private static ItemCallback<MutableRealmInteger> mutableRealmIntegerItemCallback = new ItemCallback<MutableRealmInteger>() {
        @Override
        public void handleItem(long listPtr, MutableRealmInteger item) {
            Long value = item.get();
            if (value == null) {
                nativeAddNullListItem(listPtr);
            } else {
                nativeAddIntegerListItem(listPtr, value);
            }
        }
    };

    private static ItemCallback<Decimal128> decimal128ItemCallback = new ItemCallback<Decimal128>() {
        @Override
        public void handleItem(long listPtr, Decimal128 item) {
            nativeAddDecimal128ListItem(listPtr, item.getLow(), item.getHigh());
        }
    };

    private static ItemCallback<ObjectId> objectIdItemCallback = new ItemCallback<ObjectId>() {
        @Override
        public void handleItem(long listPtr, ObjectId item) {
            nativeAddObjectIdListItem(listPtr, item.toString());
        }
    };

    private static ItemCallback<UUID> uuidItemCallback = new ItemCallback<UUID>() {
        @Override
        public void handleItem(long listPtr, UUID item) {
            nativeAddUUIDListItem(listPtr, item.toString());
        }
    };

    // If true, fields will not be updated if the same value would be written to it.
    private final boolean ignoreFieldsWithSameValue;

    public OsObjectBuilder(Table table, Set<ImportFlag> flags) {
        OsSharedRealm sharedRealm = table.getSharedRealm();
        this.sharedRealmPtr = sharedRealm.getNativePtr();
        this.table = table;
        this.table.getColumnNames();
        this.tablePtr = table.getNativePtr();
        this.builderPtr = nativeCreateBuilder();
        this.context = sharedRealm.context;
        this.ignoreFieldsWithSameValue = flags.contains(ImportFlag.CHECK_SAME_VALUES_BEFORE_SET);
    }

    public void addInteger(long columnKey, @Nullable Byte val) {
        if (val == null) {
            nativeAddNull(builderPtr, columnKey);
        } else {
            nativeAddInteger(builderPtr, columnKey, val);
        }
    }

    public void addInteger(long columnKey, @Nullable Short val) {
        if (val == null) {
            nativeAddNull(builderPtr, columnKey);
        } else {
            nativeAddInteger(builderPtr, columnKey, val);
        }
    }

    public void addInteger(long columnKey, @Nullable Integer val) {
        if (val == null) {
            nativeAddNull(builderPtr, columnKey);
        } else {
            nativeAddInteger(builderPtr, columnKey, val);
        }
    }

    public void addInteger(long columnKey, @Nullable Long val) {
        if (val == null) {
            nativeAddNull(builderPtr, columnKey);
        } else {
            nativeAddInteger(builderPtr, columnKey, val);
        }
    }

    public void addMutableRealmInteger(long columnKey, @Nullable MutableRealmInteger val) {
        if (val == null || val.get() == null) {
            nativeAddNull(builderPtr, columnKey);
        } else {
            nativeAddInteger(builderPtr, columnKey, val.get());
        }
    }

    public void addMixed(long columnKey, @Nullable Mixed value) {
        if (value != null) {
            switch (value.getType()) {
                case INTEGER:
                    nativeMixedAddLong(builderPtr, columnKey, value.asInteger());
                    break;
                case BOOLEAN:
                    nativeMixedAddBoolean(builderPtr, columnKey, value.asBoolean());
                    break;
                case FLOAT:
                    nativeMixedAddFloat(builderPtr, columnKey, value.asFloat());
                    break;
                case DOUBLE:
                    nativeMixedAddDouble(builderPtr, columnKey, value.asDouble());
                    break;
                case STRING:
                    nativeMixedAddString(builderPtr, columnKey, value.asString());
                    break;
                case BINARY:
                    nativeMixedAddByteArray(builderPtr, columnKey, value.asBinary());
                    break;
                case DATE:
                    nativeMixedAddTimestamp(builderPtr, columnKey, value.asDate().getTime());
                    break;
                case OBJECT_ID:
                    nativeMixedAddObjectId(builderPtr, columnKey, value.asObjectId().toString());
                    break;
                case DECIMAL128:
                    Decimal128 decimalValue = value.asDecimal128();
                    nativeMixedAddDecimal128(builderPtr, columnKey, decimalValue.getLow(), decimalValue.getHigh());
                    break;
                case NULL:
<<<<<<< HEAD
                    nativeMixedAddNull(builderPtr, columnKey);
=======
>>>>>>> 1bafe425
                    break;
                default:
            }
        } else {
            nativeMixedAddNull(builderPtr, columnKey);
        }
    }

    public void addString(long columnKey, @Nullable String val) {
        if (val == null) {
            nativeAddNull(builderPtr, columnKey);
        } else {
            nativeAddString(builderPtr, columnKey, val);
        }
    }

    public void addFloat(long columnKey, @Nullable Float val) {
        if (val == null) {
            nativeAddNull(builderPtr, columnKey);
        } else {
            nativeAddFloat(builderPtr, columnKey, val);
        }
    }

    public void addDouble(long columnKey, @Nullable Double val) {
        if (val == null) {
            nativeAddNull(builderPtr, columnKey);
        } else {
            nativeAddDouble(builderPtr, columnKey, val);
        }
    }

    public void addBoolean(long columnKey, @Nullable Boolean val) {
        if (val == null) {
            nativeAddNull(builderPtr, columnKey);
        } else {
            nativeAddBoolean(builderPtr, columnKey, val);
        }
    }

    public void addDate(long columnKey, @Nullable Date val) {
        if (val == null) {
            nativeAddNull(builderPtr, columnKey);
        } else {
            nativeAddDate(builderPtr, columnKey, val.getTime());
        }
    }

    public void addByteArray(long columnKey, @Nullable byte[] val) {
        if (val == null) {
            nativeAddNull(builderPtr, columnKey);
        } else {
            nativeAddByteArray(builderPtr, columnKey, val);
        }
    }

    public void addDecimal128(long columnKey, @Nullable Decimal128 val) {
        if (val == null) {
            nativeAddNull(builderPtr, columnKey);
        } else {
            nativeAddDecimal128(builderPtr, columnKey, val.getLow(), val.getHigh());
        }
    }

    public void addObjectId(long columnKey, @Nullable ObjectId val) {
        if (val == null) {
            nativeAddNull(builderPtr, columnKey);
        } else {
            nativeAddObjectId(builderPtr, columnKey, val.toString());
        }
    }

    public void addUUID(long columnKey, @Nullable UUID val) {
        if (val == null) {
            nativeAddNull(builderPtr, columnKey);
        } else {
            nativeAddUUID(builderPtr, columnKey, val.toString());
        }
    }

    public void addNull(long columnKey) {
        nativeAddNull(builderPtr, columnKey);
    }

    public void addObject(long columnKey, @Nullable RealmModel val) {
        if (val == null) {
            nativeAddNull(builderPtr, columnKey);
        } else {
            RealmObjectProxy proxy = (RealmObjectProxy) val;
            UncheckedRow row = (UncheckedRow) proxy.realmGet$proxyState().getRow$realm();
            nativeAddObject(builderPtr, columnKey, row.getNativePtr());
        }
    }

    private <T> void addListItem(long builderPtr, long columnKey, @Nullable List<T> list, ItemCallback<T> itemCallback) {
        if (list != null) {
            long listPtr = nativeStartList(list.size());
            for (int i = 0; i < list.size(); i++) {
                T item = list.get(i);
                if (item == null) {
                    nativeAddNullListItem(listPtr);
                } else {
                    itemCallback.handleItem(listPtr, item);
                }
            }
            nativeStopList(builderPtr, columnKey, listPtr);
        } else {
            addEmptyList(columnKey);
        }
    }

    public <T extends RealmModel> void addObjectList(long columnKey, @Nullable RealmList<T> list) {
        // Null objects references are not allowed. So we can optimize the JNI boundary by
        // sending all object references in one long[] array.
        if (list != null) {
            long[] rowPointers = new long[list.size()];
            for (int i = 0; i < list.size(); i++) {
                RealmObjectProxy item = (RealmObjectProxy) list.get(i);
                if (item == null) {
                    throw new IllegalArgumentException("Null values are not allowed in RealmLists containing Realm models");
                } else {
                    rowPointers[i] = ((UncheckedRow) item.realmGet$proxyState().getRow$realm()).getNativePtr();
                }
            }
            nativeAddObjectList(builderPtr, columnKey, rowPointers);
        } else {
            nativeAddObjectList(builderPtr, columnKey, new long[0]);
        }
    }

    public void addStringList(long columnKey, RealmList<String> list) {
        addListItem(builderPtr, columnKey, list, stringItemCallback);
    }

    public void addByteList(long columnKey, RealmList<Byte> list) {
        addListItem(builderPtr, columnKey, list, byteItemCallback);
    }

    public void addShortList(long columnKey, RealmList<Short> list) {
        addListItem(builderPtr, columnKey, list, shortItemCallback);
    }

    public void addIntegerList(long columnKey, RealmList<Integer> list) {
        addListItem(builderPtr, columnKey, list, integerItemCallback);
    }

    public void addLongList(long columnKey, RealmList<Long> list) {
        addListItem(builderPtr, columnKey, list, longItemCallback);
    }

    public void addBooleanList(long columnKey, RealmList<Boolean> list) {
        addListItem(builderPtr, columnKey, list, booleanItemCallback);
    }

    public void addFloatList(long columnKey, RealmList<Float> list) {
        addListItem(builderPtr, columnKey, list, floatItemCallback);
    }

    public void addDoubleList(long columnKey, RealmList<Double> list) {
        addListItem(builderPtr, columnKey, list, doubleItemCallback);
    }

    public void addDateList(long columnKey, RealmList<Date> list) {
        addListItem(builderPtr, columnKey, list, dateItemCallback);
    }

    public void addByteArrayList(long columnKey, RealmList<byte[]> list) {
        addListItem(builderPtr, columnKey, list, byteArrayItemCallback);
    }

    public void addMutableRealmIntegerList(long columnKey, RealmList<MutableRealmInteger> list) {
        addListItem(builderPtr, columnKey, list, mutableRealmIntegerItemCallback);
    }

    public void addDecimal128List(long columnKey, RealmList<Decimal128> list) {
        addListItem(builderPtr, columnKey, list, decimal128ItemCallback);
    }

    public void addObjectIdList(long columnKey, RealmList<ObjectId> list) {
        addListItem(builderPtr, columnKey, list, objectIdItemCallback);
    }

    public void addUUIDList(long columnKey, RealmList<UUID> list) {
        addListItem(builderPtr, columnKey, list, uuidItemCallback);
    }

    private void addEmptyList(long columnKey) {
        long listPtr = nativeStartList(0);
        nativeStopList(builderPtr, columnKey, listPtr);
    }

    /**
     * Updates any existing object if it exists, otherwise creates a new one.
     * <p>
     * Updating an existing object requires that the primary key is defined as one of the fields.
     * <p>
     * The builder is automatically closed after calling this method.
     */
    public void updateExistingTopLevelObject() {
        try {
            nativeCreateOrUpdateTopLevelObject(sharedRealmPtr, tablePtr, builderPtr, true, ignoreFieldsWithSameValue);
        } finally {
            close();
        }
    }

    /**
     * Updates an existing embedded object.
     * <p>
     * The builder is automatically closed after calling this method.
     */
    public void updateExistingEmbeddedObject(RealmObjectProxy embeddedObject) {
        try {
            long objKey = embeddedObject.realmGet$proxyState().getRow$realm().getObjectKey();
            nativeUpdateEmbeddedObject(sharedRealmPtr, tablePtr, builderPtr, objKey, ignoreFieldsWithSameValue);
        } finally {
            close();
        }
    }

    /**
     * Create a new object.
     * <p>
     * The builder is automatically closed after calling this method.
     */
    public UncheckedRow createNewObject() {
        UncheckedRow row;
        try {
            long rowPtr = nativeCreateOrUpdateTopLevelObject(sharedRealmPtr, tablePtr, builderPtr, false, false);
            row = new UncheckedRow(context, table, rowPtr);
        } finally {
            close();
        }
        return row;
    }

    /**
     * Returns the underlying native pointer representing this builder.
     */
    public long getNativePtr() {
        return builderPtr;
    }

    /**
     * Manually closes the underlying Builder
     */
    @Override
    public void close() {
        nativeDestroyBuilder(builderPtr);
    }

    private interface ItemCallback<T> {
        void handleItem(long listPtr, T item);
    }

    private static native long nativeCreateBuilder();

    private static native void nativeDestroyBuilder(long builderPtr);

    private static native long nativeCreateOrUpdateTopLevelObject(long sharedRealmPtr,
            long tablePtr,
            long builderPtr,
            boolean updateExistingObject,
            boolean ignoreFieldsWithSameValue);

    private static native long nativeUpdateEmbeddedObject(long sharedRealmPtr,
            long tablePtr,
            long builderPtr,
            long objKey,
            boolean ignoreFieldsWithSameValue);

    // Add simple properties
    private static native void nativeAddNull(long builderPtr, long columnKey);

    private static native void nativeAddInteger(long builderPtr, long columnKey, long val);

    private static native void nativeAddString(long builderPtr, long columnKey, String val);

    private static native void nativeAddFloat(long builderPtr, long columnKey, float val);

    private static native void nativeAddDouble(long builderPtr, long columnKey, double val);

    private static native void nativeAddBoolean(long builderPtr, long columnKey, boolean val);

    private static native void nativeAddByteArray(long builderPtr, long columnKey, byte[] val);

    private static native void nativeAddDate(long builderPtr, long columnKey, long val);

    private static native void nativeAddObject(long builderPtr, long columnKey, long rowPtr);

    private static native void nativeAddDecimal128(long builderPtr, long columnKey, long low, long high);

    private static native void nativeAddObjectId(long builderPtr, long columnKey, String data);
    private static native void nativeAddUUID(long builderPtr, long columnKey, String data);

    // Mixed
    public static native void nativeMixedAddNull(long builderPtr, long columnKey);

    public static native void nativeMixedAddLong(long builderPtr, long columnKey, long value);

    public static native void nativeMixedAddBoolean(long builderPtr, long columnKey, boolean value);

    public static native void nativeMixedAddFloat(long builderPtr, long columnKey, float value);

    public static native void nativeMixedAddDouble(long builderPtr, long columnKey, double value);

    public static native void nativeMixedAddTimestamp(long builderPtr, long columnKey, long dateTimeValue);

    public static native void nativeMixedAddString(long builderPtr, long columnKey, String value);

    public static native void nativeMixedAddByteArray(long builderPtr, long columnKey, byte[] data);

    public static native void nativeMixedAddDecimal128(long builderPtr, long columnKey, long low, long high);

    public static native void nativeMixedAddObjectId(long builderPtr, long columnKey, String data);

    // Methods for adding lists
    // Lists sent across JNI one element at a time
    private static native long nativeStartList(long size);

    private static native void nativeStopList(long builderPtr, long columnKey, long listPtr);

    private static native void nativeAddNullListItem(long listPtr);

    private static native void nativeAddIntegerListItem(long listPtr, long value);

    private static native void nativeAddStringListItem(long listPtr, String val);

    private static native void nativeAddFloatListItem(long listPtr, float val);

    private static native void nativeAddDoubleListItem(long listPtr, double val);

    private static native void nativeAddBooleanListItem(long listPtr, boolean val);

    private static native void nativeAddByteArrayListItem(long listPtr, byte[] val);

    private static native void nativeAddDateListItem(long listPtr, long val);

    private static native void nativeAddDecimal128ListItem(long listPtr, long low, long high);

    private static native void nativeAddObjectIdListItem(long listPtr, String data);

    private static native void nativeAddUUIDListItem(long listPtr, String data);

    private static native void nativeAddObjectListItem(long listPtr, long rowPtr);

    private static native void nativeAddObjectList(long builderPtr, long columnKey, long[] rowPtrs);
}<|MERGE_RESOLUTION|>--- conflicted
+++ resolved
@@ -273,10 +273,7 @@
                     nativeMixedAddDecimal128(builderPtr, columnKey, decimalValue.getLow(), decimalValue.getHigh());
                     break;
                 case NULL:
-<<<<<<< HEAD
                     nativeMixedAddNull(builderPtr, columnKey);
-=======
->>>>>>> 1bafe425
                     break;
                 default:
             }
