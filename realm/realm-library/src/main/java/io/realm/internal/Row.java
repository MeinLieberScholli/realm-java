--- conflicted
+++ resolved
@@ -124,11 +124,9 @@
 
     void setObjectId(long columnKey, ObjectId value);
 
-<<<<<<< HEAD
+    void setUUID(long columnKey, UUID value);
+
     void setMixed(long columnKey, Mixed value);
-=======
-    void setUUID(long columnKey, UUID value);
->>>>>>> 64b3a8ce
 
     // Creates a new Embedded object in the given property.
     // This will replace any existing object which will be
