/*
 * Copyright 2015 Realm Inc.
 *
 * Licensed under the Apache License, Version 2.0 (the "License");
 * you may not use this file except in compliance with the License.
 * You may obtain a copy of the License at
 *
 * http://www.apache.org/licenses/LICENSE-2.0
 *
 * Unless required by applicable law or agreed to in writing, software
 * distributed under the License is distributed on an "AS IS" BASIS,
 * WITHOUT WARRANTIES OR CONDITIONS OF ANY KIND, either express or implied.
 * See the License for the specific language governing permissions and
 * limitations under the License.
 */

package io.realm.internal;

import org.bson.types.Decimal128;
import org.bson.types.ObjectId;

import java.util.Date;
import java.util.UUID;

import javax.annotation.Nullable;

import io.realm.RealmFieldType;
import io.realm.internal.core.NativeMixed;


/**
 * Wrapper around a Row in Realm Core.
 * <p>
 * IMPORTANT: All access to methods using this class are non-checking. Safety guarantees are given by the
 * annotation processor and Object Store's typed Realm schema validation which is called before the typed API can be
 * used.
 * <p>
 * For low-level access to Row data where error checking is required, use {@link CheckedRow}.
 */
public class UncheckedRow implements NativeObject, Row {
    private static final long nativeFinalizerPtr = nativeGetFinalizerPtr();

    protected final NativeContext context; // This is only kept because for now it's needed by the constructor of LinkView
    protected final Table parent;
    private final long nativePtr;

    public UncheckedRow(NativeContext context, Table parent, long nativePtr) {
        this.context = context;
        this.parent = parent;
        this.nativePtr = nativePtr;
        context.addReference(this);
    }

    // This is called by the CheckedRow constructor. The caller should hold a reference to the
    // source UncheckedRow since the native destruction is handled by the source UncheckedRow.
    UncheckedRow(UncheckedRow row) {
        this.context = row.context;
        this.parent = row.parent;
        this.nativePtr = row.nativePtr;
        // The destruction is handled by the source UncheckedRow. No need to add to the ref pool.
    }

    @Override
    public long getNativePtr() {
        return nativePtr;
    }

    @Override
    public long getNativeFinalizerPtr() {
        return nativeFinalizerPtr;
    }

    /**
     * Gets the row object associated with a row key in a Table.
     *
     * @param context the Realm context.
     * @param table   the Table that holds the row.
     * @param rowKey  Row key.
     * @return an instance of Row for the table and row key specified.
     */
    static UncheckedRow getByRowKey(NativeContext context, Table table, long rowKey) {
        long nativeRowPointer = table.nativeGetRowPtr(table.getNativePtr(), rowKey);
        return new UncheckedRow(context, table, nativeRowPointer);
    }

    /**
     * Gets the row object from a row pointer.
     *
     * @param context          the Realm context.
     * @param table            the Table that holds the row.
     * @param nativeRowPointer pointer of a row.
     * @return an instance of Row for the table and row specified.
     */
    static UncheckedRow getByRowPointer(NativeContext context, Table table, long nativeRowPointer) {
        return new UncheckedRow(context, table, nativeRowPointer);
    }

    @Override
    public long getColumnCount() {
        return nativeGetColumnCount(nativePtr);
    }

    @Override
    public String[] getColumnNames() {
        return nativeGetColumnNames(nativePtr);
    }

    @Override
    public long getColumnKey(String columnName) {
        //noinspection ConstantConditions
        if (columnName == null) {
            throw new IllegalArgumentException("Column name can not be null.");
        }
        return nativeGetColumnKey(nativePtr, columnName);
    }

    @Override
    public RealmFieldType getColumnType(long columnKey) {
        return RealmFieldType.fromNativeValue(nativeGetColumnType(nativePtr, columnKey));
    }

    // Getters

    @Override
    public Table getTable() {
        return parent;
    }

    @Override
    public long getObjectKey() {
        return nativeGetObjectKey(nativePtr);
    }

    @Override
    public long getLong(long columnKey) {
        return nativeGetLong(nativePtr, columnKey);
    }

    @Override
    public boolean getBoolean(long columnKey) {
        return nativeGetBoolean(nativePtr, columnKey);
    }

    @Override
    public float getFloat(long columnKey) {
        return nativeGetFloat(nativePtr, columnKey);
    }

    @Override
    public double getDouble(long columnKey) {
        return nativeGetDouble(nativePtr, columnKey);
    }

    @Override
    public Date getDate(long columnKey) {
        return new Date(nativeGetTimestamp(nativePtr, columnKey));
    }

    @Override
    public String getString(long columnKey) {
        return nativeGetString(nativePtr, columnKey);
    }

    @Override
    public byte[] getBinaryByteArray(long columnKey) {
        return nativeGetByteArray(nativePtr, columnKey);
    }

    @Override
    public Decimal128 getDecimal128(long columnKey) {
        long[] data = nativeGetDecimal128(nativePtr, columnKey);
        if (data != null) {
            return Decimal128.fromIEEE754BIDEncoding(data[1]/*high*/, data[0]/*low*/);
        } else {
            return null;
        }
    }

    @Override
    public ObjectId getObjectId(long columnKey) {
        return new ObjectId(nativeGetObjectId(nativePtr, columnKey));
    }

    @Override
    public UUID getUUID(long columnKey) {
        return UUID.fromString(nativeGetUUID(nativePtr, columnKey));
    }

    @Override
    public NativeMixed getNativeMixed(long columnKey) {
<<<<<<< HEAD
        return new NativeMixed(nativeGetMixed(nativePtr, columnKey), context);
=======
        return new NativeMixed(nativeGetMixed(nativePtr, columnKey));
>>>>>>> c4d95420
    }

    @Override
    public long getLink(long columnKey) {
        return nativeGetLink(nativePtr, columnKey);
    }

    @Override
    public boolean isNullLink(long columnKey) {
        return nativeIsNullLink(nativePtr, columnKey);
    }

    @Override
    public OsList getModelList(long columnKey) {
        return new OsList(this, columnKey);
    }

    @Override
    public OsList getValueList(long columnKey, RealmFieldType fieldType) {
        return new OsList(this, columnKey);
    }

    @Override
    public OsMap getMixedMap(long columnKey) {
        return new OsMap(this, columnKey);
    }

    @Override
    public OsMap getValueMap(long columnKey, RealmFieldType fieldType) {
        return new OsMap(this, columnKey);
    }

    // Setters

    @Override
    public void setLong(long columnKey, long value) {
        parent.checkImmutable();
        nativeSetLong(nativePtr, columnKey, value);
    }

    @Override
    public void setBoolean(long columnKey, boolean value) {
        parent.checkImmutable();
        nativeSetBoolean(nativePtr, columnKey, value);
    }

    @Override
    public void setFloat(long columnKey, float value) {
        parent.checkImmutable();
        nativeSetFloat(nativePtr, columnKey, value);
    }

    @Override
    public void setDouble(long columnKey, double value) {
        parent.checkImmutable();
        nativeSetDouble(nativePtr, columnKey, value);
    }

    @Override
    public void setDate(long columnKey, Date date) {
        parent.checkImmutable();
        //noinspection ConstantConditions
        if (date == null) {
            throw new IllegalArgumentException("Null Date is not allowed.");
        }
        long timestamp = date.getTime();
        nativeSetTimestamp(nativePtr, columnKey, timestamp);
    }

    @Override
    public void setMixed(long columnKey, long mixedNativePtr) {
        parent.checkImmutable();
        nativeSetMixed(nativePtr, columnKey, mixedNativePtr);
    }

    /**
     * Sets a string value to a row pointer.
     *
     * @param columnKey column key.
     * @param value     the value to to a row
     */
    @Override
    public void setString(long columnKey, @Nullable String value) {
        parent.checkImmutable();
        if (value == null) {
            nativeSetNull(nativePtr, columnKey);
        } else {
            nativeSetString(nativePtr, columnKey, value);
        }
    }

    @Override
    public void setBinaryByteArray(long columnKey, @Nullable byte[] data) {
        parent.checkImmutable();
        nativeSetByteArray(nativePtr, columnKey, data);
    }

    @Override
    public void setLink(long columnKey, long value) {
        parent.checkImmutable();
        nativeSetLink(nativePtr, columnKey, value);
    }

    @Override
    public void nullifyLink(long columnKey) {
        parent.checkImmutable();
        nativeNullifyLink(nativePtr, columnKey);
    }

    @Override
    public boolean isNull(long columnKey) {
        return nativeIsNull(nativePtr, columnKey);
    }

    /**
     * Sets null to a row pointer.
     *
     * @param columnKey column key.
     */
    @Override
    public void setNull(long columnKey) {
        parent.checkImmutable();
        nativeSetNull(nativePtr, columnKey);
    }

    @Override
    public void setDecimal128(long columnKey, @Nullable Decimal128 value) {
        parent.checkImmutable();
        if (value == null) {
            nativeSetNull(nativePtr, columnKey);
        } else {
            nativeSetDecimal128(nativePtr, columnKey, value.getLow(), value.getHigh());
        }
    }

    @Override
    public void setObjectId(long columnKey, @Nullable ObjectId value) {
        parent.checkImmutable();
        if (value == null) {
            nativeSetNull(nativePtr, columnKey);
        } else {
            nativeSetObjectId(nativePtr, columnKey, value.toString());
        }
    }

    @Override
    public void setUUID(long columnKey, @Nullable UUID value) {
        parent.checkImmutable();
        if (value == null) {
            nativeSetNull(nativePtr, columnKey);
        } else {
            nativeSetUUID(nativePtr, columnKey, value.toString());
        }
    }

    @Override
    public long createEmbeddedObject(long columnKey, RealmFieldType parentPropertyType) {
        switch (parentPropertyType) {
            case OBJECT:
                parent.checkImmutable();
                return nativeCreateEmbeddedObject(nativePtr, columnKey);
            case LIST:
                return getModelList(columnKey).createAndAddEmbeddedObject();
            default:
                throw new IllegalArgumentException("Wrong parentPropertyType, expected OBJECT or LIST but received " + parentPropertyType);
        }
    }

    /**
     * Converts the unchecked Row to a checked variant.
     *
     * @return the {@link CheckedRow} wrapping the same Realm data as the original {@link Row}.
     */
    public CheckedRow convertToChecked() {
        return CheckedRow.getFromRow(this);
    }

    @Override
    public boolean isValid() {
        return nativePtr != 0 && nativeIsValid(nativePtr);
    }

    @Override
    public void checkIfAttached() {
        if (!isValid()) {
            throw new IllegalStateException("Object is no longer managed by Realm. Has it been deleted?");
        }
    }

    @Override
    public boolean hasColumn(String fieldName) {
        return nativeHasColumn(nativePtr, fieldName);
    }

    @Override
    public Row freeze(OsSharedRealm frozenRealm) {
        if (!isValid()) {
            return InvalidRow.INSTANCE;
        }
        return new UncheckedRow(context, parent.freeze(frozenRealm), nativeFreeze(nativePtr, frozenRealm.getNativePtr()));
    }

    @Override
    public boolean isLoaded() {
        return true;
    }

    protected native long nativeGetColumnCount(long nativeTablePtr);

    protected native long nativeGetColumnKey(long nativeTablePtr, String columnName);

    protected native String[] nativeGetColumnNames(long nativeTablePtr);

    protected native int nativeGetColumnType(long nativeTablePtr, long columnKey);

    protected native long nativeGetObjectKey(long nativeRowPtr);

    protected native long nativeGetLong(long nativeRowPtr, long columnKey);

    protected native boolean nativeGetBoolean(long nativeRowPtr, long columnKey);

    protected native float nativeGetFloat(long nativeRowPtr, long columnKey);

    protected native double nativeGetDouble(long nativeRowPtr, long columnKey);

    protected native long nativeGetTimestamp(long nativeRowPtr, long columnKey);

    protected native String nativeGetString(long nativePtr, long columnKey);

    protected native boolean nativeIsNullLink(long nativeRowPtr, long columnKey);

    protected native byte[] nativeGetByteArray(long nativePtr, long columnKey);

    // Returns String representation for Decimal128()
    protected native long[] nativeGetDecimal128(long nativePtr, long columnKey);

    protected native String nativeGetObjectId(long nativePtr, long columnKey);

    protected native String nativeGetUUID(long nativePtr, long columnKey);

    protected native long nativeGetMixed(long nativePtr, long columnKey);

    protected native void nativeSetLong(long nativeRowPtr, long columnKey, long value);

    protected native void nativeSetBoolean(long nativeRowPtr, long columnKey, boolean value);

    protected native void nativeSetFloat(long nativeRowPtr, long columnKey, float value);

    protected native long nativeGetLink(long nativeRowPtr, long columnKey);

    protected native void nativeSetDouble(long nativeRowPtr, long columnKey, double value);

    protected native void nativeSetTimestamp(long nativeRowPtr, long columnKey, long dateTimeValue);

    protected native void nativeSetString(long nativeRowPtr, long columnKey, String value);

    protected native void nativeSetByteArray(long nativePtr, long columnKey, @Nullable byte[] data);

    protected native void nativeSetDecimal128(long nativePtr, long columnKey, long low, long high);

    protected native void nativeSetObjectId(long nativePtr, long columnKey, String value);

    protected native void nativeSetUUID(long nativePtr, long columnKey, String value);

    protected native void nativeSetMixed(long nativeRowPtr, long columnKey, long nativePtr);

    protected native void nativeSetLink(long nativeRowPtr, long columnKey, long value);

    protected native void nativeNullifyLink(long nativeRowPtr, long columnKey);

    protected native boolean nativeIsValid(long nativeRowPtr);

    protected native boolean nativeHasColumn(long nativeRowPtr, String columnName);

    protected native boolean nativeIsNull(long nativeRowPtr, long columnKey);

    protected native void nativeSetNull(long nativeRowPtr, long columnKey);

    protected native long nativeFreeze(long nativeRowPtr, long frozenRealmNativePtr);

    protected native long nativeCreateEmbeddedObject(long nativeRowPtr, long columnKey);

    private static native long nativeGetFinalizerPtr();
}<|MERGE_RESOLUTION|>--- conflicted
+++ resolved
@@ -188,11 +188,7 @@
 
     @Override
     public NativeMixed getNativeMixed(long columnKey) {
-<<<<<<< HEAD
-        return new NativeMixed(nativeGetMixed(nativePtr, columnKey), context);
-=======
         return new NativeMixed(nativeGetMixed(nativePtr, columnKey));
->>>>>>> c4d95420
     }
 
     @Override
