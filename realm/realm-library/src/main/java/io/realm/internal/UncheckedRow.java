--- conflicted
+++ resolved
@@ -24,15 +24,8 @@
 
 import javax.annotation.Nullable;
 
-import io.realm.Mixed;
-import io.realm.MixedType;
-import io.realm.Realm;
 import io.realm.RealmFieldType;
-<<<<<<< HEAD
-import io.realm.RealmModel;
-=======
 import io.realm.internal.core.NativeMixed;
->>>>>>> 89bc246e
 
 
 /**
@@ -266,69 +259,9 @@
     }
 
     @Override
-<<<<<<< HEAD
-    public void setMixed(long columnKey, Mixed value) {
-        parent.checkImmutable();
-
-        if (value == null) {
-            nativeMixedSetNull(nativePtr, columnKey);
-            return;
-        }
-
-        MixedType type = value.getType();
-        switch (type) {
-            case INTEGER:
-                nativeMixedSetLong(nativePtr, columnKey, value.asInteger());
-                break;
-            case BOOLEAN:
-                nativeMixedSetBoolean(nativePtr, columnKey, value.asBoolean());
-                break;
-            case FLOAT:
-                nativeMixedSetFloat(nativePtr, columnKey, value.asFloat());
-                break;
-            case DOUBLE:
-                nativeMixedSetDouble(nativePtr, columnKey, value.asDouble());
-                break;
-            case STRING:
-                nativeMixedSetString(nativePtr, columnKey, value.asString());
-                break;
-            case BINARY:
-                nativeMixedSetByteArray(nativePtr, columnKey, value.asBinary());
-                break;
-            case DATE:
-                nativeMixedSetTimestamp(nativePtr, columnKey, value.asDate().getTime());
-                break;
-            case OBJECT_ID:
-                nativeMixedSetObjectId(nativePtr, columnKey, value.asObjectId().toString());
-                break;
-            case DECIMAL128:
-                Decimal128 decimalValue = value.asDecimal128();
-                nativeMixedSetDecimal128(nativePtr, columnKey, decimalValue.getLow(), decimalValue.getHigh());
-                break;
-            case UUID:
-                nativeMixedSetUUID(nativePtr, columnKey, value.asUUID().toString());
-                break;
-            case OBJECT:
-                RealmModel model = value.asRealmModel(RealmModel.class);
-
-                Row row$realm = ((RealmObjectProxy) model).realmGet$proxyState().getRow$realm();
-
-                long targetTablePtr = row$realm.getTable().getNativePtr();
-                long targetObjectKey = row$realm.getObjectKey();
-
-                nativeMixedSetLink(nativePtr, columnKey, targetTablePtr, targetObjectKey);
-                break;
-            case NULL:
-                nativeMixedSetNull(nativePtr, columnKey);
-                break;
-            default:
-                throw new IllegalArgumentException("Invalid mixed type: " + type);
-        }
-=======
     public void setMixed(long columnKey, long mixedNativePtr) {
         parent.checkImmutable();
         nativeSetMixed(nativePtr, columnKey, mixedNativePtr);
->>>>>>> 89bc246e
     }
 
     /**
@@ -539,28 +472,4 @@
     protected native long nativeCreateEmbeddedObject(long nativeRowPtr, long columnKey);
 
     private static native long nativeGetFinalizerPtr();
-
-    public static native void nativeMixedSetLong(long nativeRowPtr, long columnKey, long value);
-
-    public static native void nativeMixedSetBoolean(long nativeRowPtr, long columnKey, boolean value);
-
-    public static native void nativeMixedSetFloat(long nativeRowPtr, long columnKey, float value);
-
-    public static native void nativeMixedSetDouble(long nativeRowPtr, long columnKey, double value);
-
-    public static native void nativeMixedSetTimestamp(long nativeRowPtr, long columnKey, long dateTimeValue);
-
-    public static native void nativeMixedSetString(long nativeRowPtr, long columnKey, String value);
-
-    public static native void nativeMixedSetByteArray(long nativeRowPtr, long columnKey, byte[] data);
-
-    public static native void nativeMixedSetDecimal128(long nativeRowPtr, long columnKey, long low, long high);
-
-    public static native void nativeMixedSetObjectId(long nativeRowPtr, long columnKey, String data);
-
-    public static native void nativeMixedSetLink(long nativeRowPtr, long columnKey, long targetTableRef, long targetObjectKey);
-
-    public static native void nativeMixedSetUUID(long nativeRowPtr, long columnKey, String data);
-
-    public static native void nativeMixedSetNull(long nativeRowPtr, long columnKey);
 }