--- conflicted
+++ resolved
@@ -295,11 +295,7 @@
     }
 
     public TableQuery between(String fieldName, Mixed value1, Mixed value2) {
-<<<<<<< HEAD
-        mixedNativeFunctions.callRawPredicate(this, fieldName + " >= $0 AND " + fieldName + " <= $1", value1, value2);
-=======
-        mixedNativeFunctions.callRawPredicate(this, "(" + escapeFieldName(fieldName) + " >= $0 AND " + escapeFieldName(fieldName) + " <= $1)", value1, value2);
->>>>>>> d4b09764
+        mixedNativeFunctions.callRawPredicate(this, escapeFieldName(fieldName)  + " >= $0 AND " + escapeFieldName(fieldName)  + " <= $1", value1, value2);
         queryValidated = false;
         return this;
     }
