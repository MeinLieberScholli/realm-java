/*
 * Copyright 2015 Realm Inc.
 *
 * Licensed under the Apache License, Version 2.0 (the "License");
 * you may not use this file except in compliance with the License.
 * You may obtain a copy of the License at
 *
 * http://www.apache.org/licenses/LICENSE-2.0
 *
 * Unless required by applicable law or agreed to in writing, software
 * distributed under the License is distributed on an "AS IS" BASIS,
 * WITHOUT WARRANTIES OR CONDITIONS OF ANY KIND, either express or implied.
 * See the License for the specific language governing permissions and
 * limitations under the License.
 */

package io.realm.internal;

import java.util.HashMap;
import java.util.Map;

import javax.annotation.Nullable;

import io.realm.RealmFieldType;


/**
 * Objects of this class play two roles:
 * <ul>
 * <li>Subclasses are a fast cache of column indices, for proxy object</li>
 * <li>They cache table (schema) information used by for StandardRealmObjectSchema and StandardRealmSchema</li>
 * </ul>
 * The fast cache functionality is implemented in the Proxy classes generated by {@code RealmProxyClassGenerator}.
 * Be sure to understand what is going on there, before changing things here.
 * <p>
 * While the use of the fields in {@code ColumnDetails} is consistent, there are three subtly different cases:
 * <ul>
 * <li>If the column type is a simple type, the {@code linkedClassName} field is {@code null}</li>
 * <li>If the column type is OBJECT or LINK, the {@code linkedClassName} field is the class name of the OBJECT/LINK type</li>
 * <li>If the column type is LINKING_OBJECT, the {@code linkedClassName} field is the class name of the backlink source table
 * and the column index field is the index of the backlink source field, in the source table</li>
 * </ul>
 *
 * <p>
 * Some instances of this class must be thread-safe.  The class support effectively-final semantics.
 * An instance can be mutated, after construction, in four ways:
 * <ul>
 * <li>the {@code copyFrom} method</li>
 * <li>as the dst parameter of the two-argument copy method</li>
 * <li>using the {@code addColumnDetails} method</li>
 * <li>using the {@code addBacklinkDetails} method</li>
 * </ul>
 * Immutable instances of this class protect against the first possibility by throwing on calls
 * to {@code copyFrom}.  There are no checks against the other three mutations.  In order to comply
 * with the effectively-final contract:
 * <ul>
 * <li>the methods {@code addColumnDetails} and {@code addBacklinkDetails} must be called
 * only from within instance constructors</li>
 * <li>an immutable instance must never be the dst parameter of the two-argument copy method</li>
 * </ul>
 */
public abstract class ColumnInfo {

    // Immutable column information
    public static final class ColumnDetails {
        public final long columnIndex;
        public final RealmFieldType columnType;
        public final String linkedClassName;

        ColumnDetails(long columnIndex, RealmFieldType columnType, String linkedClassName) {
            // invariant: (columnType == OBJECT || columnType == LIST || columnType == LINKING_OBJECTS) == (linkedClassName != null)
            this.columnIndex = columnIndex;
            this.columnType = columnType;
            this.linkedClassName = linkedClassName;
        }

        @Override
        public String toString() {
            StringBuilder buf = new StringBuilder("ColumnDetails[");
            buf.append(columnIndex);
            buf.append(", ").append(columnType);
            buf.append(", ").append(linkedClassName);
            return buf.append("]").toString();
        }
    }


    private final Map<String, ColumnDetails> indicesMap;
    private final boolean mutable;

    /**
     * Create a new, empty instance
     *
     * @param mapSize the expected number of columns in the map.
     */
    protected ColumnInfo(int mapSize) {
        this(mapSize, true);
    }

    /**
     * Create an exact copy of the passed instance.
     *
     * @param src the instance to copy
     * @param mutable false to make this instance effectively final
     */
    protected ColumnInfo(@Nullable ColumnInfo src, boolean mutable) {
        this((src == null) ? 0 : src.indicesMap.size(), mutable);
        // ColumnDetails are immutable and may be re-used.
        if (src != null) {
            indicesMap.putAll(src.indicesMap);
        }
    }

    private ColumnInfo(int mapSize, boolean mutable) {
        this.indicesMap = new HashMap<>(mapSize);
        this.mutable = mutable;
    }

    /**
     * Get the mutability state of the instance.
     *
     * @return true if the instance is mutable
     */
    public final boolean isMutable() {
        return mutable;
    }

    /**
     * Returns the index, in the described table, for the named column.
     *
     * @return column index.
     */
    public long getColumnIndex(String columnName) {
        ColumnDetails details = indicesMap.get(columnName);
        return (details == null) ? -1 : details.columnIndex;
    }

    /**
     * Returns the {@link ColumnDetails}, in the described table, of the named column.
     *
     * @return {@link ColumnDetails} or {@code null} if not found.
     */
<<<<<<< HEAD
    public ColumnDetails getColumnDetails(String columnName) {
        return indicesMap.get(columnName);
=======
    public RealmFieldType getColumnType(String columnName) {
        ColumnDetails details = indicesMap.get(columnName);
        return (details == null) ? RealmFieldType.UNSUPPORTED_TABLE : details.columnType;
    }

    /**
     * Returns the table linked in the described table, to the named column.
     *
     * @return the class name of the linked table, or {@code null} if the column is a primitive type.
     */
    @Nullable
    public String getLinkedTable(String columnName) {
        ColumnDetails details = indicesMap.get(columnName);
        return (details == null) ? null : details.linkTable;
>>>>>>> 862cab48
    }

    /**
     * Makes this ColumnInfo an exact copy of {@code src}.
     *
     * @param src The source for the copy.  This instance will be an exact copy of {@code src} after return.
     * {@code src} must not be {@code null}.
     * @throws IllegalArgumentException if {@code other} has different class than this.
     */
    public void copyFrom(ColumnInfo src) {
        if (!mutable) {
            throw new UnsupportedOperationException("Attempt to modify an immutable ColumnInfo");
        }
        if (null == src) {
            throw new NullPointerException("Attempt to copy null ColumnInfo");
        }

        indicesMap.clear();
        indicesMap.putAll(src.indicesMap);
        copy(src, this);
    }

    @Override
    public String toString() {
        StringBuilder buf = new StringBuilder("ColumnInfo[");
        buf.append(mutable).append(",");
        if (indicesMap != null) {
            boolean commaNeeded = false;
            for (Map.Entry<String, ColumnDetails> entry : indicesMap.entrySet()) {
                if (commaNeeded) { buf.append(","); }
                buf.append(entry.getKey()).append("->").append(entry.getValue());
                commaNeeded = true;
            }
        }
        return buf.append("]").toString();
    }

    /**
     * Create a new object that is an exact copy of {@code src}.
     * This is the generic factory for ColumnInfo objects.
     * Subclasses are expected to override it with a proxy to a copy constructor.
     *
     * @param mutable false to make an immutable copy.
     */
    protected abstract ColumnInfo copy(boolean mutable);

    /**
     * Make {@code dst} into an exact copy of {@code src}.
     * Intended for use only by subclasses.
     * NOTE: there is no protection against calling this method with an "immutable" instance as dst!
     *
     * @param src The source for the copy
     * @param dst The destination of the copy.  Will be an exact copy of src after return.
     */
    protected abstract void copy(ColumnInfo src, ColumnInfo dst);

    /**
     * Add a new column to the indexMap.
     * <p>
     * <b>For use only in subclass constructors!</b>.
     * Must be called from within the subclass constructor, to maintain the effectively-final contract.
     * <p>
     * No validation done here.  Presuming that all necessary validation takes place in {@code Proxy.validateTable}.
     *
     * @param table The table to search for the column.
     * @param columnName The name of the column whose index is sought.
     * @param columnType Type RealmType of the column.
     * @return the index of the column in the table
     */
    @SuppressWarnings("unused")
    protected final long addColumnDetails(Table table, String columnName, RealmFieldType columnType) {
        long columnIndex = table.getColumnIndex(columnName);
        if (columnIndex >= 0) {
            String linkedTableName = ((columnType != RealmFieldType.OBJECT) && (columnType != RealmFieldType.LIST))
                    ? null
                    : table.getLinkTarget(columnIndex).getClassName();

            indicesMap.put(columnName, new ColumnDetails(columnIndex, columnType, linkedTableName));
        }

        return columnIndex;
    }

    /**
     * Add a new backlink to the indexMap.
     * <b>For use only by subclasses!</b>.
     * Must be called from within the subclass constructor, to maintain the effectively-final contract.
     *
     * @param realm The shared realm.
     * @param columnName The name of the backlink column.
     * @param sourceTableName The name of the backlink source class.
     * @param sourceColumnName The name of the backlink source field.
     */
    @SuppressWarnings("unused")
    protected final void addBacklinkDetails(SharedRealm realm, String columnName, String sourceTableName, String sourceColumnName) {
        Table sourceTable = realm.getTable(Table.getTableNameForClass(sourceTableName));
        long columnIndex = sourceTable.getColumnIndex(sourceColumnName);
        indicesMap.put(columnName, new ColumnDetails(columnIndex, RealmFieldType.LINKING_OBJECTS, sourceTableName));
    }

    /**
     * Returns the {@link Map} that is the implementation for this object.
     * <b>FOR TESTING USE ONLY!</b>
     *
     * @return the column details map.
     */
    @SuppressWarnings("ReturnOfCollectionOrArrayField")
    //@VisibleForTesting(otherwise = VisibleForTesting.NONE)
    public Map<String, ColumnDetails> getIndicesMap() {
        return indicesMap;
    }
}<|MERGE_RESOLUTION|>--- conflicted
+++ resolved
@@ -67,7 +67,7 @@
         public final RealmFieldType columnType;
         public final String linkedClassName;
 
-        ColumnDetails(long columnIndex, RealmFieldType columnType, String linkedClassName) {
+        ColumnDetails(long columnIndex, RealmFieldType columnType, @Nullable String linkedClassName) {
             // invariant: (columnType == OBJECT || columnType == LIST || columnType == LINKING_OBJECTS) == (linkedClassName != null)
             this.columnIndex = columnIndex;
             this.columnType = columnType;
@@ -140,25 +140,9 @@
      *
      * @return {@link ColumnDetails} or {@code null} if not found.
      */
-<<<<<<< HEAD
+    @Nullable
     public ColumnDetails getColumnDetails(String columnName) {
         return indicesMap.get(columnName);
-=======
-    public RealmFieldType getColumnType(String columnName) {
-        ColumnDetails details = indicesMap.get(columnName);
-        return (details == null) ? RealmFieldType.UNSUPPORTED_TABLE : details.columnType;
-    }
-
-    /**
-     * Returns the table linked in the described table, to the named column.
-     *
-     * @return the class name of the linked table, or {@code null} if the column is a primitive type.
-     */
-    @Nullable
-    public String getLinkedTable(String columnName) {
-        ColumnDetails details = indicesMap.get(columnName);
-        return (details == null) ? null : details.linkTable;
->>>>>>> 862cab48
     }
 
     /**
