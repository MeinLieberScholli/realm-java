cmake_minimum_required(VERSION 3.6.0)

# find javah
find_package(Java COMPONENTS Development)
if (NOT Java_Development_FOUND)
    if (DEFINED ENV{JAVA_HOME} AND EXISTS "$ENV{JAVA_HOME}/bin/javah")
      set(Java_JAVAH_EXECUTABLE "$ENV{JAVA_HOME}/bin/javah")
    elseif (EXISTS "/usr/bin/javah")
      set(Java_JAVAH_EXECUTABLE "/usr/bin/javah")
    else()
      message(FATAL_ERROR "Cannot find javah")
    endif()
endif()
include (UseJava)

set(CMAKE_VERBOSE_MAKEFILE ON)
# Generate compile_commands.json
set(CMAKE_EXPORT_COMPILE_COMMANDS ON)

# Setup lcache
if(NDK_LCACHE)
    set(CMAKE_CXX_CREATE_SHARED_LIBRARY "${NDK_LCACHE} ${CMAKE_CXX_CREATE_SHARED_LIBRARY}")
endif()

# Set flag build_SYNC
if (REALM_FLAVOR STREQUAL base)
    set(build_SYNC OFF)
else()
    set(build_SYNC ON)
endif()

# Generate JNI header files. Each build has its own JNI header in its build_dir/jni_include.
string(TOLOWER ${CMAKE_BUILD_TYPE} build_type_FOLDER)
set(classes_PATH ${CMAKE_SOURCE_DIR}/../../../build/intermediates/classes/${REALM_FLAVOR}/${build_type_FOLDER}/)
set(classes_LIST
    io.realm.internal.Table io.realm.internal.TableView io.realm.internal.CheckedRow
    io.realm.internal.LinkView io.realm.internal.Util io.realm.internal.UncheckedRow
    io.realm.internal.TableQuery io.realm.internal.SharedRealm io.realm.internal.TestUtil
    io.realm.log.LogLevel io.realm.log.RealmLog io.realm.Property io.realm.RealmSchema
    io.realm.RealmObjectSchema io.realm.RealmResults
)
# /./ is the workaround for the problem that AS cannot find the jni headers.
# See https://github.com/googlesamples/android-ndk/issues/319
set(jni_headers_PATH /./${PROJECT_BINARY_DIR}/jni_include)
if (build_SYNC)
    list(APPEND classes_LIST
        io.realm.SyncManager io.realm.internal.objectserver.ObjectServerSession)
endif()
create_javah(TARGET jni_headers
    CLASSES ${classes_LIST}

    CLASSPATH ${classes_PATH}
    OUTPUT_DIR ${jni_headers_PATH}
    DEPENDS ${classes_PATH}
)

# TODO: Ideally the debug build should link with core's debug build. But core dbg lib has
# some compile options problems with arm, especially with macro REALM_DEBUG. Link to core
# dbg for debug build when that gets solved.
# We always link to the non-dbg version of core libs for now.
# This means only JNI part has debugging symbols with debug build.
# Debugging with core source code will also be done though anther approach -- compiling the core
# with cmake inside android project.
# Configure import realm core lib
set(core_lib_PATH ${REALM_CORE_DIST_DIR}/librealm-android-${ANDROID_ABI}.a)
# Workaround for old core's funny ABI nicknames
if (NOT EXISTS ${core_lib_PATH})
    if (ARMEABI)
        set(core_lib_PATH ${REALM_CORE_DIST_DIR}/librealm-android-arm.a)
    elseif (ARMEABI_V7A)
        set(core_lib_PATH ${REALM_CORE_DIST_DIR}/librealm-android-arm-v7a.a)
    elseif (ARM64_V8A)
        set(core_lib_PATH ${REALM_CORE_DIST_DIR}/librealm-android-arm64.a)
    else()
        message(FATAL_ERROR "Cannot find core lib file: ${core_lib_PATH}")
    endif()
endif()

add_library(lib_realm_core STATIC IMPORTED)
set_target_properties(lib_realm_core PROPERTIES IMPORTED_LOCATION ${core_lib_PATH})

# Sync static library
set(sync_lib_PATH ${REALM_CORE_DIST_DIR}/librealm-sync-android-${ANDROID_ABI}.a)
# Workaround for old core's funny ABI nicknames
if (NOT EXISTS ${sync_lib_PATH})
    if (ARMEABI)
        set(sync_lib_PATH ${REALM_CORE_DIST_DIR}/librealm-sync-android-arm.a)
    elseif (ARMEABI_V7A)
        set(sync_lib_PATH ${REALM_CORE_DIST_DIR}/librealm-sync-android-arm-v7a.a)
    elseif (ARM64_V8A)
        set(sync_lib_PATH ${REALM_CORE_DIST_DIR}/librealm-sync-android-arm64.a)
    else()
        message(FATAL_ERROR "Cannot find core lib file: ${core_lib_PATH}")
    endif()
endif()
add_library(lib_realm_sync STATIC IMPORTED)
set_target_properties(lib_realm_sync PROPERTIES IMPORTED_LOCATION ${sync_lib_PATH})

# build application's shared lib
include_directories(${REALM_CORE_DIST_DIR}/include
    ${CMAKE_SOURCE_DIR}
    ${jni_headers_PATH}
    ${CMAKE_SOURCE_DIR}/object-store/src)

set(ANDROID_STL "gnustl_static")
set(ANDROID_NO_UNDEFINED OFF)
set(ANDROID_SO_UNDEFINED ON)

if (ARMEABI)
    set(ABI_CXX_FLAGS "-mthumb")
elseif (ARMEABI_V7A)
    set(ABI_CXX_FLAGS "-mthumb -march=armv7-a -mfloat-abi=softfp -mfpu=vfpv3-d16")
endif()

#FIXME uninitialized is reported by query_expression.hpp:1070
#      d.init(ValueBase::m_from_link_list, ValueBase::m_values, D{});
#FIXME maybe-uninitialized is reported by table_view.cpp:272:15:
#     'best.m_nanoseconds' was declared here
set(WARNING_CXX_FLAGS "-Wall -Wextra -pedantic -Wno-long-long -Wno-variadic-macros \
-Wno-missing-field-initializers -Wmissing-declarations -Wno-error=uninitialized -Wno-error=maybe-uninitialized")
set(REALM_COMMON_CXX_FLAGS "-DREALM_ANDROID -DREALM_HAVE_CONFIG -DREALM_HAVE_EPOLL -DPIC -pthread -fvisibility=hidden -std=c++14 -fsigned-char")
if (build_SYNC)
    set(REALM_COMMON_CXX_FLAGS "${REALM_COMMON_CXX_FLAGS} -DREALM_ENABLE_SYNC")
endif()
# There might be an issue with -Os of ndk gcc 4.9. It will hang the encryption related tests.
# And this issue doesn't seem to impact the core compiling.
set(CMAKE_CXX_FLAGS_RELEASE "-O2 -DNDEBUG")
#-ggdb doesn't play well with -flto
set(CMAKE_CXX_FLAGS_DEBUG "-ggdb -Og -DNDEBUG")
set(CMAKE_CXX_FLAGS "${CMAKE_CXX_FLAGS} ${REALM_COMMON_CXX_FLAGS} ${WARNING_CXX_FLAGS} ${ABI_CXX_FLAGS}")

# Set link flags
set(REALM_LINKER_FLAGS "")
if (build_SYNC)
    set(REALM_LINKER_FLAGS "${REALM_LINKER_FLAGS} -lz")
endif()
set(CMAKE_SHARED_LINKER_FLAGS "${CMAKE_SHARED_LINKER_FLAGS} ${REALM_LINKER_FLAGS}")

# JNI source files
file(GLOB jni_SRC
    "*.cpp"
    "jni_util/*.cpp"
    "jni_impl/android_logger.cpp"
)
# Those source file are only needed for sync.
if (NOT build_SYNC)
    list(REMOVE_ITEM jni_SRC
        ${CMAKE_CURRENT_SOURCE_DIR}/io_realm_SyncManager.cpp
        ${CMAKE_CURRENT_SOURCE_DIR}/io_realm_internal_objectserver_ObjectServerSession.cpp)
endif()

# Object Store source files
file(GLOB objectstore_SRC
<<<<<<< HEAD
    "object-store/src/collection_notifications.cpp"
    "object-store/src/object_schema.cpp"
    "object-store/src/object_store.cpp"
    "object-store/src/schema.cpp"
    "object-store/src/index_set.cpp"
    "object-store/src/shared_realm.cpp"
    "object-store/src/results.cpp"
    "object-store/src/impl/realm_coordinator.cpp"
    "object-store/src/impl/collection_notifier.cpp"
    "object-store/src/impl/collection_change_builder.cpp"
    "object-store/src/impl/transact_log_handler.cpp"
    "object-store/src/impl/weak_realm_notifier.cpp"
    "object-store/src/impl/android/*.cpp"
=======
    "object-store/src/*.cpp"
    "object-store/src/impl/*.cpp"
    "object-store/src/impl/epoll/*.cpp"
>>>>>>> 6ae9848b
    "object-store/src/util/*.cpp")

# Sync needed Object Store files
if (build_SYNC)
    file(GLOB objectstore_sync_SRC
        "object-store/src/sync/*.cpp")
endif()

add_library(realm-jni SHARED ${jni_SRC} ${objectstore_SRC} ${objectstore_sync_SRC})
add_dependencies(realm-jni jni_headers)
# -latomic is not set by default for mips. See https://code.google.com/p/android/issues/detail?id=182094
if (build_SYNC)
# FIXME: The order matters! lib_realm_sync needs to be in front of lib_realm_core!! Find out why!!
target_link_libraries(realm-jni log android atomic lib_realm_sync lib_realm_core)
else()
target_link_libraries(realm-jni log android atomic lib_realm_core)
endif()

# Strip the release so files and backup the unstripped versions
if (CMAKE_BUILD_TYPE STREQUAL "Release")
    set(unstripped_SO_DIR
        "${CMAKE_SOURCE_DIR}/../../../build/outputs/jniLibs-unstripped/${REALM_FLAVOR}/${ANDROID_ABI}")
    add_custom_command(TARGET realm-jni
        POST_BUILD
        COMMAND ${CMAKE_COMMAND} -E make_directory ${unstripped_SO_DIR}
        COMMAND ${CMAKE_COMMAND} -E copy $<TARGET_FILE:realm-jni> ${unstripped_SO_DIR}
        COMMAND ${CMAKE_STRIP} $<TARGET_FILE:realm-jni>)
endif()<|MERGE_RESOLUTION|>--- conflicted
+++ resolved
@@ -151,25 +151,9 @@
 
 # Object Store source files
 file(GLOB objectstore_SRC
-<<<<<<< HEAD
-    "object-store/src/collection_notifications.cpp"
-    "object-store/src/object_schema.cpp"
-    "object-store/src/object_store.cpp"
-    "object-store/src/schema.cpp"
-    "object-store/src/index_set.cpp"
-    "object-store/src/shared_realm.cpp"
-    "object-store/src/results.cpp"
-    "object-store/src/impl/realm_coordinator.cpp"
-    "object-store/src/impl/collection_notifier.cpp"
-    "object-store/src/impl/collection_change_builder.cpp"
-    "object-store/src/impl/transact_log_handler.cpp"
-    "object-store/src/impl/weak_realm_notifier.cpp"
-    "object-store/src/impl/android/*.cpp"
-=======
     "object-store/src/*.cpp"
     "object-store/src/impl/*.cpp"
     "object-store/src/impl/epoll/*.cpp"
->>>>>>> 6ae9848b
     "object-store/src/util/*.cpp")
 
 # Sync needed Object Store files
