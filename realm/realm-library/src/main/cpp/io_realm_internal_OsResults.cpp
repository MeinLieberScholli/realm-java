--- conflicted
+++ resolved
@@ -514,21 +514,6 @@
     return reinterpret_cast<jlong>(nullptr);
 }
 
-<<<<<<< HEAD
-//JNIEXPORT jobject JNICALL
-//Java_io_realm_internal_OsResults_nativeGetValue(JNIEnv* env, jclass, jlong native_ptr,
-//                                                jint pos) {
-//    try {
-//        auto& wrapper = *reinterpret_cast<ResultsWrapper*>(native_ptr);
-//        JavaAccessorContext context(env);
-//        const T &t = wrapper.collection().get(context, pos);
-//        return any_cast<jobject>(t);
-//    }
-//    CATCH_STD()
-//
-//    return nullptr;
-//}
-=======
 JNIEXPORT jobject JNICALL
 Java_io_realm_internal_OsResults_nativeGetValue(JNIEnv* env, jclass, jlong native_ptr,
                                                 jint pos) {
@@ -540,5 +525,4 @@
     CATCH_STD()
 
     return nullptr;
-}
->>>>>>> 60c0a7ae
+}