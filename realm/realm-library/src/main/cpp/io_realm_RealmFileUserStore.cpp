/*
 * Copyright 2016 Realm Inc.
 *
 * Licensed under the Apache License, Version 2.0 (the "License");
 * you may not use this file except in compliance with the License.
 * You may obtain a copy of the License at
 *
 * http://www.apache.org/licenses/LICENSE-2.0
 *
 * Unless required by applicable law or agreed to in writing, software
 * distributed under the License is distributed on an "AS IS" BASIS,
 * WITHOUT WARRANTIES OR CONDITIONS OF ANY KIND, either express or implied.
 * See the License for the specific language governing permissions and
 * limitations under the License.
 */

#include <jni.h>
#include <jni_util/log.hpp>
#include "io_realm_RealmFileUserStore.h"
#include "sync/sync_manager.hpp"
#include "sync/sync_user.hpp"
#include "util.hpp"

using namespace realm;

static const char* ERR_COULD_NOT_ALLOCATE_MEMORY = "Could not allocate memory to return all users.";

static jstring to_user_string_or_null(JNIEnv* env, const std::shared_ptr<SyncUser>& user)
{
    if (user) {
        return to_jstring(env, user->refresh_token().data());
    }
    else {
        return nullptr;
    }
}

JNIEXPORT jstring JNICALL Java_io_realm_RealmFileUserStore_nativeGetCurrentUser(JNIEnv* env, jclass)
{
    TR_ENTER()
    try {
        const std::shared_ptr<SyncUser>& user = SyncManager::shared().get_current_user();
        return to_user_string_or_null(env, user);
    }
    CATCH_STD()
    return nullptr;
}

JNIEXPORT jstring JNICALL Java_io_realm_RealmFileUserStore_nativeGetUser(JNIEnv* env, jclass, jstring identity)
{
    TR_ENTER()
    try {
        JStringAccessor id(env, identity); // throws
        const std::shared_ptr<SyncUser>& user = SyncManager::shared().get_existing_logged_in_user(id);
        return to_user_string_or_null(env, user);
    }
    CATCH_STD()
    return nullptr;
}

JNIEXPORT void JNICALL Java_io_realm_RealmFileUserStore_nativeUpdateOrCreateUser(JNIEnv* env, jclass,
                                                                                 jstring identity, jstring jsonToken,
                                                                                 jstring url)
{
    TR_ENTER()
    try {
        JStringAccessor user_identity(env, identity);    // throws
        JStringAccessor user_json_token(env, jsonToken); // throws
        JStringAccessor auth_url(env, url);              // throws

        SyncManager::shared().get_user(user_identity, user_json_token, std::string(auth_url));
    }
    CATCH_STD()
}

JNIEXPORT void JNICALL Java_io_realm_RealmFileUserStore_nativeLogoutUser(JNIEnv* env, jclass, jstring identity)
{
    TR_ENTER()
    try {
        JStringAccessor id(env, identity); // throws
        const std::shared_ptr<SyncUser>& user = SyncManager::shared().get_existing_logged_in_user(id);
        if (user) {
            user->log_out();
        }
    }
    CATCH_STD()
}


JNIEXPORT jobjectArray JNICALL Java_io_realm_RealmFileUserStore_nativeGetAllUsers(JNIEnv* env, jclass)
{
    TR_ENTER()
    std::vector<std::shared_ptr<SyncUser>> all_users = SyncManager::shared().all_logged_in_users();
    if (!all_users.empty()) {
        size_t len = all_users.size();
        jobjectArray users_token = env->NewObjectArray(len, java_lang_string, 0);
        if (users_token == nullptr) {
            ThrowException(env, OutOfMemory, ERR_COULD_NOT_ALLOCATE_MEMORY);
            return nullptr;
        }
        for (size_t i = 0; i < len; ++i) {
            env->SetObjectArrayElement(users_token, i, to_jstring(env, all_users[i]->refresh_token().data()));
        }

        return users_token;
    }
    return nullptr;
<<<<<<< HEAD
}

JNIEXPORT void JNICALL Java_io_realm_RealmFileUserStore_nativeResetForTesting(JNIEnv*, jclass)
{
    TR_ENTER();
    SyncManager::shared().reset_for_testing();
=======
>>>>>>> a137a819
}<|MERGE_RESOLUTION|>--- conflicted
+++ resolved
@@ -86,7 +86,6 @@
     CATCH_STD()
 }
 
-
 JNIEXPORT jobjectArray JNICALL Java_io_realm_RealmFileUserStore_nativeGetAllUsers(JNIEnv* env, jclass)
 {
     TR_ENTER()
@@ -105,13 +104,4 @@
         return users_token;
     }
     return nullptr;
-<<<<<<< HEAD
-}
-
-JNIEXPORT void JNICALL Java_io_realm_RealmFileUserStore_nativeResetForTesting(JNIEnv*, jclass)
-{
-    TR_ENTER();
-    SyncManager::shared().reset_for_testing();
-=======
->>>>>>> a137a819
 }