--- conflicted
+++ resolved
@@ -63,8 +63,6 @@
 };
 
 template <typename T>
-<<<<<<< HEAD
-=======
 void ObservableCollectionWrapper<T>::start_listening(JNIEnv* env, jobject j_collection_object)
 {
     static jni_util::JavaClass os_results_class(env, "io/realm/internal/ObservableCollection");
@@ -101,7 +99,6 @@
 }
 
 template <typename T>
->>>>>>> dc6c9a77
 void ObservableCollectionWrapper<T>::stop_listening()
 {
     m_notification_token = {};
