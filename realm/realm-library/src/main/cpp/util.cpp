--- conflicted
+++ resolved
@@ -63,23 +63,15 @@
         ss << e.what() << " in " << file << " line " << line;
         ThrowException(env, IllegalState, ss.str());
     }
-<<<<<<< HEAD
+    catch(InvalidPathError& e) {
+        ss << e.what() << " in " << file << " line " << line;
+        ThrowException(env, IllegalArgument, ss.str());
+    }
     catch (DB::BadVersion& e) {
         ss << e.what() << " in " << file << " line " << line;
         ThrowException(env, BadVersion, ss.str());
     }
     catch (util::invalid_argument& e) {
-=======
-    catch(InvalidPathError& e) {
-        ss << e.what() << " in " << file << " line " << line;
-        ThrowException(env, IllegalArgument, ss.str());
-    }
-    catch (SharedGroup::BadVersion& e) {
-        ss << e.what() << " in " << file << " line " << line;
-        ThrowException(env, BadVersion, ss.str());
-    }
-    catch (std::invalid_argument& e) {
->>>>>>> 92c239ca
         ss << e.what() << " in " << file << " line " << line;
         ThrowException(env, IllegalArgument, ss.str());
     }
@@ -352,11 +344,7 @@
     {
         size_t size;
         if (int_cast_with_overflow_detect(e->GetStringLength(s), size))
-<<<<<<< HEAD
             throw util::runtime_error("String size overflow");
-=======
-            throw std::runtime_error("String size overflow");
->>>>>>> 92c239ca
         return size;
     }
 };
@@ -432,11 +420,7 @@
     if (str.size() <= stack_buf_size) {
         size_t retcode = Xcode::to_utf16(in_begin, in_end, out_curr, out_end);
         if (retcode != 0) {
-<<<<<<< HEAD
             throw util::runtime_error(string_to_hex("Failure when converting short string to UTF-16", str, in_begin, in_end,
-=======
-            throw std::runtime_error(string_to_hex("Failure when converting short string to UTF-16", str, in_begin, in_end,
->>>>>>> 92c239ca
                                               out_curr, out_end, size_t(0), retcode));
         }
         if (in_begin == in_end) {
@@ -449,19 +433,11 @@
         size_t error_code;
         size_t size = Xcode::find_utf16_buf_size(in_begin2, in_end, error_code);
         if (in_begin2 != in_end) {
-<<<<<<< HEAD
             throw util::runtime_error(string_to_hex("Failure when computing UTF-16 size", str, in_begin, in_end, out_curr,
                                               out_end, size, error_code));
         }
         if (int_add_with_overflow_detect(size, stack_buf_size)) {
             throw util::runtime_error("String size overflow");
-=======
-            throw std::runtime_error(string_to_hex("Failure when computing UTF-16 size", str, in_begin, in_end, out_curr,
-                                              out_end, size, error_code));
-        }
-        if (int_add_with_overflow_detect(size, stack_buf_size)) {
-            throw std::runtime_error("String size overflow");
->>>>>>> 92c239ca
         }
         dyn_buf.reset(new jchar[size]);
         out_curr = copy(out_begin, out_curr, dyn_buf.get());
@@ -469,11 +445,7 @@
         out_end = dyn_buf.get() + size;
         size_t retcode = Xcode::to_utf16(in_begin, in_end, out_curr, out_end);
         if (retcode != 0) {
-<<<<<<< HEAD
             throw util::runtime_error(string_to_hex("Failure when converting long string to UTF-16", str, in_begin, in_end,
-=======
-            throw std::runtime_error(string_to_hex("Failure when converting long string to UTF-16", str, in_begin, in_end,
->>>>>>> 92c239ca
                                               out_curr, out_end, size_t(0), retcode));
         }
         REALM_ASSERT(in_begin == in_end);
@@ -482,11 +454,7 @@
 transcode_complete : {
     jsize out_size;
     if (int_cast_with_overflow_detect(out_curr - out_begin, out_size)) {
-<<<<<<< HEAD
         throw util::runtime_error("String size overflow");
-=======
-        throw std::runtime_error("String size overflow");
->>>>>>> 92c239ca
     }
 
     return env->NewString(out_begin, out_size);
@@ -534,19 +502,11 @@
         char* out_end = m_data.get() + buf_size;
         size_t error_code;
         if (!Xcode::to_utf8(in_begin, in_end, out_begin, out_end, error_code)) {
-<<<<<<< HEAD
             throw util::invalid_argument(
                 string_to_hex("Failure when converting to UTF-8", chars.data(), chars.size(), error_code));
         }
         if (in_begin != in_end) {
             throw util::invalid_argument(
-=======
-            throw std::invalid_argument(
-                string_to_hex("Failure when converting to UTF-8", chars.data(), chars.size(), error_code));
-        }
-        if (in_begin != in_end) {
-            throw std::invalid_argument(
->>>>>>> 92c239ca
                 string_to_hex("in_begin != in_end when converting to UTF-8", chars.data(), chars.size(), error_code));
         }
         m_size = out_begin - m_data.get();
