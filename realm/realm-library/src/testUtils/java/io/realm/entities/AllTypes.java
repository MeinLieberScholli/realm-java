--- conflicted
+++ resolved
@@ -82,11 +82,7 @@
     @Required
     private UUID columnUUID = UUID.randomUUID();
 
-<<<<<<< HEAD
-    private Mixed columnMixed = Mixed.valueOf(0);
-=======
     private Mixed columnMixed = Mixed.valueOf(true);
->>>>>>> b995edc7
 
     private final MutableRealmInteger columnMutableRealmInteger = MutableRealmInteger.ofNull();
 
