/*
 * Copyright 2014 Realm Inc.
 *
 * Licensed under the Apache License, Version 2.0 (the "License");
 * you may not use this file except in compliance with the License.
 * You may obtain a copy of the License at
 *
 * http://www.apache.org/licenses/LICENSE-2.0
 *
 * Unless required by applicable law or agreed to in writing, software
 * distributed under the License is distributed on an "AS IS" BASIS,
 * WITHOUT WARRANTIES OR CONDITIONS OF ANY KIND, either express or implied.
 * See the License for the specific language governing permissions and
 * limitations under the License.
 */

package io.realm.entities;

import org.bson.types.Decimal128;
import org.bson.types.ObjectId;

import java.util.Date;
import java.util.UUID;

import io.realm.Mixed;
import io.realm.RealmList;
import io.realm.RealmObject;
import io.realm.annotations.PrimaryKey;


public class AllTypesPrimaryKey extends RealmObject {
    private String columnString;
    @PrimaryKey
    private long columnLong;
    private float columnFloat;
    private double columnDouble;
    private boolean columnBoolean;
    private Date columnDate;
    private byte[] columnBinary;
    private DogPrimaryKey columnRealmObject;
    private RealmList<DogPrimaryKey> columnRealmList;
    private Boolean columnBoxedBoolean;
    private ObjectId columnObjectId;
    private Decimal128 columnDecimal128;
<<<<<<< HEAD
    private UUID columnUUID;
    private Mixed columnMixed;
=======
>>>>>>> ef73430b

    private RealmList<String> columnStringList;
    private RealmList<byte[]> columnBinaryList;
    private RealmList<Boolean> columnBooleanList;
    private RealmList<Long> columnLongList;
    private RealmList<Double> columnDoubleList;
    private RealmList<Float> columnFloatList;
    private RealmList<Date> columnDateList;
    private RealmList<ObjectId> columnObjectIdList;
    private RealmList<Decimal128> columnDecimal128List;
<<<<<<< HEAD
    private RealmList<UUID> columnUUIDList;
    private RealmList<Mixed> columnMixedList;
=======
>>>>>>> ef73430b

    public String getColumnString() {
        return columnString;
    }

    public void setColumnString(String columnString) {
        this.columnString = columnString;
    }

    public long getColumnLong() {
        return columnLong;
    }

    public void setColumnLong(long columnLong) {
        this.columnLong = columnLong;
    }

    public float getColumnFloat() {
        return columnFloat;
    }

    public void setColumnFloat(float columnFloat) {
        this.columnFloat = columnFloat;
    }

    public double getColumnDouble() {
        return columnDouble;
    }

    public void setColumnDouble(double columnDouble) {
        this.columnDouble = columnDouble;
    }

    public boolean isColumnBoolean() {
        return columnBoolean;
    }

    public void setColumnBoolean(boolean columnBoolean) {
        this.columnBoolean = columnBoolean;
    }

    public Date getColumnDate() {
        return columnDate;
    }

    public void setColumnDate(Date columnDate) {
        this.columnDate = columnDate;
    }

    public byte[] getColumnBinary() {
        return columnBinary;
    }

    public void setColumnBinary(byte[] columnBinary) {
        this.columnBinary = columnBinary;
    }

    public DogPrimaryKey getColumnRealmObject() {
        return columnRealmObject;
    }

    public void setColumnRealmObject(DogPrimaryKey columnRealmObject) {
        this.columnRealmObject = columnRealmObject;
    }

    public RealmList<DogPrimaryKey> getColumnRealmList() {
        return columnRealmList;
    }

    public void setColumnRealmList(RealmList<DogPrimaryKey> columnRealmList) {
        this.columnRealmList = columnRealmList;
    }

    public Boolean getColumnBoxedBoolean() {
        return columnBoxedBoolean;
    }

    public void setColumnBoxedBoolean(Boolean columnBoxedBoolean) {
        this.columnBoxedBoolean = columnBoxedBoolean;
    }

    public ObjectId getColumnObjectId() {
        return columnObjectId;
    }

    public void setColumnObjectId(ObjectId columnObjectId) {
        this.columnObjectId = columnObjectId;
    }

    public Decimal128 getColumnDecimal128() {
        return columnDecimal128;
    }

    public void setColumnDecimal128(Decimal128 columnDecimal128) {
        this.columnDecimal128 = columnDecimal128;
    }

<<<<<<< HEAD
    public UUID getColumnUUID() {
        return columnUUID;
    }

    public void setColumnUUID(UUID columnUUID) {
        this.columnUUID = columnUUID;
    }

    public Mixed getColumnMixed() {
        return columnMixed;
    }

    public void setColumnMixed(Mixed columnMixed) {
        this.columnMixed = columnMixed;
    }

=======
>>>>>>> ef73430b
    public RealmList<String> getColumnStringList() {
        return columnStringList;
    }

    public void setColumnStringList(RealmList<String> columnStringList) {
        this.columnStringList = columnStringList;
    }

    public RealmList<byte[]> getColumnBinaryList() {
        return columnBinaryList;
    }

    public void setColumnBinaryList(RealmList<byte[]> columnBinaryList) {
        this.columnBinaryList = columnBinaryList;
    }

    public RealmList<Boolean> getColumnBooleanList() {
        return columnBooleanList;
    }

    public void setColumnBooleanList(RealmList<Boolean> columnBooleanList) {
        this.columnBooleanList = columnBooleanList;
    }

    public RealmList<Long> getColumnLongList() {
        return columnLongList;
    }

    public void setColumnLongList(RealmList<Long> columnLongList) {
        this.columnLongList = columnLongList;
    }

    public RealmList<Double> getColumnDoubleList() {
        return columnDoubleList;
    }

    public void setColumnDoubleList(RealmList<Double> columnDoubleList) {
        this.columnDoubleList = columnDoubleList;
    }

    public RealmList<Float> getColumnFloatList() {
        return columnFloatList;
    }

    public void setColumnFloatList(RealmList<Float> columnFloatList) {
        this.columnFloatList = columnFloatList;
    }

    public RealmList<Date> getColumnDateList() {
        return columnDateList;
    }

    public void setColumnDateList(RealmList<Date> columnDateList) {
        this.columnDateList = columnDateList;
    }

    public RealmList<ObjectId> getColumnObjectIdList() {
        return columnObjectIdList;
    }

    public void setColumnObjectIdList(RealmList<ObjectId> columnObjectIdList) {
        this.columnObjectIdList = columnObjectIdList;
    }

    public RealmList<Decimal128> getColumnDecimal128List() {
        return columnDecimal128List;
    }

    public void setColumnDecimal128List(RealmList<Decimal128> columnDecimal128List) {
        this.columnDecimal128List = columnDecimal128List;
    }
<<<<<<< HEAD

    public RealmList<UUID> getColumnUUIDList() {
        return columnUUIDList;
    }

    public void setColumnUUIDList(RealmList<UUID> columnUUIDList) {
        this.columnUUIDList = columnUUIDList;
    }

    public RealmList<Mixed> getColumnMixedList() {
        return columnMixedList;
    }

    public void setColumnMixedList(RealmList<Mixed> columnMixedList) {
        this.columnMixedList = columnMixedList;
    }
=======
>>>>>>> ef73430b
}<|MERGE_RESOLUTION|>--- conflicted
+++ resolved
@@ -42,11 +42,8 @@
     private Boolean columnBoxedBoolean;
     private ObjectId columnObjectId;
     private Decimal128 columnDecimal128;
-<<<<<<< HEAD
     private UUID columnUUID;
     private Mixed columnMixed;
-=======
->>>>>>> ef73430b
 
     private RealmList<String> columnStringList;
     private RealmList<byte[]> columnBinaryList;
@@ -57,11 +54,8 @@
     private RealmList<Date> columnDateList;
     private RealmList<ObjectId> columnObjectIdList;
     private RealmList<Decimal128> columnDecimal128List;
-<<<<<<< HEAD
     private RealmList<UUID> columnUUIDList;
     private RealmList<Mixed> columnMixedList;
-=======
->>>>>>> ef73430b
 
     public String getColumnString() {
         return columnString;
@@ -159,7 +153,6 @@
         this.columnDecimal128 = columnDecimal128;
     }
 
-<<<<<<< HEAD
     public UUID getColumnUUID() {
         return columnUUID;
     }
@@ -176,8 +169,6 @@
         this.columnMixed = columnMixed;
     }
 
-=======
->>>>>>> ef73430b
     public RealmList<String> getColumnStringList() {
         return columnStringList;
     }
@@ -249,7 +240,6 @@
     public void setColumnDecimal128List(RealmList<Decimal128> columnDecimal128List) {
         this.columnDecimal128List = columnDecimal128List;
     }
-<<<<<<< HEAD
 
     public RealmList<UUID> getColumnUUIDList() {
         return columnUUIDList;
@@ -266,6 +256,4 @@
     public void setColumnMixedList(RealmList<Mixed> columnMixedList) {
         this.columnMixedList = columnMixedList;
     }
-=======
->>>>>>> ef73430b
 }