/*
 * Copyright 2014 Realm Inc.
 *
 * Licensed under the Apache License, Version 2.0 (the "License");
 * you may not use this file except in compliance with the License.
 * You may obtain a copy of the License at
 *
 * http://www.apache.org/licenses/LICENSE-2.0
 *
 * Unless required by applicable law or agreed to in writing, software
 * distributed under the License is distributed on an "AS IS" BASIS,
 * WITHOUT WARRANTIES OR CONDITIONS OF ANY KIND, either express or implied.
 * See the License for the specific language governing permissions and
 * limitations under the License.
 */

package io.realm;

import android.content.Context;
import android.os.Build;
import android.util.Base64;

import org.bson.types.Decimal128;
import org.bson.types.ObjectId;
import org.json.JSONArray;
import org.json.JSONException;
import org.json.JSONObject;
import org.junit.After;
import org.junit.Before;
import org.junit.Rule;
import org.junit.Test;
import org.junit.runner.RunWith;

import java.io.ByteArrayInputStream;
import java.io.IOException;
import java.io.InputStream;
import java.math.BigDecimal;
import java.nio.charset.Charset;
import java.nio.charset.StandardCharsets;
import java.text.DateFormat;
import java.text.SimpleDateFormat;
import java.util.Arrays;
import java.util.Calendar;
import java.util.Date;
import java.util.GregorianCalendar;
import java.util.TimeZone;
import java.util.UUID;

import javax.annotation.Nullable;

import androidx.test.ext.junit.runners.AndroidJUnit4;
import androidx.test.platform.app.InstrumentationRegistry;
import io.realm.entities.AllTypes;
import io.realm.entities.AllTypesPrimaryKey;
import io.realm.entities.AnnotationTypes;
import io.realm.entities.DefaultValueOfField;
import io.realm.entities.Dog;
import io.realm.entities.NoPrimaryKeyNullTypes;
import io.realm.entities.NullTypes;
import io.realm.entities.OwnerPrimaryKey;
import io.realm.entities.PrimaryKeyAsObjectId;
import io.realm.entities.PrimitiveListTypes;
import io.realm.entities.RandomPrimaryKey;
import io.realm.exceptions.RealmException;
import io.realm.internal.Util;
import io.realm.rule.TestRealmConfigurationFactory;

import static io.realm.internal.test.ExtraTests.assertArrayEquals;
import static org.hamcrest.number.OrderingComparison.greaterThanOrEqualTo;
import static org.junit.Assert.assertEquals;
import static org.junit.Assert.assertFalse;
import static org.junit.Assert.assertNotNull;
import static org.junit.Assert.assertNull;
import static org.junit.Assert.assertTrue;
import static org.junit.Assert.fail;
import static org.junit.Assume.assumeThat;

@RunWith(AndroidJUnit4.class)
public class RealmJsonTests {
    private static final Charset UTF_8 = Charset.forName("UTF-8");

    @Rule
    public final TestRealmConfigurationFactory configFactory = new TestRealmConfigurationFactory();

    protected Realm realm;
    private Context context;

    @Before
    public void setUp() {
        context = InstrumentationRegistry.getInstrumentation().getTargetContext();
        RealmConfiguration realmConfig = configFactory.createConfiguration();
        realm = Realm.getInstance(realmConfig);
    }

    @After
    public void tearDown() {
        if (realm != null) {
            realm.close();
        }
    }

    private InputStream convertJsonObjectToStream(JSONObject obj) {
        return new ByteArrayInputStream(obj.toString().getBytes(UTF_8));
    }

    // Asserts that the list of AllTypesPrimaryKey objects where inserted and updated properly.
    private void assertAllTypesPrimaryKeyUpdated() {
        assertEquals(1, realm.where(AllTypesPrimaryKey.class).count());
        AllTypesPrimaryKey obj = realm.where(AllTypesPrimaryKey.class).findFirst();
        assertEquals("Bar", obj.getColumnString());
        assertEquals(2.23F, obj.getColumnFloat(), 0F);
        assertEquals(2.234D, obj.getColumnDouble(), 0D);
        assertEquals(true, obj.isColumnBoolean());
        assertArrayEquals(new byte[]{1, 2, 3}, obj.getColumnBinary());
        assertEquals(new Date(2000), obj.getColumnDate());
        assertEquals(new ObjectId("789ABCDEF0123456789ABCDA"), obj.getColumnObjectId());
        assertEquals(new Decimal128(-43), obj.getColumnDecimal128());
<<<<<<< HEAD
        assertEquals(UUID.fromString("027ba5ca-aa12-4afa-9219-e20cc3018590"), obj.getColumnUUID());
        assertEquals(Mixed.valueOf("hello world"), obj.getColumnMixed());
=======
>>>>>>> ef73430b
        assertEquals("Dog4", obj.getColumnRealmObject().getName());
        assertEquals(2, obj.getColumnRealmList().size());
        assertEquals("Dog5", obj.getColumnRealmList().get(0).getName());
    }

    // Checks the imported object from nulltyps.json[0].
    private void checkNullableValuesAreNull(NullTypes nullTypes1) {
        // 1 String
        assertNull(nullTypes1.getFieldStringNull());
        assertEquals("", nullTypes1.getFieldStringNotNull());
        // 2 Bytes
        assertNull(nullTypes1.getFieldBytesNull());
        assertTrue(Arrays.equals(new byte[0], nullTypes1.getFieldBytesNotNull()));
        // 3 Boolean
        assertNull(nullTypes1.getFieldBooleanNull());
        assertFalse(nullTypes1.getFieldBooleanNotNull());
        // 4 Byte
        assertNull(nullTypes1.getFieldByteNull());
        assertEquals(0, nullTypes1.getFieldByteNotNull().byteValue());
        // 5 Short
        assertNull(nullTypes1.getFieldShortNull());
        assertEquals(0, nullTypes1.getFieldShortNotNull().shortValue());
        // 6 Integer
        assertNull(nullTypes1.getFieldIntegerNull());
        assertEquals(0, nullTypes1.getFieldIntegerNotNull().intValue());
        // 7 Long
        assertNull(nullTypes1.getFieldLongNull());
        assertEquals(0, nullTypes1.getFieldLongNotNull().longValue());
        // 8 Float
        assertNull(nullTypes1.getFieldFloatNull());
        assertEquals((Float)0F, nullTypes1.getFieldFloatNotNull());
        // 9 Double
        assertNull(nullTypes1.getFieldDoubleNull());
        assertEquals((Double)0D, nullTypes1.getFieldDoubleNotNull());
        // 10 Date
        assertNull(nullTypes1.getFieldDateNull());
        assertEquals(new Date(0), nullTypes1.getFieldDateNotNull());
        // 11 RealmObject
        assertNull(nullTypes1.getFieldObjectNull());
        // 12 ObjectId
        assertNull(nullTypes1.getFieldObjectIdNull());
        assertEquals(new ObjectId("789ABCDEF0123456789ABCDE"), nullTypes1.getFieldObjectIdNotNull());
        // 13 Decimal128
        assertNull(nullTypes1.getFieldDecimal128Null());
        assertEquals(new Decimal128(-42), nullTypes1.getFieldDecimal128NotNull());
<<<<<<< HEAD
        // 14 UUID
        assertNull(nullTypes1.getFieldUUIDNull());
        assertEquals(UUID.fromString("027ba5ca-aa12-4afa-9219-e20cc3018599"), nullTypes1.getFieldUUIDNotNull());
=======
>>>>>>> ef73430b
    }

    // Checks the imported object from nulltyps.json[1].
    private void checkNullableValuesAreNotNull(NullTypes nullTypes2) {
        // 1 String
        assertEquals("", nullTypes2.getFieldStringNull());
        assertEquals("", nullTypes2.getFieldStringNotNull());
        // 2 Bytes
        assertTrue(Arrays.equals(new byte[0], nullTypes2.getFieldBytesNull()));
        assertTrue(Arrays.equals(new byte[0], nullTypes2.getFieldBytesNotNull()));
        // 3 Boolean
        assertFalse(nullTypes2.getFieldBooleanNull());
        assertFalse(nullTypes2.getFieldBooleanNotNull());
        // 4 Byte
        assertEquals(0, nullTypes2.getFieldByteNull().byteValue());
        assertEquals(0, nullTypes2.getFieldByteNotNull().byteValue());
        // 5 Short
        assertEquals(0, nullTypes2.getFieldShortNull().shortValue());
        assertEquals(0, nullTypes2.getFieldShortNotNull().shortValue());
        // 6 Integer
        assertEquals(0, nullTypes2.getFieldIntegerNull().intValue());
        assertEquals(0, nullTypes2.getFieldIntegerNotNull().intValue());
        // 7 Long
        assertEquals(0, nullTypes2.getFieldLongNull().longValue());
        assertEquals(0, nullTypes2.getFieldLongNotNull().longValue());
        // 8 Float
        assertEquals((Float)0F, nullTypes2.getFieldFloatNull());
        assertEquals((Float)0F, nullTypes2.getFieldFloatNotNull());
        // 9 Double
        assertEquals((Double)0D, nullTypes2.getFieldDoubleNull());
        assertEquals((Double)0D, nullTypes2.getFieldDoubleNotNull());
        // 10 Date
        assertEquals(new Date(0), nullTypes2.getFieldDateNull());
        assertEquals(new Date(0), nullTypes2.getFieldDateNotNull());
        // 11 RealmObject
        assertTrue(nullTypes2.getFieldObjectNull() != null);
        // 12 ObjectId
        assertTrue(nullTypes2.getFieldObjectIdNull() != null);
        assertEquals(new ObjectId("789ABCDEF0123456789ABCDE"), nullTypes2.getFieldObjectIdNotNull());
        // 13 Decimal128
        assertTrue(nullTypes2.getFieldDecimal128Null() != null);
        assertEquals(new Decimal128(0), nullTypes2.getFieldDecimal128NotNull());
<<<<<<< HEAD
        // 14 UUID
        assertTrue(nullTypes2.getFieldUUIDNull() != null);
        assertEquals(UUID.fromString("027ba5ca-aa12-4afa-9219-e20cc3018599"), nullTypes2.getFieldUUIDNotNull());
=======
>>>>>>> ef73430b
    }

    @Test
    public void createObject_fromJsonNullObject() {
        realm.createObjectFromJson(AllTypes.class, (JSONObject) null);
        assertEquals(0, realm.where(AllTypes.class).count());
    }

    @Test
    public void createAllFromJson_nullArray() {
        realm.createAllFromJson(AllTypes.class, (JSONArray) null);
        assertEquals(0, realm.where(AllTypes.class).count());

    }

    @Test
    public void createObjectFromJson_allSimpleObjectAllTypes() throws JSONException {
        JSONObject json = new JSONObject();

        ObjectId objectId = new ObjectId(new Date(20));
        Decimal128 decimal128 = new Decimal128(300);
<<<<<<< HEAD
        UUID uuid = UUID.randomUUID();
        Mixed mixed = Mixed.valueOf("Hello world");
=======
>>>>>>> ef73430b

        json.put("columnString", "String");
        json.put("columnLong", 1L);
        json.put("columnFloat", 1.23F);
        json.put("columnDouble", 1.23D);
        json.put("columnBoolean", true);
        json.put("columnBinary", new String(Base64.encode(new byte[] {1,2,3}, Base64.DEFAULT), UTF_8));
        json.put("columnObjectId", objectId);
        json.put("columnDecimal128", decimal128);
<<<<<<< HEAD
        json.put("columnUUID", uuid);
        json.put("columnMixed", mixed);
=======
>>>>>>> ef73430b

        realm.beginTransaction();
        realm.createObjectFromJson(AllTypes.class, json);
        realm.commitTransaction();
        AllTypes obj = realm.where(AllTypes.class).findFirst();

        // Checks that all primitive types are imported correctly.
        assertEquals("String", obj.getColumnString());
        assertEquals(1L, obj.getColumnLong());
        assertEquals(1.23F, obj.getColumnFloat(), 0F);
        assertEquals(1.23D, obj.getColumnDouble(), 0D);
        assertEquals(true, obj.isColumnBoolean());
        assertArrayEquals(new byte[]{1, 2, 3}, obj.getColumnBinary());
        assertEquals(objectId, obj.getColumnObjectId());
        assertEquals(decimal128, obj.getColumnDecimal128());
<<<<<<< HEAD
        assertEquals(uuid, obj.getColumnUUID());
        assertEquals(mixed, obj.getColumnMixed());
=======
>>>>>>> ef73430b
    }

    @Test
    public void createObjectFromJson_dateAsLong() throws JSONException {
        JSONObject json = new JSONObject();
        json.put("columnDate", 1000L); // Realm operates at seconds level granularity.

        realm.beginTransaction();
        realm.createObjectFromJson(AllTypes.class, json);
        realm.commitTransaction();

        AllTypes obj = realm.where(AllTypes.class).findFirst();
        assertEquals(new Date(1000), obj.getColumnDate());
    }

    @Test
    public void createObjectFromJson_dateAsString() throws JSONException {
        JSONObject json = new JSONObject();
        json.put("columnDate", "/Date(1000)/");

        realm.beginTransaction();
        realm.createObjectFromJson(AllTypes.class, json);
        realm.commitTransaction();

        AllTypes obj = realm.where(AllTypes.class).findFirst();
        assertEquals(new Date(1000), obj.getColumnDate());
    }

    @Test
    public void createObjectFromJson_decimal128() throws JSONException {
        JSONObject json = new JSONObject();
        json.put("columnDecimal128", new Decimal128(BigDecimal.TEN));

        realm.beginTransaction();
        realm.createObjectFromJson(AllTypes.class, json);
        realm.commitTransaction();

        AllTypes obj = realm.where(AllTypes.class).findFirst();
        assertEquals(new Decimal128(BigDecimal.TEN), obj.getColumnDecimal128());
    }

    @Test
    public void createUsingJsonStream_decimal128() throws JSONException {
        JSONObject json = new JSONObject();
        json.put("columnDecimal128", new Decimal128(BigDecimal.TEN));

        realm.beginTransaction();
        realm.createObjectFromJson(AllTypes.class, json);
        realm.commitTransaction();

        AllTypes obj = realm.where(AllTypes.class).findFirst();
        assertEquals(new Decimal128(BigDecimal.TEN), obj.getColumnDecimal128());
    }

    @Test
    public void createObjectFromJson_decimal128AsInt() throws JSONException {
        JSONObject json = new JSONObject();
        json.put("columnDecimal128", -42);

        realm.beginTransaction();
        realm.createObjectFromJson(AllTypes.class, json);
        realm.commitTransaction();

        AllTypes obj = realm.where(AllTypes.class).findFirst();
        assertEquals(new Decimal128(-42), obj.getColumnDecimal128());
    }

    @Test
    public void createObjectFromJson_decimal128AsLong() throws JSONException {
        JSONObject json = new JSONObject();
        json.put("columnDecimal128", -32361122672259149L);

        realm.beginTransaction();
        realm.createObjectFromJson(AllTypes.class, json);
        realm.commitTransaction();

        AllTypes obj = realm.where(AllTypes.class).findFirst();
        assertEquals(new Decimal128(-32361122672259149L), obj.getColumnDecimal128());
    }

    @Test
    public void createObjectFromJson_decimal128AsDouble() throws JSONException {
        JSONObject json = new JSONObject();
        json.put("columnDecimal128", 0.30000001192092896D);

        realm.beginTransaction();
        realm.createObjectFromJson(AllTypes.class, json);
        realm.commitTransaction();

        AllTypes obj = realm.where(AllTypes.class).findFirst();
        assertEquals(new Decimal128(new BigDecimal(0.30000001192092896D)), obj.getColumnDecimal128());
    }

    @Test
    public void createObjectFromJson_decimal128AsString() throws JSONException {
        JSONObject json = new JSONObject();
        json.put("columnDecimal128", "32361122672259149");

        realm.beginTransaction();
        realm.createObjectFromJson(AllTypes.class, json);
        realm.commitTransaction();

        AllTypes obj = realm.where(AllTypes.class).findFirst();
        assertEquals(Decimal128.parse("32361122672259149"), obj.getColumnDecimal128());
    }

    @Test
    public void createObjectFromJson_objectId() throws JSONException {
        JSONObject json = new JSONObject();
        String idHex = TestHelper.generateObjectIdHexString(7);
        json.put("columnObjectId", new ObjectId(idHex));

        realm.beginTransaction();
        realm.createObjectFromJson(AllTypes.class, json);
        realm.commitTransaction();

        AllTypes obj = realm.where(AllTypes.class).findFirst();
        assertEquals(new ObjectId(idHex), obj.getColumnObjectId());
    }

    @Test
    public void createObjectFromJson_objectIdAsString() throws JSONException {
        JSONObject json = new JSONObject();
        String idHex = TestHelper.generateObjectIdHexString(7);
        json.put("columnObjectId", idHex);

        realm.beginTransaction();
        realm.createObjectFromJson(AllTypes.class, json);
        realm.commitTransaction();

        AllTypes obj = realm.where(AllTypes.class).findFirst();
        assertEquals(new ObjectId(idHex), obj.getColumnObjectId());
    }

    @Test
    public void createObjectFromJson_uuid() throws JSONException {
        JSONObject json = new JSONObject();
        String uuid = "027ba5ca-aa12-4afa-9219-e20cc3018599";

        json.put("columnUUID", UUID.fromString(uuid));

        realm.beginTransaction();
        realm.createObjectFromJson(AllTypes.class, json);
        realm.commitTransaction();

        AllTypes obj = realm.where(AllTypes.class).findFirst();
        assertEquals(UUID.fromString(uuid), obj.getColumnUUID());
    }

    @Test
    public void createObjectFromJson_uuidAsString() throws JSONException {
        JSONObject json = new JSONObject();
        String uuid = "027ba5ca-aa12-4afa-9219-e20cc3018599";
        json.put("columnUUID", uuid);

        realm.beginTransaction();
        realm.createObjectFromJson(AllTypes.class, json);
        realm.commitTransaction();

        AllTypes obj = realm.where(AllTypes.class).findFirst();
        assertEquals(UUID.fromString(uuid), obj.getColumnUUID());
    }

    @Test
    public void createObjectFromJson_mixedAsString() throws JSONException {
        JSONObject json = new JSONObject();
        String aString = "027ba5ca-aa12-4afa-9219-e20cc3018599";
        json.put("columnMixed", aString);

        realm.beginTransaction();
        realm.createObjectFromJson(AllTypes.class, json);
        realm.commitTransaction();

        AllTypes obj = realm.where(AllTypes.class).findFirst();
        assertEquals(Mixed.valueOf(aString), obj.getColumnMixed());
    }

    @Test
    public void createObjectFromJson_mixedAsInteger() throws JSONException {
        JSONObject json = new JSONObject();
        int anInteger = 20;
        json.put("columnMixed", anInteger);

        realm.beginTransaction();
        realm.createObjectFromJson(AllTypes.class, json);
        realm.commitTransaction();

        AllTypes obj = realm.where(AllTypes.class).findFirst();
        assertEquals(Mixed.valueOf(anInteger), obj.getColumnMixed());
    }

    @Test
    public void createObjectFromJson_mixedAsFloat() throws JSONException {
        JSONObject json = new JSONObject();
        float aFloat = 10.f;
        json.put("columnMixed", aFloat);

        realm.beginTransaction();
        realm.createObjectFromJson(AllTypes.class, json);
        realm.commitTransaction();

        AllTypes obj = realm.where(AllTypes.class).findFirst();
        assertEquals(Mixed.valueOf(Double.valueOf(aFloat)), obj.getColumnMixed());
    }

    @Test
    public void createObjectFromJson_mixedAsDouble() throws JSONException {
        JSONObject json = new JSONObject();
        double aDouble = 20.;
        json.put("columnMixed", aDouble);

        realm.beginTransaction();
        realm.createObjectFromJson(AllTypes.class, json);
        realm.commitTransaction();

        AllTypes obj = realm.where(AllTypes.class).findFirst();
        assertEquals(Mixed.valueOf(aDouble), obj.getColumnMixed());
    }

    @Test
    public void createObjectFromJson_mixedAsNull() throws JSONException {
        JSONObject json = new JSONObject();
        json.put("columnMixed", null);

        realm.beginTransaction();
        realm.createObjectFromJson(AllTypes.class, json);
        realm.commitTransaction();

        AllTypes obj = realm.where(AllTypes.class).findFirst();
        assertEquals(Mixed.nullValue(), obj.getColumnMixed());
        assertEquals(Mixed.valueOf((Byte) null), obj.getColumnMixed());
    }

    @Test
    public void createObjectFromJson_dateAsStringTimeZone() throws JSONException {
        // Oct 03 2015 14:45.33
        JSONObject json = new JSONObject();
        json.put("columnDate", "/Date(1443854733376+0800)/");

        realm.beginTransaction();
        realm.createObjectFromJson(AllTypes.class, json);
        realm.commitTransaction();

        AllTypes obj = realm.where(AllTypes.class).findFirst();
        Calendar cal = GregorianCalendar.getInstance();
        cal.setTimeZone(TimeZone.getTimeZone("Australia/West"));
        cal.set(2015, Calendar.OCTOBER, 03, 14, 45, 33);
        cal.set(Calendar.MILLISECOND, 376);
        Date convDate = obj.getColumnDate();

        assertEquals(convDate.getTime(), cal.getTimeInMillis());
    }

    @Test
    public void createObjectFromJson_childObject() throws JSONException {
        JSONObject allTypesObject = new JSONObject();
        JSONObject dogObject = new JSONObject();
        dogObject.put("name", "Fido");
        allTypesObject.put("columnRealmObject", dogObject);

        realm.beginTransaction();
        realm.createObjectFromJson(AllTypes.class, allTypesObject);
        realm.commitTransaction();

        AllTypes obj = realm.where(AllTypes.class).findFirst();
        assertEquals("Fido", obj.getColumnRealmObject().getName());
    }

    @Test
    public void createObjectFromJson_childObjectList() throws JSONException {
        JSONObject allTypesObject = new JSONObject();
        JSONObject dog1 = new JSONObject(); dog1.put("name", "Fido-1");
        JSONObject dog2 = new JSONObject(); dog2.put("name", "Fido-2");
        JSONObject dog3 = new JSONObject(); dog3.put("name", "Fido-3");
        JSONArray dogList = new JSONArray();
        dogList.put(dog1);
        dogList.put(dog2);
        dogList.put(dog3);
        allTypesObject.put("columnRealmList", dogList);

        realm.beginTransaction();
        realm.createObjectFromJson(AllTypes.class, allTypesObject);
        realm.commitTransaction();

        AllTypes obj = realm.where(AllTypes.class).findFirst();
        assertEquals(3, obj.getColumnRealmList().size());
        assertEquals("Fido-3", obj.getColumnRealmList().get(2).getName());
    }

    @Test
    public void createObjectFromJson_emptyChildObjectList() throws JSONException {
        JSONObject allTypesObject = new JSONObject();
        JSONArray dogList = new JSONArray();
        allTypesObject.put("columnRealmList", dogList);

        realm.beginTransaction();
        realm.createObjectFromJson(AllTypes.class, allTypesObject);
        realm.commitTransaction();

        AllTypes obj = realm.where(AllTypes.class).findFirst();
        assertEquals(0, obj.getColumnRealmList().size());
    }

    @Test
    public void createObjectFromJson_stringSimpleObject() {
        realm.beginTransaction();
        Dog dog = realm.createObjectFromJson(Dog.class, "{ name: \"Foo\" }");
        realm.commitTransaction();

        assertEquals("Foo", dog.getName());
        assertEquals("Foo", realm.where(Dog.class).findFirst().getName());
    }

    @Test
    public void createObjectFromJson_stringFaultyJsonThrows() {
        realm.beginTransaction();
        try {
            realm.createObjectFromJson(Dog.class, "{ name \"Foo\" }");
            fail("Faulty JSON should result in a RealmException");
        } catch (RealmException ignored) {
        } finally {
            realm.commitTransaction();
        }
    }

    @Test
    public void createObjectFromJson_stringNull() {
        realm.beginTransaction();
        Dog dog = realm.createObjectFromJson(Dog.class, (String) null);
        realm.commitTransaction();

        //noinspection ConstantConditions
        assertNull(dog);
        assertEquals(0, realm.where(Dog.class).count());
    }

    @Test
    public void createAllFromJson_jsonArrayEmpty() {
        JSONArray array = new JSONArray();
        realm.beginTransaction();
        realm.createAllFromJson(AllTypes.class, array);
        realm.commitTransaction();

        assertEquals(0, realm.where(AllTypes.class).count());
    }

    @Test
    public void createAllFromJson_jsonArray() throws JSONException {
        JSONObject dog1 = new JSONObject(); dog1.put("name", "Fido-1");
        JSONObject dog2 = new JSONObject(); dog2.put("name", "Fido-2");
        JSONObject dog3 = new JSONObject(); dog3.put("name", "Fido-3");
        JSONArray dogList = new JSONArray();
        dogList.put(dog1);
        dogList.put(dog2);
        dogList.put(dog3);

        realm.beginTransaction();
        realm.createAllFromJson(Dog.class, dogList);
        realm.commitTransaction();

        assertEquals(3, realm.where(Dog.class).count());
        assertEquals(1, realm.where(Dog.class).equalTo("name", "Fido-3").findAll().size());
    }

    @Test
    public void createFromJson_respectDefaultValues() throws JSONException {
        final long fieldLongPrimaryKeyValue = DefaultValueOfField.FIELD_LONG_PRIMARY_KEY_DEFAULT_VALUE + 1;

        // Step 1: Prepares almost empty JSON.
        final JSONObject json = new JSONObject();
        json.put(DefaultValueOfField.FIELD_LONG_PRIMARY_KEY, fieldLongPrimaryKeyValue);

        // Step 2: Updates with almost empty JSONObject.
        realm.beginTransaction();
        final DefaultValueOfField managedObj = realm.createOrUpdateObjectFromJson(DefaultValueOfField.class, json);
        realm.commitTransaction();

        // Step 3: Checks that default values are applied.
        assertEquals(DefaultValueOfField.FIELD_IGNORED_DEFAULT_VALUE,
                managedObj.getFieldIgnored());
        assertEquals(DefaultValueOfField.FIELD_STRING_DEFAULT_VALUE, managedObj.getFieldString());
        assertFalse(Util.isEmptyString(managedObj.getFieldRandomString()));
        assertEquals(DefaultValueOfField.FIELD_SHORT_DEFAULT_VALUE, managedObj.getFieldShort());
        assertEquals(DefaultValueOfField.FIELD_INT_DEFAULT_VALUE, managedObj.getFieldInt());
        assertEquals(fieldLongPrimaryKeyValue, managedObj.getFieldLongPrimaryKey());
        assertEquals(DefaultValueOfField.FIELD_LONG_DEFAULT_VALUE, managedObj.getFieldLong());
        assertEquals(DefaultValueOfField.FIELD_BYTE_DEFAULT_VALUE, managedObj.getFieldByte());
        assertEquals(DefaultValueOfField.FIELD_FLOAT_DEFAULT_VALUE, managedObj.getFieldFloat(), 0f);
        assertEquals(DefaultValueOfField.FIELD_DOUBLE_DEFAULT_VALUE, managedObj.getFieldDouble(), 0d);
        assertEquals(DefaultValueOfField.FIELD_BOOLEAN_DEFAULT_VALUE, managedObj.isFieldBoolean());
        assertEquals(DefaultValueOfField.FIELD_DATE_DEFAULT_VALUE, managedObj.getFieldDate());
        assertEquals(DefaultValueOfField.FIELD_OBJECT_ID_DEFAULT_VALUE, managedObj.getFieldObjectId());
        assertEquals(DefaultValueOfField.FIELD_DECIMAL128_DEFAULT_VALUE, managedObj.getFieldDecimal128());
<<<<<<< HEAD
        assertEquals(DefaultValueOfField.FIELD_UUID_DEFAULT_VALUE, managedObj.getFieldUUID());
        assertEquals(DefaultValueOfField.FIELD_MIXED_DEFAULT_VALUE, managedObj.getFieldMixed());
=======
>>>>>>> ef73430b
        assertArrayEquals(DefaultValueOfField.FIELD_BINARY_DEFAULT_VALUE, managedObj.getFieldBinary());
        assertArrayEquals(DefaultValueOfField.FIELD_BYTE_LIST_DEFAULT_VALUE.toArray(), managedObj.getFieldByteList().toArray());
        assertArrayEquals(DefaultValueOfField.FIELD_SHORT_LIST_DEFAULT_VALUE.toArray(), managedObj.getFieldShortList().toArray());
        assertArrayEquals(DefaultValueOfField.FIELD_INTEGER_LIST_DEFAULT_VALUE.toArray(), managedObj.getFieldIntegerList().toArray());
        assertArrayEquals(DefaultValueOfField.FIELD_LONG_LIST_DEFAULT_VALUE.toArray(), managedObj.getFieldLongList().toArray());
        assertArrayEquals(DefaultValueOfField.FIELD_BOOLEAN_LIST_DEFAULT_VALUE.toArray(), managedObj.getFieldBooleanList().toArray());
        assertArrayEquals(DefaultValueOfField.FIELD_BINARY_LIST_DEFAULT_VALUE.toArray(), managedObj.getFieldBinaryList().toArray());
        assertArrayEquals(DefaultValueOfField.FIELD_STRING_LIST_DEFAULT_VALUE.toArray(), managedObj.getFieldStringList().toArray());
        assertArrayEquals(DefaultValueOfField.FIELD_DATE_LIST_DEFAULT_VALUE.toArray(), managedObj.getFieldDateList().toArray());
        assertArrayEquals(DefaultValueOfField.FIELD_OBJECT_ID_LIST_DEFAULT_VALUE.toArray(), managedObj.getFieldObjectIdList().toArray());
        assertArrayEquals(DefaultValueOfField.FIELD_DECIMAL128_LIST_DEFAULT_VALUE.toArray(), managedObj.getFieldDecimal128List().toArray());
<<<<<<< HEAD
        assertArrayEquals(DefaultValueOfField.FIELD_UUID_LIST_DEFAULT_VALUE.toArray(), managedObj.getFieldUUIDList().toArray());
        assertArrayEquals(DefaultValueOfField.FIELD_MIXED_LIST_DEFAULT_VALUE.toArray(), managedObj.getFieldMixedList().toArray());
=======
>>>>>>> ef73430b
        assertEquals(RandomPrimaryKey.FIELD_INT_DEFAULT_VALUE, managedObj.getFieldObject().getFieldInt());
        assertEquals(1, managedObj.getFieldList().size());
        assertEquals(RandomPrimaryKey.FIELD_INT_DEFAULT_VALUE, managedObj.getFieldList().first().getFieldInt());

        // Makes sure that excess object by default value is not created.
        assertEquals(2, realm.where(RandomPrimaryKey.class).count());
    }

    @Test
    public void createFromJson_defaultValuesAreIgnored() throws JSONException {
        final long fieldLongPrimaryKeyValue = DefaultValueOfField.FIELD_LONG_PRIMARY_KEY_DEFAULT_VALUE + 1;

        // Step 1: Prepares JSON.
        final String fieldIgnoredValue = DefaultValueOfField.FIELD_IGNORED_DEFAULT_VALUE + ".modified";
        final String fieldStringValue = DefaultValueOfField.FIELD_STRING_DEFAULT_VALUE + ".modified";
        final String fieldRandomStringValue = "non-random";
        final short fieldShortValue = (short) (DefaultValueOfField.FIELD_SHORT_DEFAULT_VALUE + 1);
        final int fieldIntValue = DefaultValueOfField.FIELD_INT_DEFAULT_VALUE + 1;
        final long fieldLongValue = DefaultValueOfField.FIELD_LONG_DEFAULT_VALUE + 1;
        final byte fieldByteValue = (byte) (DefaultValueOfField.FIELD_BYTE_DEFAULT_VALUE + 1);
        final float fieldFloatValue = DefaultValueOfField.FIELD_FLOAT_DEFAULT_VALUE + 1;
        final double fieldDoubleValue = DefaultValueOfField.FIELD_DOUBLE_DEFAULT_VALUE + 1;
        final boolean fieldBooleanValue = !DefaultValueOfField.FIELD_BOOLEAN_DEFAULT_VALUE;
        final Date fieldDateValue = new Date(DefaultValueOfField.FIELD_DATE_DEFAULT_VALUE.getTime() + 1);
        final ObjectId fieldObjectIdValue = new ObjectId(new Date(20));
        final Decimal128 fieldDecimal128Value = new Decimal128(20);
<<<<<<< HEAD
        final UUID fieldUUIDValue = UUID.randomUUID();
        final Mixed fieldMixedValue = Mixed.valueOf((float) 20);
=======
>>>>>>> ef73430b
        final byte[] fieldBinaryValue = {(byte) (DefaultValueOfField.FIELD_BINARY_DEFAULT_VALUE[0] - 1)};
        final int fieldObjectIntValue = RandomPrimaryKey.FIELD_INT_DEFAULT_VALUE + 1;
        final int fieldListIntValue = RandomPrimaryKey.FIELD_INT_DEFAULT_VALUE + 2;

        final JSONObject json = new JSONObject();
        json.put(DefaultValueOfField.FIELD_LONG_PRIMARY_KEY, fieldLongPrimaryKeyValue);
        json.put(DefaultValueOfField.FIELD_IGNORED, fieldIgnoredValue);
        json.put(DefaultValueOfField.FIELD_STRING, fieldStringValue);
        json.put(DefaultValueOfField.FIELD_RANDOM_STRING, fieldRandomStringValue);
        json.put(DefaultValueOfField.FIELD_SHORT, fieldShortValue);
        json.put(DefaultValueOfField.FIELD_INT, fieldIntValue);
        json.put(DefaultValueOfField.FIELD_LONG, fieldLongValue);
        json.put(DefaultValueOfField.FIELD_BYTE, fieldByteValue);
        json.put(DefaultValueOfField.FIELD_FLOAT, fieldFloatValue);
        json.put(DefaultValueOfField.FIELD_DOUBLE, fieldDoubleValue);
        json.put(DefaultValueOfField.FIELD_BOOLEAN, fieldBooleanValue);
        json.put(DefaultValueOfField.FIELD_DATE, getISO8601Date(fieldDateValue));
        json.put(DefaultValueOfField.FIELD_OBJECT_ID, fieldObjectIdValue);
        json.put(DefaultValueOfField.FIELD_DECIMAL128, fieldDecimal128Value);
<<<<<<< HEAD
        json.put(DefaultValueOfField.FIELD_UUID, fieldUUIDValue);
        json.put(DefaultValueOfField.FIELD_MIXED, fieldMixedValue);
=======
>>>>>>> ef73430b
        json.put(DefaultValueOfField.FIELD_BINARY, Base64.encodeToString(fieldBinaryValue, Base64.DEFAULT));
        // Value for 'fieldObject'
        final JSONObject fieldObjectJson = new JSONObject();
        fieldObjectJson.put(RandomPrimaryKey.FIELD_RANDOM_PRIMARY_KEY, "pk of fieldObject");
        fieldObjectJson.put(RandomPrimaryKey.FIELD_INT, fieldObjectIntValue);
        json.put(DefaultValueOfField.FIELD_OBJECT, fieldObjectJson);
        // Value for 'fieldList'
        final JSONArray fieldListArrayJson = new JSONArray();
        final JSONObject fieldListItem0Json = new JSONObject();
        fieldListItem0Json.put(RandomPrimaryKey.FIELD_RANDOM_PRIMARY_KEY, "pk1 of fieldList");
        fieldListItem0Json.put(RandomPrimaryKey.FIELD_INT, fieldListIntValue);
        fieldListArrayJson.put(fieldListItem0Json);
        final JSONObject fieldListItem1Json = new JSONObject();
        fieldListItem1Json.put(RandomPrimaryKey.FIELD_RANDOM_PRIMARY_KEY, "pk2 of fieldList");
        fieldListItem1Json.put(RandomPrimaryKey.FIELD_INT, fieldListIntValue + 1);
        fieldListArrayJson.put(fieldListItem1Json);
        json.put(DefaultValueOfField.FIELD_LIST, fieldListArrayJson);

        // Step 3: Updates with JSONObject.
        realm.beginTransaction();
        final DefaultValueOfField managedObj = realm.createOrUpdateObjectFromJson(DefaultValueOfField.class, json);
        realm.commitTransaction();

        // Step 4: Checks that properly created.
        assertEquals(DefaultValueOfField.FIELD_IGNORED_DEFAULT_VALUE /* not fieldIgnoredValue */,
                managedObj.getFieldIgnored());
        assertEquals(fieldStringValue, managedObj.getFieldString());
        assertEquals(fieldRandomStringValue, managedObj.getFieldRandomString());
        assertEquals(fieldShortValue, managedObj.getFieldShort());
        assertEquals(fieldIntValue, managedObj.getFieldInt());
        assertEquals(fieldLongPrimaryKeyValue, managedObj.getFieldLongPrimaryKey());
        assertEquals(fieldLongValue, managedObj.getFieldLong());
        assertEquals(fieldByteValue, managedObj.getFieldByte());
        assertEquals(fieldFloatValue, managedObj.getFieldFloat(), 0f);
        assertEquals(fieldDoubleValue, managedObj.getFieldDouble(), 0d);
        assertEquals(fieldBooleanValue, managedObj.isFieldBoolean());
        assertEquals(fieldObjectIdValue, managedObj.getFieldObjectId());
        assertEquals(fieldDecimal128Value, managedObj.getFieldDecimal128());
<<<<<<< HEAD
        assertEquals(fieldUUIDValue, managedObj.getFieldUUID());
        assertEquals(fieldMixedValue, managedObj.getFieldMixed());
=======
>>>>>>> ef73430b
        assertEquals(fieldDateValue, managedObj.getFieldDate());
        assertTrue(Arrays.equals(fieldBinaryValue, managedObj.getFieldBinary()));
        assertEquals(fieldObjectJson.getString(RandomPrimaryKey.FIELD_RANDOM_PRIMARY_KEY),
                managedObj.getFieldObject().getFieldRandomPrimaryKey());
        assertEquals(fieldObjectIntValue, managedObj.getFieldObject().getFieldInt());
        assertEquals(2, managedObj.getFieldList().size());
        assertEquals(fieldListItem0Json.get(RandomPrimaryKey.FIELD_RANDOM_PRIMARY_KEY),
                managedObj.getFieldList().get(0).getFieldRandomPrimaryKey());
        assertEquals(fieldListIntValue, managedObj.getFieldList().get(0).getFieldInt());
        assertEquals(fieldListItem1Json.get(RandomPrimaryKey.FIELD_RANDOM_PRIMARY_KEY),
                managedObj.getFieldList().get(1).getFieldRandomPrimaryKey());
        assertEquals(fieldListIntValue + 1, managedObj.getFieldList().get(1).getFieldInt());

        // Makes sure that excess object by default value is not created.
        assertEquals(3, realm.where(RandomPrimaryKey.class).count());
    }

    private String getISO8601Date(Date date) {
        TimeZone tz = TimeZone.getTimeZone("UTC");
        DateFormat df = new SimpleDateFormat("yyyy-MM-dd'T'HH:mm:ss.SSS'Z'"); // Quoted "Z" to indicate UTC, no timezone offset
        df.setTimeZone(tz);
        return df.format(date);
    }

    @Test
    public void updateFromJson_defaultValuesAreIgnored() throws JSONException {
        final long fieldLongPrimaryKeyValue = DefaultValueOfField.FIELD_LONG_PRIMARY_KEY_DEFAULT_VALUE + 1;

        // Step 1: Creates an object with default values.
        final DefaultValueOfField original;
        realm.beginTransaction(); {
            original = realm.createObject(DefaultValueOfField.class, fieldLongPrimaryKeyValue);
        }
        realm.commitTransaction();

        // Step 2: Prepares JSON.
        final String fieldIgnoredValue = DefaultValueOfField.FIELD_IGNORED_DEFAULT_VALUE + ".modified";
        final String fieldStringValue = DefaultValueOfField.FIELD_STRING_DEFAULT_VALUE + ".modified";
        final String fieldRandomStringValue = "non-random";
        final short fieldShortValue = (short) (DefaultValueOfField.FIELD_SHORT_DEFAULT_VALUE + 1);
        final int fieldIntValue = DefaultValueOfField.FIELD_INT_DEFAULT_VALUE + 1;
        final long fieldLongValue = DefaultValueOfField.FIELD_LONG_DEFAULT_VALUE + 1;
        final byte fieldByteValue = (byte) (DefaultValueOfField.FIELD_BYTE_DEFAULT_VALUE + 1);
        final float fieldFloatValue = DefaultValueOfField.FIELD_FLOAT_DEFAULT_VALUE + 1;
        final double fieldDoubleValue = DefaultValueOfField.FIELD_DOUBLE_DEFAULT_VALUE + 1;
        final boolean fieldBooleanValue = !DefaultValueOfField.FIELD_BOOLEAN_DEFAULT_VALUE;
        final Date fieldDateValue = new Date(DefaultValueOfField.FIELD_DATE_DEFAULT_VALUE.getTime() + 1);
        final byte[] fieldBinaryValue = {(byte) (DefaultValueOfField.FIELD_BINARY_DEFAULT_VALUE[0] - 1)};
        final int fieldObjectIntValue = RandomPrimaryKey.FIELD_INT_DEFAULT_VALUE + 1;
        final int fieldListIntValue = RandomPrimaryKey.FIELD_INT_DEFAULT_VALUE + 2;

        final JSONObject json = new JSONObject();
        json.put(DefaultValueOfField.FIELD_LONG_PRIMARY_KEY, fieldLongPrimaryKeyValue);
        json.put(DefaultValueOfField.FIELD_IGNORED, fieldIgnoredValue);
        json.put(DefaultValueOfField.FIELD_STRING, fieldStringValue);
        json.put(DefaultValueOfField.FIELD_RANDOM_STRING, fieldRandomStringValue);
        json.put(DefaultValueOfField.FIELD_SHORT, fieldShortValue);
        json.put(DefaultValueOfField.FIELD_INT, fieldIntValue);
        json.put(DefaultValueOfField.FIELD_LONG, fieldLongValue);
        json.put(DefaultValueOfField.FIELD_BYTE, fieldByteValue);
        json.put(DefaultValueOfField.FIELD_FLOAT, fieldFloatValue);
        json.put(DefaultValueOfField.FIELD_DOUBLE, fieldDoubleValue);
        json.put(DefaultValueOfField.FIELD_BOOLEAN, fieldBooleanValue);
        json.put(DefaultValueOfField.FIELD_DATE, getISO8601Date(fieldDateValue));
        json.put(DefaultValueOfField.FIELD_BINARY, Base64.encodeToString(fieldBinaryValue, Base64.DEFAULT));
        // value for 'fieldObject'
        final JSONObject fieldObjectJson = new JSONObject();
        fieldObjectJson.put(RandomPrimaryKey.FIELD_RANDOM_PRIMARY_KEY,
                original.getFieldObject().getFieldRandomPrimaryKey());
        fieldObjectJson.put(RandomPrimaryKey.FIELD_INT, fieldObjectIntValue);
        json.put(DefaultValueOfField.FIELD_OBJECT, fieldObjectJson);
        // Value for 'fieldList'
        final JSONArray fieldListArrayJson = new JSONArray();
        final JSONObject fieldListItem0Json = new JSONObject(); // To be added.
        fieldListItem0Json.put(RandomPrimaryKey.FIELD_RANDOM_PRIMARY_KEY,  "unique value");
        fieldListItem0Json.put(RandomPrimaryKey.FIELD_INT, fieldListIntValue);
        fieldListArrayJson.put(fieldListItem0Json);
        final JSONObject fieldListItem1Json = new JSONObject(); // To be updated.
        fieldListItem1Json.put(RandomPrimaryKey.FIELD_RANDOM_PRIMARY_KEY,
                original.getFieldList().first().getFieldRandomPrimaryKey());
        fieldListItem1Json.put(RandomPrimaryKey.FIELD_INT, fieldListIntValue + 1);
        fieldListArrayJson.put(fieldListItem1Json);
        json.put(DefaultValueOfField.FIELD_LIST, fieldListArrayJson);

        // Step 3: Updates with JSONObject.
        realm.beginTransaction();
        final DefaultValueOfField managedObj = realm.createOrUpdateObjectFromJson(DefaultValueOfField.class, json);
        realm.commitTransaction();

        // Step 4: Checks that properly updated.
        assertEquals(DefaultValueOfField.FIELD_IGNORED_DEFAULT_VALUE /* not fieldIgnoredValue */,
                managedObj.getFieldIgnored());
        assertEquals(fieldStringValue, managedObj.getFieldString());
        assertEquals(fieldRandomStringValue, managedObj.getFieldRandomString());
        assertEquals(fieldShortValue, managedObj.getFieldShort());
        assertEquals(fieldIntValue, managedObj.getFieldInt());
        assertEquals(fieldLongPrimaryKeyValue, managedObj.getFieldLongPrimaryKey());
        assertEquals(fieldLongValue, managedObj.getFieldLong());
        assertEquals(fieldByteValue, managedObj.getFieldByte());
        assertEquals(fieldFloatValue, managedObj.getFieldFloat(), 0f);
        assertEquals(fieldDoubleValue, managedObj.getFieldDouble(), 0d);
        assertEquals(fieldBooleanValue, managedObj.isFieldBoolean());
        assertEquals(fieldDateValue, managedObj.getFieldDate());
        assertTrue(Arrays.equals(fieldBinaryValue, managedObj.getFieldBinary()));
        assertEquals(fieldObjectIntValue, managedObj.getFieldObject().getFieldInt());
        assertEquals(2, managedObj.getFieldList().size());
        assertEquals("unique value", managedObj.getFieldList().get(0).getFieldRandomPrimaryKey());
        assertEquals(fieldListIntValue, managedObj.getFieldList().get(0).getFieldInt());
        assertEquals(fieldListItem1Json.get(RandomPrimaryKey.FIELD_RANDOM_PRIMARY_KEY),
                managedObj.getFieldList().get(1).getFieldRandomPrimaryKey());
        assertEquals(fieldListIntValue + 1, managedObj.getFieldList().get(1).getFieldInt());

        // Makes sure that excess object by default value is not created.
        assertEquals(3/* 2 updated + 1 added*/, realm.where(RandomPrimaryKey.class).count());
    }

    // Tests if Json object doesn't have the field, then the field should have default value.
    @Test
    public void createObjectFromJson_noValues() throws JSONException {
        JSONObject json = new JSONObject();
        json.put("noThingHere", JSONObject.NULL);

        realm.beginTransaction();
        realm.createObjectFromJson(AllTypes.class, json);
        realm.commitTransaction();

        // Checks that all primitive types are imported correctly.
        AllTypes obj = realm.where(AllTypes.class).findFirst();
        assertEquals("", obj.getColumnString());
        assertEquals(0L, obj.getColumnLong());
        assertEquals(0F, obj.getColumnFloat(), 0F);
        assertEquals(0D, obj.getColumnDouble(), 0D);
        assertEquals(false, obj.isColumnBoolean());
        assertEquals(new Date(0), obj.getColumnDate());
        assertArrayEquals(new byte[0], obj.getColumnBinary());
        assertNull(obj.getColumnRealmObject());
        assertEquals(0, obj.getColumnRealmList().size());
    }

    // Tests that given an exception everything up to the exception is saved.
    @Test
    public void createObjectFromJson_jsonException() throws JSONException {
        JSONObject json = new JSONObject();
        json.put("columnString", "Foo");
        json.put("columnDate", "Boom");

        realm.beginTransaction();
        try {
            realm.createObjectFromJson(AllTypes.class, json);
            fail();
        } catch (RealmException ignored) {
        } finally {
            realm.commitTransaction();
        }

        AllTypes obj = realm.where(AllTypes.class).findFirst();
        assertEquals("Foo", obj.getColumnString());
        assertEquals(new Date(0), obj.getColumnDate());
    }

    @Test
    public void createObjectFromJson_respectIgnoredFields() throws JSONException {
        JSONObject json = new JSONObject();
        json.put("id", 0);
        json.put("indexString", "Foo");
        json.put("notIndexString", "Bar");
        json.put("ignoreString", "Baz");

        realm.beginTransaction();
        realm.createObjectFromJson(AnnotationTypes.class, json);
        realm.commitTransaction();

        AnnotationTypes annotationsObject = realm.where(AnnotationTypes.class).findFirst();
        assertEquals("Foo", annotationsObject.getIndexString());
        assertEquals(null, annotationsObject.getIgnoreString());
    }

    @Test
    public void createAllFromJson_stringArraySimpleArray() {
        realm.beginTransaction();
        realm.createAllFromJson(Dog.class, "[{ name: \"Foo\" }, { name: \"Bar\" }]");
        realm.commitTransaction();

        assertEquals(2, realm.where(Dog.class).count());
    }

    @Test
    public void createAllFromJson_stringArrayFaultyJsonThrows() {
        realm.beginTransaction();
        try {
            realm.createAllFromJson(Dog.class, "[{ name : \"Foo\" ]");
            fail("Faulty JSON should result in a RealmException");
        } catch (RealmException ignored) {
        } finally {
            realm.commitTransaction();
        }
    }

    @Test
    public void createAllFromJson_stringArrayNull() {
        realm.beginTransaction();
        realm.createAllFromJson(Dog.class, (String) null);
        realm.commitTransaction();

        assertEquals(0, realm.where(Dog.class).count());
    }

    @Test
    public void createAllFromJson_stringEmptyArray() {
        realm.beginTransaction();
        realm.createAllFromJson(Dog.class, "");
        realm.commitTransaction();
        assertEquals(0, realm.where(Dog.class).count());
    }

    @Test
    public void createAllFromJson_stringNullClass() {
        realm.beginTransaction();
        realm.createAllFromJson(null, "[{ name: \"Foo\" }]");
        realm.commitTransaction();

        assertEquals(0, realm.where(Dog.class).count());
    }


    @Test
    public void createAllFromJson_streamNull() throws IOException {
        assumeThat(Build.VERSION.SDK_INT, greaterThanOrEqualTo(Build.VERSION_CODES.HONEYCOMB));

        realm.createAllFromJson(AllTypes.class, (InputStream) null);
        assertEquals(0, realm.where(AllTypes.class).count());
    }

    @Test
    public void createObjectFromJson_streamAllSimpleTypes() throws IOException {
        assumeThat(Build.VERSION.SDK_INT, greaterThanOrEqualTo(Build.VERSION_CODES.HONEYCOMB));

        InputStream in = TestHelper.loadJsonFromAssets(context, "all_simple_types.json");
        realm.beginTransaction();
        realm.createObjectFromJson(AllTypes.class, in);
        realm.commitTransaction();
        in.close();

        // Checks that all primitive types are imported correctly.
        AllTypes obj = realm.where(AllTypes.class).findFirst();
        assertEquals("String", obj.getColumnString());
        assertEquals(1L, obj.getColumnLong());
        assertEquals(1.23F, obj.getColumnFloat(), 0F);
        assertEquals(1.23D, obj.getColumnDouble(), 0D);
        assertEquals(true, obj.isColumnBoolean());
        assertArrayEquals(new byte[]{1, 2, 3}, obj.getColumnBinary());
    }

    @Test
    public void createObjectFromJson_streamDateAsLong() throws IOException {
        assumeThat(Build.VERSION.SDK_INT, greaterThanOrEqualTo(Build.VERSION_CODES.HONEYCOMB));

        InputStream in = TestHelper.loadJsonFromAssets(context, "date_as_long.json");
        realm.beginTransaction();
        realm.createObjectFromJson(AllTypes.class, in);
        realm.commitTransaction();
        in.close();

        // Checks that all primitive types are imported correctly.
        AllTypes obj = realm.where(AllTypes.class).findFirst();
        assertEquals(new Date(1000), obj.getColumnDate());
    }

    @Test
    public void createObjectFromJson_streamDecimal128AsInt() throws IOException {
        assumeThat(Build.VERSION.SDK_INT, greaterThanOrEqualTo(Build.VERSION_CODES.HONEYCOMB));

        InputStream in = TestHelper.loadJsonFromAssets(context, "decimal128_as_int.json");
        realm.beginTransaction();
        realm.createObjectFromJson(AllTypes.class, in);
        realm.commitTransaction();
        in.close();

        AllTypes obj = realm.where(AllTypes.class).findFirst();
        assertEquals(new Decimal128(-42), obj.getColumnDecimal128());
    }

    @Test
    public void createObjectFromJson_streamDecimal128AsLong() throws IOException {
        assumeThat(Build.VERSION.SDK_INT, greaterThanOrEqualTo(Build.VERSION_CODES.HONEYCOMB));

        InputStream in = TestHelper.loadJsonFromAssets(context, "decimal128_as_long.json");
        realm.beginTransaction();
        realm.createObjectFromJson(AllTypes.class, in);
        realm.commitTransaction();
        in.close();

        AllTypes obj = realm.where(AllTypes.class).findFirst();
        assertEquals(new Decimal128(-32361122672259149L), obj.getColumnDecimal128());
    }

    @Test
    public void createObjectFromJson_streamDecimal128AsDouble() throws IOException {
        assumeThat(Build.VERSION.SDK_INT, greaterThanOrEqualTo(Build.VERSION_CODES.HONEYCOMB));

        InputStream in = TestHelper.loadJsonFromAssets(context, "decimal128_as_double.json");
        realm.beginTransaction();
        realm.createObjectFromJson(AllTypes.class, in);
        realm.commitTransaction();
        in.close();

        AllTypes obj = realm.where(AllTypes.class).findFirst();
        assertEquals(Decimal128.parse("0.30000001192092896"), obj.getColumnDecimal128());
    }

    @Test
    public void createObjectFromJson_streamDecimal128AsString() throws IOException {
        assumeThat(Build.VERSION.SDK_INT, greaterThanOrEqualTo(Build.VERSION_CODES.HONEYCOMB));

        InputStream in = TestHelper.loadJsonFromAssets(context, "decimal128_as_string.json");
        realm.beginTransaction();
        realm.createObjectFromJson(AllTypes.class, in);
        realm.commitTransaction();
        in.close();

        AllTypes obj = realm.where(AllTypes.class).findFirst();
        assertEquals(Decimal128.parse("32361122672259149"), obj.getColumnDecimal128());
    }

    @Test
    public void createObjectFromJson_streamObjectIdAsString() throws IOException {
        assumeThat(Build.VERSION.SDK_INT, greaterThanOrEqualTo(Build.VERSION_CODES.HONEYCOMB));

        InputStream in = TestHelper.loadJsonFromAssets(context, "objectid_as_string.json");
        realm.beginTransaction();
        realm.createObjectFromJson(AllTypes.class, in);
        realm.commitTransaction();
        in.close();

        AllTypes obj = realm.where(AllTypes.class).findFirst();
        assertEquals(new ObjectId("789ABCDEF0123456789ABCDE"), obj.getColumnObjectId());
    }

    @Test
    public void createObjectFromJson_streamUUIDAsString() throws IOException {
        assumeThat(Build.VERSION.SDK_INT, greaterThanOrEqualTo(Build.VERSION_CODES.HONEYCOMB));

        InputStream in = TestHelper.loadJsonFromAssets(context, "uuid_as_string.json");
        realm.beginTransaction();
        realm.createObjectFromJson(AllTypes.class, in);
        realm.commitTransaction();
        in.close();

        AllTypes obj = realm.where(AllTypes.class).findFirst();
        assertEquals(UUID.fromString("027ba5ca-aa12-4afa-9219-e20cc3018599"), obj.getColumnUUID());
    }

    @Test
    public void createObjectFromJson_streamMixedAsString() throws IOException {
        assumeThat(Build.VERSION.SDK_INT, greaterThanOrEqualTo(Build.VERSION_CODES.HONEYCOMB));

        InputStream in = new ByteArrayInputStream("{\"columnMixed\" : \"hello world\"}".getBytes(StandardCharsets.US_ASCII));

        realm.beginTransaction();
        realm.createObjectFromJson(AllTypes.class, in);
        realm.commitTransaction();
        in.close();

        AllTypes obj = realm.where(AllTypes.class).findFirst();
        assertEquals(Mixed.valueOf("hello world"), obj.getColumnMixed());
    }

    @Test
    public void createObjectFromJson_streamMixedAsInteger() throws IOException {
        assumeThat(Build.VERSION.SDK_INT, greaterThanOrEqualTo(Build.VERSION_CODES.HONEYCOMB));

        InputStream in = new ByteArrayInputStream("{\"columnMixed\" : 10}".getBytes(StandardCharsets.US_ASCII));

        realm.beginTransaction();
        realm.createObjectFromJson(AllTypes.class, in);
        realm.commitTransaction();
        in.close();

        AllTypes obj = realm.where(AllTypes.class).findFirst();
        assertEquals(Mixed.valueOf(10), obj.getColumnMixed());
    }

    @Test
    public void createObjectFromJson_streamMixedAsDouble() throws IOException {
        assumeThat(Build.VERSION.SDK_INT, greaterThanOrEqualTo(Build.VERSION_CODES.HONEYCOMB));

        InputStream in = new ByteArrayInputStream("{\"columnMixed\" : 10.0}".getBytes(StandardCharsets.US_ASCII));

        realm.beginTransaction();
        realm.createObjectFromJson(AllTypes.class, in);
        realm.commitTransaction();
        in.close();

        AllTypes obj = realm.where(AllTypes.class).findFirst();
        assertEquals(Mixed.valueOf(10.d), obj.getColumnMixed());
    }

    @Test
    public void createObjectFromJson_streamMixedAsNull() throws IOException {
        assumeThat(Build.VERSION.SDK_INT, greaterThanOrEqualTo(Build.VERSION_CODES.HONEYCOMB));

        InputStream in = new ByteArrayInputStream("{\"columnMixed\" : null}".getBytes(StandardCharsets.US_ASCII));

        realm.beginTransaction();
        realm.createObjectFromJson(AllTypes.class, in);
        realm.commitTransaction();
        in.close();

        AllTypes obj = realm.where(AllTypes.class).findFirst();
        assertEquals(Mixed.nullValue(), obj.getColumnMixed());
    }

    @Test
    public void createObjectFromJson_streamDateAsString() throws IOException {
        assumeThat(Build.VERSION.SDK_INT, greaterThanOrEqualTo(Build.VERSION_CODES.HONEYCOMB));

        InputStream in = TestHelper.loadJsonFromAssets(context, "date_as_string.json");
        realm.beginTransaction();
        realm.createObjectFromJson(AllTypes.class, in);
        realm.commitTransaction();
        in.close();

        // Checks that all primitive types are imported correctly.
        AllTypes obj = realm.where(AllTypes.class).findFirst();
        assertEquals(new Date(1000), obj.getColumnDate());
    }

    @Test
    public void createObjectFromJson_streamDateAsISO8601String() throws IOException {
        assumeThat(Build.VERSION.SDK_INT, greaterThanOrEqualTo(Build.VERSION_CODES.HONEYCOMB));

        InputStream in = TestHelper.loadJsonFromAssets(context, "date_as_iso8601_string.json");
        realm.beginTransaction();
        realm.createObjectFromJson(AllTypes.class, in);
        realm.commitTransaction();
        in.close();

        Calendar cal = new GregorianCalendar(2007, 8 - 1, 13, 19, 51, 23);
        cal.setTimeZone(TimeZone.getTimeZone("GMT"));
        cal.set(Calendar.MILLISECOND, 789);
        Date date = cal.getTime();

        // Checks that all primitive types are imported correctly.
        AllTypes obj = realm.where(AllTypes.class).findFirst();
        assertEquals(date, obj.getColumnDate());
    }

    @Test
    public void createObjectFromJson_streamChildObject() throws IOException {
        assumeThat(Build.VERSION.SDK_INT, greaterThanOrEqualTo(Build.VERSION_CODES.HONEYCOMB));

        InputStream in = TestHelper.loadJsonFromAssets(context, "single_child_object.json");
        realm.beginTransaction();
        realm.createObjectFromJson(AllTypes.class, in);
        realm.commitTransaction();
        in.close();

        AllTypes obj = realm.where(AllTypes.class).findFirst();
        assertEquals("Fido", obj.getColumnRealmObject().getName());
    }

    @Test
    public void createObjectFromJson_streamEmptyChildObjectList() throws IOException {
        assumeThat(Build.VERSION.SDK_INT, greaterThanOrEqualTo(Build.VERSION_CODES.HONEYCOMB));

        InputStream in = TestHelper.loadJsonFromAssets(context, "realmlist_empty.json");
        realm.beginTransaction();
        realm.createObjectFromJson(AllTypes.class, in);
        realm.commitTransaction();
        in.close();

        AllTypes obj = realm.where(AllTypes.class).findFirst();
        assertEquals(0, obj.getColumnRealmList().size());
    }

    @Test
    public void createObjectFromJson_streamChildObjectList() throws IOException {
        assumeThat(Build.VERSION.SDK_INT, greaterThanOrEqualTo(Build.VERSION_CODES.HONEYCOMB));

        InputStream in = TestHelper.loadJsonFromAssets(context, "realmlist.json");
        realm.beginTransaction();
        realm.createObjectFromJson(AllTypes.class, in);
        realm.commitTransaction();
        in.close();

        assertEquals(3, realm.where(Dog.class).count());
        assertEquals(1, realm.where(Dog.class).equalTo("name", "Fido-3").findAll().size());
    }

    @Test
    public void createAllFromJson_streamArray() throws IOException {
        assumeThat(Build.VERSION.SDK_INT, greaterThanOrEqualTo(Build.VERSION_CODES.HONEYCOMB));

        InputStream in = TestHelper.loadJsonFromAssets(context, "array.json");
        realm.beginTransaction();
        realm.createAllFromJson(Dog.class, in);
        realm.commitTransaction();

        assertEquals(3, realm.where(Dog.class).count());
        assertEquals(1, realm.where(Dog.class).equalTo("name", "Fido-3").findAll().size());
    }


    // Tests if Json object doesn't have the field, then the field should have default value. Stream version.
    @Test
    public void createObjectFromJson_streamNoValues() throws IOException {
        assumeThat(Build.VERSION.SDK_INT, greaterThanOrEqualTo(Build.VERSION_CODES.HONEYCOMB));

        InputStream in = TestHelper.loadJsonFromAssets(context, "other_json_object.json");
        realm.beginTransaction();
        realm.createObjectFromJson(AllTypes.class, in);
        realm.commitTransaction();
        in.close();

        // Checks that all primitive types are imported correctly.
        AllTypes obj = realm.where(AllTypes.class).findFirst();
        assertEquals("", obj.getColumnString());
        assertEquals(0L, obj.getColumnLong());
        assertEquals(0F, obj.getColumnFloat(), 0F);
        assertEquals(0D, obj.getColumnDouble(), 0D);
        assertEquals(false, obj.isColumnBoolean());
        assertEquals(new Date(0), obj.getColumnDate());
        assertArrayEquals(new byte[0], obj.getColumnBinary());
        assertNull(obj.getColumnRealmObject());
        assertEquals(0, obj.getColumnRealmList().size());
    }

    @Test
    public void createObjectFromJson_streamNullClass() throws IOException {
        assumeThat(Build.VERSION.SDK_INT, greaterThanOrEqualTo(Build.VERSION_CODES.HONEYCOMB));

        InputStream in = TestHelper.loadJsonFromAssets(context, "array.json");
        realm.beginTransaction();
        assertNull(realm.createObjectFromJson(null, in));
        realm.commitTransaction();
        in.close();
    }

    @Test
    public void createObjectFromJson_streamNullJson() throws IOException {
        assumeThat(Build.VERSION.SDK_INT, greaterThanOrEqualTo(Build.VERSION_CODES.HONEYCOMB));

        InputStream in = TestHelper.loadJsonFromAssets(context, "all_types_invalid.json");
        realm.beginTransaction();
        try {
            realm.createObjectFromJson(AnnotationTypes.class, in);
            fail();
        } catch (RealmException ignored) {
        } finally {
            realm.commitTransaction();
            in.close();
        }
    }

    @Test
    public void createObjectFromJson_streamNullInputStream() throws IOException {
        assumeThat(Build.VERSION.SDK_INT, greaterThanOrEqualTo(Build.VERSION_CODES.HONEYCOMB));

        realm.beginTransaction();
        assertNull(realm.createObjectFromJson(AnnotationTypes.class, (InputStream) null));
        realm.commitTransaction();
    }

    /**
     * Tests updating a existing object with JSON stream. Only primary key in JSON.
     * No value should be changed.
     */
    @Test
    public void createOrUpdateObjectFromJson_streamNullValues() throws IOException {
        assumeThat(Build.VERSION.SDK_INT, greaterThanOrEqualTo(Build.VERSION_CODES.HONEYCOMB));

        AllTypesPrimaryKey obj = new AllTypesPrimaryKey();
        Date date = new Date(0);

        ObjectId objectId = new ObjectId(new Date(20));
        Decimal128 decimal128 = new Decimal128(300);
<<<<<<< HEAD
        UUID uuid = UUID.randomUUID();
        Mixed mixed = Mixed.valueOf("Hello world");
=======
>>>>>>> ef73430b

        obj.setColumnLong(1); // ID
        obj.setColumnBinary(new byte[]{1});
        obj.setColumnBoolean(true);
        obj.setColumnDate(date);
        obj.setColumnDouble(1);
        obj.setColumnFloat(1);
        obj.setColumnString("1");
        obj.setColumnObjectId(objectId);
        obj.setColumnDecimal128(decimal128);
<<<<<<< HEAD
        obj.setColumnUUID(uuid);
        obj.setColumnMixed(mixed);
=======
>>>>>>> ef73430b

        realm.beginTransaction();
        realm.copyToRealm(obj);
        realm.commitTransaction();

        InputStream in = TestHelper.loadJsonFromAssets(context, "all_types_primary_key_field_only.json");
        realm.beginTransaction();
        realm.createOrUpdateObjectFromJson(AllTypesPrimaryKey.class, in);
        realm.commitTransaction();
        in.close();

        // Checks that all primitive types are imported correctly.
        obj = realm.where(AllTypesPrimaryKey.class).findFirst();
        assertEquals("1", obj.getColumnString());
        assertEquals(1L, obj.getColumnLong());
        assertEquals(1F, obj.getColumnFloat(), 0F);
        assertEquals(1D, obj.getColumnDouble(), 0D);
        assertEquals(true, obj.isColumnBoolean());
        assertEquals(date, obj.getColumnDate());
        assertEquals(objectId, obj.getColumnObjectId());
        assertEquals(decimal128, obj.getColumnDecimal128());
<<<<<<< HEAD
        assertEquals(uuid, obj.getColumnUUID());
        assertEquals(mixed, obj.getColumnMixed());
=======
>>>>>>> ef73430b
        assertArrayEquals(new byte[]{1}, obj.getColumnBinary());
        assertNull(obj.getColumnRealmObject());
        assertEquals(0, obj.getColumnRealmList().size());
    }

    @Test
    public void createOrUpdateObjectFromJson_streamNullClass() throws IOException {
        assumeThat(Build.VERSION.SDK_INT, greaterThanOrEqualTo(Build.VERSION_CODES.HONEYCOMB));

        InputStream in = TestHelper.loadJsonFromAssets(context, "all_types_primary_key_field_only.json");
        realm.beginTransaction();
        assertNull(realm.createOrUpdateObjectFromJson(null, in));
        realm.commitTransaction();
        in.close();
    }

    @Test
    public void createOrUpdateObjectFromJson_streamInvalidJson() throws IOException {
        assumeThat(Build.VERSION.SDK_INT, greaterThanOrEqualTo(Build.VERSION_CODES.HONEYCOMB));

        AllTypesPrimaryKey obj = new AllTypesPrimaryKey();
        obj.setColumnLong(1);
        realm.beginTransaction();
        realm.copyToRealm(obj);
        realm.commitTransaction();

        InputStream in = TestHelper.loadJsonFromAssets(context, "all_types_invalid.json");
        realm.beginTransaction();
        try {
            realm.createOrUpdateObjectFromJson(AllTypesPrimaryKey.class, in);
            fail();
        } catch (RealmException ignored) {
        } finally {
            realm.commitTransaction();
            in.close();
        }
    }

    @Test
    public void createOrUpdateObjectFromJson_streamNoPrimaryKeyThrows() throws IOException {
        assumeThat(Build.VERSION.SDK_INT, greaterThanOrEqualTo(Build.VERSION_CODES.HONEYCOMB));

        try {
            realm.createOrUpdateObjectFromJson(AllTypes.class, new TestHelper.StubInputStream());
            fail();
        } catch (IllegalArgumentException ignored) {
        }
    }

    @Test
    public void createOrUpdateAllFromJson_streamInvalidJSonCurlyBracketThrows() throws IOException {
        assumeThat(Build.VERSION.SDK_INT, greaterThanOrEqualTo(Build.VERSION_CODES.HONEYCOMB));

        try {
            realm.createOrUpdateAllFromJson(AllTypesPrimaryKey.class, TestHelper.stringToStream("{"));
            fail();
        } catch (RealmException ignored) {
        }
    }

    @Test
    public void createOrUpdateObjectFromJson_streamIgnoreUnsetProperties() throws IOException {
        assumeThat(Build.VERSION.SDK_INT, greaterThanOrEqualTo(Build.VERSION_CODES.HONEYCOMB));

        realm.beginTransaction();
        realm.createOrUpdateAllFromJson(AllTypesPrimaryKey.class, TestHelper.loadJsonFromAssets(context, "list_alltypes_primarykey.json"));
        realm.commitTransaction();

        // No-op as no properties should be updated.
        realm.beginTransaction();
        realm.createOrUpdateObjectFromJson(AllTypesPrimaryKey.class, TestHelper.stringToStream("{ \"columnLong\":1 }"));
        realm.commitTransaction();

        assertAllTypesPrimaryKeyUpdated();
    }

    @Test
    public void createOrUpdateObjectFromJson_inputStream() throws IOException {
        assumeThat(Build.VERSION.SDK_INT, greaterThanOrEqualTo(Build.VERSION_CODES.HONEYCOMB));

        realm.beginTransaction();

        AllTypesPrimaryKey obj = new AllTypesPrimaryKey();
        obj.setColumnLong(1);
        obj.setColumnString("Foo");
        realm.copyToRealm(obj);

        InputStream in = TestHelper.stringToStream("{ \"columnLong\" : 1, \"columnString\" : \"bar\" }");
        AllTypesPrimaryKey newObj = realm.createOrUpdateObjectFromJson(AllTypesPrimaryKey.class, in);
        realm.commitTransaction();

        assertEquals(1, realm.where(AllTypesPrimaryKey.class).count());
        assertEquals("bar", newObj.getColumnString());
    }

    /**
     * Checks that using createOrUpdateObject will set the primary key directly instead of first setting
     * it to the default value (which can fail).
     */
    @Test
    public void createOrUpdateObjectFromJson_objectWithPrimaryKeySetValueDirectlyFromStream() throws JSONException, IOException {
        assumeThat(Build.VERSION.SDK_INT, greaterThanOrEqualTo(Build.VERSION_CODES.HONEYCOMB));

        InputStream stream = TestHelper.stringToStream("{\"id\": 1, \"name\": \"bar\"}");
        realm.beginTransaction();
        realm.createObject(OwnerPrimaryKey.class, 0); // id = 0
        realm.createOrUpdateObjectFromJson(OwnerPrimaryKey.class, stream);
        realm.commitTransaction();

        RealmResults<OwnerPrimaryKey> owners = realm.where(OwnerPrimaryKey.class).findAll();
        assertEquals(2, owners.size());
        assertEquals(1, owners.get(1).getId());
        assertEquals("bar", owners.get(1).getName());
    }

    // Tests updating a existing object with JSON object with only primary key.
    // No value should be changed.
    @Test
    public void createOrUpdateObjectFromJson_objectNullValues() throws IOException {
        AllTypesPrimaryKey obj = new AllTypesPrimaryKey();
        Date date = new Date(0);

        ObjectId objectId = new ObjectId(new Date(20));
        Decimal128 decimal128 = new Decimal128(300);
<<<<<<< HEAD
        UUID uuid = UUID.randomUUID();
        Mixed mixed = Mixed.valueOf("Hello world");
=======
>>>>>>> ef73430b

        obj.setColumnLong(1); // ID
        obj.setColumnBinary(new byte[]{1});
        obj.setColumnBoolean(true);
        obj.setColumnDate(date);
        obj.setColumnDouble(1);
        obj.setColumnFloat(1);
        obj.setColumnString("1");
        obj.setColumnObjectId(objectId);
        obj.setColumnDecimal128(decimal128);
<<<<<<< HEAD
        obj.setColumnUUID(uuid);
        obj.setColumnMixed(mixed);
=======
>>>>>>> ef73430b

        realm.beginTransaction();
        realm.copyToRealm(obj);
        realm.commitTransaction();

        String json = TestHelper.streamToString(TestHelper.loadJsonFromAssets(context, "all_types_primary_key_field_only.json"));
        realm.beginTransaction();
        realm.createOrUpdateObjectFromJson(AllTypesPrimaryKey.class, json);
        realm.commitTransaction();

        // Checks that all primitive types are imported correctly.
        obj = realm.where(AllTypesPrimaryKey.class).findFirst();
        assertEquals("1", obj.getColumnString());
        assertEquals(1L, obj.getColumnLong());
        assertEquals(1F, obj.getColumnFloat(), 0F);
        assertEquals(1D, obj.getColumnDouble(), 0D);
        assertEquals(true, obj.isColumnBoolean());
        assertEquals(date, obj.getColumnDate());
        assertEquals(objectId, obj.getColumnObjectId());
        assertEquals(decimal128, obj.getColumnDecimal128());
<<<<<<< HEAD
        assertEquals(uuid, obj.getColumnUUID());
        assertEquals(mixed, obj.getColumnMixed());
=======
>>>>>>> ef73430b
        assertArrayEquals(new byte[]{1}, obj.getColumnBinary());
        assertNull(obj.getColumnRealmObject());
        assertEquals(0, obj.getColumnRealmList().size());
    }

    @Test
    public void createOrUpdateObjectFromJson_stringNoPrimaryKeyThrows() throws IOException {
        try {
            realm.createOrUpdateObjectFromJson(AllTypes.class, "{}");
            fail();
        } catch (IllegalArgumentException ignored) {
        }
    }

    @Test
    public void createOrUpdateObjectFromJson_objectIgnoreUnsetProperties() throws IOException {
        String json = TestHelper.streamToString(TestHelper.loadJsonFromAssets(context, "list_alltypes_primarykey.json"));

        realm.beginTransaction();
        realm.createOrUpdateAllFromJson(AllTypesPrimaryKey.class, json);
        realm.commitTransaction();

        // No-op as no properties should be updated
        realm.beginTransaction();
        realm.createOrUpdateObjectFromJson(AllTypesPrimaryKey.class, "{ \"columnLong\":1 }");
        realm.commitTransaction();

        assertAllTypesPrimaryKeyUpdated();
    }

    @Test
    public void createOrUpdateObjectFromJson_inputString() throws IOException {
        TestHelper.populateSimpleAllTypesPrimaryKey(realm);

        realm.beginTransaction();
        AllTypesPrimaryKey newObj = realm.createOrUpdateObjectFromJson(AllTypesPrimaryKey.class, "{ \"columnLong\" : 1, \"columnString\" : \"bar\" }");
        realm.commitTransaction();

        assertEquals(1, realm.where(AllTypesPrimaryKey.class).count());
        assertEquals("bar", newObj.getColumnString());
    }

    @Test
    public void createOrUpdateObjectFromJson_inputStringNullClass() throws IOException {
        TestHelper.populateSimpleAllTypesPrimaryKey(realm);

        realm.beginTransaction();
        assertNull(realm.createOrUpdateObjectFromJson(null, "{ \"columnLong\" : 1, \"columnString\" : \"bar\" }"));
        realm.commitTransaction();
    }

    @Test
    public void createOrUpdateObjectFromJson_nullInputString() throws IOException {
        TestHelper.populateSimpleAllTypesPrimaryKey(realm);

        realm.beginTransaction();
        assertNull(realm.createOrUpdateObjectFromJson(AllTypesPrimaryKey.class, (String) null));
        realm.commitTransaction();
    }

    @Test
    public void createOrUpdateObjectFromJson_emptyInputString() throws IOException {
        TestHelper.populateSimpleAllTypesPrimaryKey(realm);

        realm.beginTransaction();
        assertNull(realm.createOrUpdateObjectFromJson(AllTypesPrimaryKey.class, ""));
        realm.commitTransaction();
    }

    @Test
    public void createOrUpdateObjectFromJson_invalidInputString() throws IOException {
        TestHelper.populateSimpleAllTypesPrimaryKey(realm);

        realm.beginTransaction();
        try {
            realm.createOrUpdateObjectFromJson(AllTypesPrimaryKey.class, "{ \"columnLong\" : 1,");
            fail();
        } catch (RealmException ignored) {
        } finally {
            realm.commitTransaction();
        }
    }

    @Test
    public void createOrUpdateObjectFromJson_noPrimaryKeyThrows() {
        try {
            realm.createOrUpdateObjectFromJson(AllTypes.class, new JSONObject());
            fail();
        } catch (IllegalArgumentException ignored) {
        }
    }

    @Test
    public void createOrUpdateObjectFromJson_withJsonObject() throws JSONException {
        TestHelper.populateSimpleAllTypesPrimaryKey(realm);

        realm.beginTransaction();
        JSONObject json = new JSONObject();
        json.put("columnLong", 1);
        json.put("columnString", "bar");
        AllTypesPrimaryKey newObj = realm.createOrUpdateObjectFromJson(AllTypesPrimaryKey.class, json);

        realm.commitTransaction();

        assertEquals(1, realm.where(AllTypesPrimaryKey.class).count());
        assertEquals("bar", newObj.getColumnString());
    }

    @Test
    public void createOrUpdateObjectFromJson_jsonObjectNullClass() throws JSONException {
        TestHelper.populateSimpleAllTypesPrimaryKey(realm);

        realm.beginTransaction();
        JSONObject json = new JSONObject();
        json.put("columnLong", 1);
        json.put("columnString", "bar");
        assertNull(realm.createOrUpdateObjectFromJson(null, json));
        realm.commitTransaction();

        AllTypesPrimaryKey obj2 = realm.where(AllTypesPrimaryKey.class).findFirst();
        assertEquals("Foo", obj2.getColumnString());
    }

    @Test
    public void createOrUpdateObjectFromJson_nullJsonObject() throws JSONException {
        realm.beginTransaction();
        assertNull(realm.createOrUpdateObjectFromJson(AllTypesPrimaryKey.class, (JSONObject) null));
        realm.commitTransaction();
        assertEquals(0, realm.where(AllTypesPrimaryKey.class).count());
    }

    @Test
    public void createOrUpdateObjectFromJson_invalidJsonObject() throws JSONException {
        TestHelper.populateSimpleAllTypesPrimaryKey(realm);

        realm.beginTransaction();
        JSONObject json = new JSONObject();
        json.put("columnLong", "A");
        try {
            realm.createOrUpdateObjectFromJson(AllTypesPrimaryKey.class, json);
            fail();
        } catch (RealmException ignored) {
        } finally {
            realm.commitTransaction();
        }
        AllTypesPrimaryKey obj2 = realm.where(AllTypesPrimaryKey.class).findFirst();
        assertEquals("Foo", obj2.getColumnString());
    }

    /**
     * Checks that using createOrUpdateObject will set the primary key directly instead of first setting
     * it to the default value (which can fail).
     */
    @Test
    public void createOrUpdateObjectFromJson_objectWithPrimaryKeySetValueDirectlyFromJsonObject() throws JSONException {
        JSONObject newObject = new JSONObject("{\"id\": 1, \"name\": \"bar\"}");
        realm.beginTransaction();
        realm.createObject(OwnerPrimaryKey.class, 0); // id = 0
        realm.createOrUpdateObjectFromJson(OwnerPrimaryKey.class, newObject);
        realm.commitTransaction();

        RealmResults<OwnerPrimaryKey> owners = realm.where(OwnerPrimaryKey.class).findAll();
        assertEquals(2, owners.size());
        assertEquals(1, owners.get(1).getId());
        assertEquals("bar", owners.get(1).getName());
    }

    @Test
    public void createOrUpdateAllFromJson_jsonArrayNoPrimaryKeyThrows() {
        try {
            realm.createOrUpdateAllFromJson(AllTypes.class, new JSONArray());
            fail();
        } catch (IllegalArgumentException ignored) {
        }
    }

    @Test
    public void createOrUpdateAllFromJson_jsonNullClass() {
        realm.createOrUpdateAllFromJson(null, new JSONArray());
        assertEquals(0, realm.where(AllTypes.class).count());
    }

    @Test
    public void createOrUpdateAllFromJson_jsonNullJson() {
        realm.createOrUpdateAllFromJson(AllTypes.class, (JSONArray) null);
        assertEquals(0, realm.where(AllTypes.class).count());
    }

    @Test
    public void createOrUpdateAllFromJson_streamNoPrimaryKeyThrows() throws IOException {
        assumeThat(Build.VERSION.SDK_INT, greaterThanOrEqualTo(Build.VERSION_CODES.HONEYCOMB));

        try {
            realm.createOrUpdateAllFromJson(AllTypes.class, new TestHelper.StubInputStream());
            fail();
        } catch (IllegalArgumentException ignored) {
        }
    }

    @Test
    public void createOrUpdateAllFromJson_streamInvalidJSonBracketThrows() throws IOException {
        assumeThat(Build.VERSION.SDK_INT, greaterThanOrEqualTo(Build.VERSION_CODES.HONEYCOMB));

        try {
            realm.createOrUpdateAllFromJson(AllTypesPrimaryKey.class, TestHelper.stringToStream("["));
            fail();
        } catch (RealmException ignored) {
        }
    }

    @Test
    public void createOrUpdateAllFromJson_stringNoPrimaryKeyThrows() throws IOException {
        try {
            realm.createOrUpdateAllFromJson(AllTypes.class, "{}");
            fail();
        } catch (IllegalArgumentException ignored) {
        }
    }

    @Test
    public void createOrUpdateAllFromJson_inputStringNullClass() {
        realm.beginTransaction();
        realm.createOrUpdateAllFromJson((Class<AllTypesPrimaryKey>) null, "{ \"columnLong\" : 1 }");
        realm.commitTransaction();
        assertEquals(0, realm.where(AllTypesPrimaryKey.class).count());
    }

    @Test
    public void createOrUpdateAllFromJson_inputStringNullJson() {
        realm.beginTransaction();
        realm.createOrUpdateAllFromJson(AllTypesPrimaryKey.class, (String) null);
        realm.commitTransaction();
        assertEquals(0, realm.where(AllTypesPrimaryKey.class).count());
    }

    @Test
    public void createOrUpdateAllFromJson_inputStringEmptyJson() {
        realm.beginTransaction();
        realm.createOrUpdateAllFromJson(AllTypesPrimaryKey.class, "");
        realm.commitTransaction();
        assertEquals(0, realm.where(AllTypesPrimaryKey.class).count());
    }

    @Test
    public void createOrUpdateAllFromJson_inputStringInvalidJson() {
        realm.beginTransaction();
        try {
            realm.createOrUpdateAllFromJson(AllTypesPrimaryKey.class, "{ \"columnLong\" : 1");
            fail();
        } catch (RealmException ignored) {
        } finally {
            realm.commitTransaction();
        }
    }

    @Test
    public void createOrUpdateAllFromJson_jsonArray() throws JSONException, IOException {
        String json = TestHelper.streamToString(TestHelper.loadJsonFromAssets(context, "list_alltypes_primarykey.json"));
        JSONArray array = new JSONArray(json);
        realm.beginTransaction();
        realm.createOrUpdateAllFromJson(AllTypesPrimaryKey.class, array);
        realm.commitTransaction();

        assertAllTypesPrimaryKeyUpdated();
    }

    @Test
    public void createOrUpdateAllFromJson_inputStream() throws IOException {
        assumeThat(Build.VERSION.SDK_INT, greaterThanOrEqualTo(Build.VERSION_CODES.HONEYCOMB));

        realm.beginTransaction();
        realm.createOrUpdateAllFromJson(AllTypesPrimaryKey.class, TestHelper.loadJsonFromAssets(context, "list_alltypes_primarykey.json"));
        realm.commitTransaction();

        assertAllTypesPrimaryKeyUpdated();
    }

    @Test
    public void createOrUpdateAllFromJson_inputString() throws IOException {
        String json = TestHelper.streamToString(TestHelper.loadJsonFromAssets(context, "list_alltypes_primarykey.json"));
        realm.beginTransaction();
        realm.createOrUpdateAllFromJson(AllTypesPrimaryKey.class, json);
        realm.commitTransaction();

        assertAllTypesPrimaryKeyUpdated();
    }

    @Test
    public void createOrUpdateObjectFromJson_objectIdPK() throws JSONException {
        String stringId = "789ABCDEF0123456789ABCDE";
        JSONObject jsonObject = new JSONObject("{\"id\": \""+ stringId + "\", \"name\": \"bar\"}");
        realm.beginTransaction();
        realm.createOrUpdateObjectFromJson(PrimaryKeyAsObjectId.class, jsonObject);
        realm.commitTransaction();

        RealmResults<PrimaryKeyAsObjectId> owners = realm.where(PrimaryKeyAsObjectId.class).findAll();
        assertEquals(1, owners.size());
        assertEquals(new ObjectId(stringId), owners.get(0).getId());
        assertEquals("bar", owners.get(0).getName());
    }

    // Tests creating objects from Json, all nullable fields with null values or non-null values.
    @Test
    public void createAllFromJson_nullTypesJsonWithNulls() throws IOException, JSONException {
        String json = TestHelper.streamToString(TestHelper.loadJsonFromAssets(context, "nulltypes.json"));
        JSONArray array = new JSONArray(json);
        realm.beginTransaction();
        realm.createAllFromJson(NullTypes.class, array);
        realm.commitTransaction();

        RealmResults<NullTypes> nullTypesRealmResults = realm.where(NullTypes.class).findAll();
        assertEquals(3, nullTypesRealmResults.size());

        NullTypes nullTypes1 = nullTypesRealmResults.where().equalTo("id", 1).findFirst();
        checkNullableValuesAreNull(nullTypes1);

        NullTypes nullTypes2 = nullTypesRealmResults.where().equalTo("id", 2).findFirst();
        checkNullableValuesAreNotNull(nullTypes2);
    }

    // Tests creating objects form JSON stream, all nullable fields with null values or non-null values.
    @Test
    public void createAllFromJson_nullTypesStreamJSONWithNulls() throws IOException {
        assumeThat(Build.VERSION.SDK_INT, greaterThanOrEqualTo(Build.VERSION_CODES.HONEYCOMB));

        realm.beginTransaction();
        realm.createAllFromJson(NullTypes.class, TestHelper.loadJsonFromAssets(context, "nulltypes.json"));
        realm.commitTransaction();

        RealmResults<NullTypes> nullTypesRealmResults = realm.where(NullTypes.class).findAll();
        assertEquals(3, nullTypesRealmResults.size());

        NullTypes nullTypes1 = nullTypesRealmResults.where().equalTo("id", 1).findFirst();
        checkNullableValuesAreNull(nullTypes1);

        NullTypes nullTypes2 = nullTypesRealmResults.where().equalTo("id", 2).findFirst();
        checkNullableValuesAreNotNull(nullTypes2);
    }

    /**
     * Tests a nullable field already has a non-null value, update it through JSON with null value
     * of the corresponding field.
     */
    @Test
    public void createObjectFromJson_updateNullTypesJSONWithNulls() throws IOException, JSONException {
        String json = TestHelper.streamToString(TestHelper.loadJsonFromAssets(context, "nulltypes.json"));
        // Nullable fields with values
        JSONArray jsonArray = new JSONArray(json);
        JSONObject jsonObject = jsonArray.getJSONObject(1);
        jsonObject.put("id", 1);

        // Now object with id 1 has values for all nullable fields.
        realm.beginTransaction();
        realm.createObjectFromJson(NullTypes.class, jsonObject);
        realm.commitTransaction();

        RealmResults<NullTypes> nullTypesRealmResults = realm.where(NullTypes.class).findAll();
        assertEquals(2, nullTypesRealmResults.size());
        checkNullableValuesAreNotNull(nullTypesRealmResults.where().equalTo("id", 1).findFirst());

        // Updates object with id 1, nullable fields should have null values.
        JSONArray array = new JSONArray(json);
        realm.beginTransaction();
        realm.createOrUpdateAllFromJson(NullTypes.class, array);
        realm.commitTransaction();

        nullTypesRealmResults = realm.where(NullTypes.class).findAll();
        assertEquals(3, nullTypesRealmResults.size());

        NullTypes nullTypes1 = nullTypesRealmResults.where().equalTo("id", 1).findFirst();
        checkNullableValuesAreNull(nullTypes1);
    }

    /**
     * If JSON has a field with value null, and corresponding object's field is not nullable,
     * an exception should be throw.
     */
    @Test
    public void createObjectFromJson_nullTypesJSONToNotNullFields() throws IOException, JSONException {
        String json = TestHelper.streamToString(TestHelper.loadJsonFromAssets(context, "nulltypes_invalid.json"));
        JSONArray array = new JSONArray(json);
        realm.beginTransaction();

        // 1 String
        try {
            realm.createObjectFromJson(NullTypes.class, array.getJSONObject(0));
            fail();
        } catch (IllegalArgumentException ignored) {
            assertTrue(ignored.getMessage().contains(NullTypes.FIELD_STRING_NOT_NULL));
        } catch (Exception e) {
            fail("Unexpected exception: " + e);
        }

        // 2 Bytes
        try {
            realm.createObjectFromJson(NullTypes.class, array.getJSONObject(1));
            fail();
        } catch (IllegalArgumentException ignored) {
            assertTrue(ignored.getMessage().contains(NullTypes.FIELD_BYTES_NOT_NULL));
        } catch (Exception e) {
            fail("Unexpected exception: " + e);
        }

        // 3 Boolean
        try {
            realm.createObjectFromJson(NullTypes.class, array.getJSONObject(2));
            fail();
        } catch (IllegalArgumentException ignored) {
        } catch (Exception e) {
            fail("Unexpected exception: " + e);
        }

        // 4 Byte
        try {
            realm.createObjectFromJson(NullTypes.class, array.getJSONObject(3));
            fail();
        } catch (IllegalArgumentException ignored) {
            assertTrue(ignored.getMessage().contains(NullTypes.FIELD_BYTE_NOT_NULL));
        } catch (Exception e) {
            fail("Unexpected exception: " + e);
        }

        // 5 Short
        try {
            realm.createObjectFromJson(NullTypes.class, array.getJSONObject(4));
            fail();
        } catch (IllegalArgumentException ignored) {
            assertTrue(ignored.getMessage().contains(NullTypes.FIELD_SHORT_NOT_NULL));
        } catch (Exception e) {
            fail("Unexpected exception: " + e);
        }

        // 6 Integer
        try {
            realm.createObjectFromJson(NullTypes.class, array.getJSONObject(5));
            fail();
        } catch (IllegalArgumentException ignored) {
            assertTrue(ignored.getMessage().contains(NullTypes.FIELD_INTEGER_NOT_NULL));
        } catch (Exception e) {
            fail("Unexpected exception: " + e);
        }

        // 7 Long
        try {
            realm.createObjectFromJson(NullTypes.class, array.getJSONObject(6));
            fail();
        } catch (IllegalArgumentException ignored) {
            assertTrue(ignored.getMessage().contains(NullTypes.FIELD_LONG_NOT_NULL));
        } catch (Exception e) {
            fail("Unexpected exception: " + e);
        }

        // 8 Float
        try {
            realm.createObjectFromJson(NullTypes.class, array.getJSONObject(7));
            fail();
        } catch (IllegalArgumentException ignored) {
            assertTrue(ignored.getMessage().contains(NullTypes.FIELD_FLOAT_NOT_NULL));
        } catch (Exception e) {
            fail("Unexpected exception: " + e);
        }

        // 9 Double
        try {
            realm.createObjectFromJson(NullTypes.class, array.getJSONObject(8));
            fail();
        } catch (IllegalArgumentException ignored) {
            assertTrue(ignored.getMessage().contains(NullTypes.FIELD_DOUBLE_NOT_NULL));
        } catch (Exception e) {
            fail("Unexpected exception: " + e);
        }

        // 10 Date
        try {
            realm.createObjectFromJson(NullTypes.class, array.getJSONObject(9));
            fail();
        } catch (IllegalArgumentException ignored) {
            assertTrue(ignored.getMessage().contains(NullTypes.FIELD_DATE_NOT_NULL));
        } catch (Exception e) {
            fail("Unexpected exception: " + e);
        }

        // 11 Decimal128
        try {
            realm.createObjectFromJson(NullTypes.class, array.getJSONObject(10));
            fail();
        } catch (IllegalArgumentException ignored) {
            assertTrue(ignored.getMessage().contains(NullTypes.FIELD_DECIMAL128_NOT_NULL));
        } catch (Exception e) {
            fail("Unexpected exception: " + e);
        }

        // 12 ObjectId
        try {
            realm.createObjectFromJson(NullTypes.class, array.getJSONObject(11));
            fail();
        } catch (IllegalArgumentException ignored) {
            assertTrue(ignored.getMessage().contains(NullTypes.FIELD_OBJECT_ID_NOT_NULL));
        } catch (Exception e) {
            fail("Unexpected exception: " + e);
        }

        // 13 UUID
        try {
            realm.createObjectFromJson(NullTypes.class, array.getJSONObject(12));
            fail();
        } catch (IllegalArgumentException ignored) {
            assertTrue(ignored.getMessage().contains(NullTypes.FIELD_UUID_NOT_NULL));
        } catch (Exception e) {
            fail("Unexpected exception: " + e);
        }

        realm.cancelTransaction();
    }

    /**
     * If JSON has a field with value null, and corresponding object's field is not nullable,
     * an exception should be throw. Stream version.
     */
    @Test
    public void createObjectFromJson_nullTypesJSONStreamToNotNullFields() throws IOException, JSONException {
        assumeThat(Build.VERSION.SDK_INT, greaterThanOrEqualTo(Build.VERSION_CODES.HONEYCOMB));

        String json = TestHelper.streamToString(TestHelper.loadJsonFromAssets(context, "nulltypes_invalid.json"));
        JSONArray array = new JSONArray(json);

        // 1 String
        try {
            realm.beginTransaction();
            realm.createObjectFromJson(NoPrimaryKeyNullTypes.class, convertJsonObjectToStream(array.getJSONObject(0)));
            fail();
        } catch (IllegalArgumentException ignored) {
            assertTrue(ignored.getMessage().contains(NullTypes.FIELD_STRING_NOT_NULL));
        } finally {
            realm.cancelTransaction();
        }
        // 2 Bytes
        try {
            realm.beginTransaction();
            realm.createObjectFromJson(NoPrimaryKeyNullTypes.class, convertJsonObjectToStream(array.getJSONObject(1)));
            fail();
        } catch (IllegalArgumentException ignored) {
            assertTrue(ignored.getMessage().contains(NullTypes.FIELD_BYTES_NOT_NULL));
        } finally {
            realm.cancelTransaction();
        }
        // 3 Boolean
        try {
            realm.beginTransaction();
            realm.createObjectFromJson(NoPrimaryKeyNullTypes.class, convertJsonObjectToStream(array.getJSONObject(2)));
            fail();
        } catch (IllegalArgumentException ignored) {
            assertTrue(ignored.getMessage().contains(NullTypes.FIELD_BOOLEAN_NOT_NULL));
        } finally {
            realm.cancelTransaction();
        }
        // 4 Byte
        try {
            realm.beginTransaction();
            realm.createObjectFromJson(NoPrimaryKeyNullTypes.class, convertJsonObjectToStream(array.getJSONObject(3)));
            fail();
        } catch (IllegalArgumentException ignored) {
            assertTrue(ignored.getMessage().contains(NullTypes.FIELD_BYTE_NOT_NULL));
        } finally {
            realm.cancelTransaction();
        }
        // 5 Short
        try {
            realm.beginTransaction();
            realm.createObjectFromJson(NoPrimaryKeyNullTypes.class, convertJsonObjectToStream(array.getJSONObject(4)));
            fail();
        } catch (IllegalArgumentException ignored) {
            assertTrue(ignored.getMessage().contains(NullTypes.FIELD_SHORT_NOT_NULL));
        } finally {
            realm.cancelTransaction();
        }
        // 6 Integer
        try {
            realm.beginTransaction();
            realm.createObjectFromJson(NoPrimaryKeyNullTypes.class, convertJsonObjectToStream(array.getJSONObject(5)));
            fail();
        } catch (IllegalArgumentException ignored) {
            assertTrue(ignored.getMessage().contains(NullTypes.FIELD_INTEGER_NOT_NULL));
        } finally {
            realm.cancelTransaction();
        }
        // 7 Long
        try {
            realm.beginTransaction();
            realm.createObjectFromJson(NoPrimaryKeyNullTypes.class, convertJsonObjectToStream(array.getJSONObject(6)));
            fail();
        } catch (IllegalArgumentException ignored) {
            assertTrue(ignored.getMessage().contains(NullTypes.FIELD_LONG_NOT_NULL));
        } finally {
            realm.cancelTransaction();
        }
        // 8 Float
        try {
            realm.beginTransaction();
            realm.createObjectFromJson(NoPrimaryKeyNullTypes.class, convertJsonObjectToStream(array.getJSONObject(7)));
            fail();
        } catch (IllegalArgumentException ignored) {
            assertTrue(ignored.getMessage().contains(NullTypes.FIELD_FLOAT_NOT_NULL));
        } finally {
            realm.cancelTransaction();
        }
        // 9 Double
        try {
            realm.beginTransaction();
            realm.createObjectFromJson(NoPrimaryKeyNullTypes.class, convertJsonObjectToStream(array.getJSONObject(8)));
            fail();
        } catch (IllegalArgumentException ignored) {
            assertTrue(ignored.getMessage().contains(NullTypes.FIELD_DOUBLE_NOT_NULL));
        } finally {
            realm.cancelTransaction();
        }
        // 10 Date
        try {
            realm.beginTransaction();
            realm.createObjectFromJson(NoPrimaryKeyNullTypes.class, convertJsonObjectToStream(array.getJSONObject(9)));
            fail();
        } catch (IllegalArgumentException ignored) {
            assertTrue(ignored.getMessage().contains(NullTypes.FIELD_DATE_NOT_NULL));
        } finally {
            realm.cancelTransaction();
        }
        // 11 Decimal128
        try {
            realm.beginTransaction();
            realm.createObjectFromJson(NoPrimaryKeyNullTypes.class, convertJsonObjectToStream(array.getJSONObject(10)));
            fail();
        } catch (IllegalArgumentException ignored) {
            assertTrue(ignored.getMessage().contains(NullTypes.FIELD_DECIMAL128_NOT_NULL));
        } finally {
            realm.cancelTransaction();
        }
        // 12 ObjectId
        try {
            realm.beginTransaction();
            realm.createObjectFromJson(NoPrimaryKeyNullTypes.class, convertJsonObjectToStream(array.getJSONObject(11)));
            fail();
        } catch (IllegalArgumentException ignored) {
            assertTrue(ignored.getMessage().contains(NullTypes.FIELD_OBJECT_ID_NOT_NULL));
        } finally {
            realm.cancelTransaction();
        }
        // 13 UUID
        try {
            realm.beginTransaction();
            realm.createObjectFromJson(NoPrimaryKeyNullTypes.class, convertJsonObjectToStream(array.getJSONObject(12)));
            fail();
        } catch (IllegalArgumentException ignored) {
            assertTrue(ignored.getMessage().contains(NullTypes.FIELD_UUID_NOT_NULL));
        } finally {
            realm.cancelTransaction();
        }
    }

    /**
     * Checks that using createOrUpdateObject will set the primary key directly instead of first setting
     * it to the default value (which can fail).
     */
    @Test
    public void createObjectFromJson_objectWithPrimaryKeySetValueDirectlyFromJsonObject() throws JSONException {
        JSONObject newObject = new JSONObject("{\"id\": 1, \"name\": \"bar\"}");
        realm.beginTransaction();
        realm.createObject(OwnerPrimaryKey.class, 0); // id = 0
        realm.createObjectFromJson(OwnerPrimaryKey.class, newObject);
        realm.commitTransaction();

        RealmResults<OwnerPrimaryKey> owners = realm.where(OwnerPrimaryKey.class).findAll();
        assertEquals(2, owners.size());
        assertEquals(1, owners.get(1).getId());
        assertEquals("bar", owners.get(1).getName());
    }

    @Test
    public void createObjectFromJson_objectNullClass() throws JSONException {
        JSONObject newObject = new JSONObject("{\"id\": 1, \"name\": \"bar\"}");
        realm.beginTransaction();
        assertNull(realm.createObjectFromJson(null, newObject));
        realm.commitTransaction();
    }

    /**
     * createObject using primary keys doesn't work if the Check that using createOrUpdateObject
     * will set the primary key directly instead of first setting it to the default value (which can fail).
     */
    @Test
    public void createObjectFromJson_objectWithPrimaryKeySetValueDirectlyFromStream() throws JSONException, IOException {
        assumeThat(Build.VERSION.SDK_INT, greaterThanOrEqualTo(Build.VERSION_CODES.HONEYCOMB));

        InputStream stream = TestHelper.stringToStream("{\"id\": 1, \"name\": \"bar\"}");
        realm.beginTransaction();
        realm.createObject(OwnerPrimaryKey.class, 0); // id = 0
        realm.createObjectFromJson(OwnerPrimaryKey.class, stream);
        realm.commitTransaction();

        RealmResults<OwnerPrimaryKey> owners = realm.where(OwnerPrimaryKey.class).findAll();
        assertEquals(2, owners.size());
        assertEquals(1, owners.get(1).getId());
        assertEquals("bar", owners.get(1).getName());
    }

    private void testPrimitiveListWithValues(String fieldName, Object[] values) throws JSONException, IOException {
        testPrimitiveListWithValues(fieldName, values, values);
    }

    private void testPrimitiveListWithValues(String fieldName, @Nullable Object[] valuesToSave, Object[] valuesToLoad)
            throws JSONException, IOException {
        JSONObject jsonObject = new JSONObject();
        JSONArray jsonArray = valuesToSave != null ? new JSONArray(valuesToSave) : null;
        jsonObject.put(fieldName, jsonArray);

        // Test from JSONObject
        realm.beginTransaction();
        PrimitiveListTypes primitiveListTypes = realm.createObjectFromJson(PrimitiveListTypes.class, jsonObject);
        realm.commitTransaction();
        assertNotNull(primitiveListTypes);
        assertArrayEquals(valuesToLoad, primitiveListTypes.getList(fieldName).toArray());

        // Test from JSONStream
        realm.beginTransaction();
        primitiveListTypes = realm.createObjectFromJson(PrimitiveListTypes.class, convertJsonObjectToStream(jsonObject));
        realm.commitTransaction();
        assertNotNull(primitiveListTypes);
        assertArrayEquals(valuesToLoad, primitiveListTypes.getList(fieldName).toArray());
    }

    @Test
    public void createObjectFromJson_primitiveList_mixedValues() throws JSONException, IOException {
        testPrimitiveListWithValues(PrimitiveListTypes.FIELD_STRING_LIST, new String[] {"a", null, "bc"});
        testPrimitiveListWithValues(PrimitiveListTypes.FIELD_BOOLEAN_LIST, new Boolean[] {true, null, false});
        testPrimitiveListWithValues(PrimitiveListTypes.FIELD_DOUBLE_LIST, new Double[] {1.0d, null, 2.0d});
        testPrimitiveListWithValues(PrimitiveListTypes.FIELD_FLOAT_LIST, new Float[] {1.0f, null, 2.0f});
        testPrimitiveListWithValues(PrimitiveListTypes.FIELD_BYTE_LIST, new Byte[] {1, null, 2});
        testPrimitiveListWithValues(PrimitiveListTypes.FIELD_SHORT_LIST, new Short[] {1, null, 2});
        testPrimitiveListWithValues(PrimitiveListTypes.FIELD_INT_LIST, new Integer[] {1, null, 2});
        testPrimitiveListWithValues(PrimitiveListTypes.FIELD_LONG_LIST, new Long[] {1L, null, 2L});

        // Date as integer
        testPrimitiveListWithValues(PrimitiveListTypes.FIELD_DATE_LIST,
                new Integer[] {0, null, 1},
                new Date[] {new Date(0), null, new Date(1)});
        // Date as String
        testPrimitiveListWithValues(PrimitiveListTypes.FIELD_DATE_LIST,
                new String [] {"/Date(1000)/", null, "/Date(2000)/"},
                new Date[] {new Date(1000), null, new Date(2000)});
        // Date as String timezone
        // Oct 03 2015 14:45.33
        Calendar cal = GregorianCalendar.getInstance();
        cal.setTimeZone(TimeZone.getTimeZone("Australia/West"));
        cal.set(2015, Calendar.OCTOBER, 3, 14, 45, 33);
        cal.set(Calendar.MILLISECOND, 376);
        testPrimitiveListWithValues(PrimitiveListTypes.FIELD_DATE_LIST,
                new String [] {"/Date(1443854733376+0800)/", null},
                new Date[] {cal.getTime(), null});


        testPrimitiveListWithValues(PrimitiveListTypes.FIELD_BINARY_LIST,
                new String[] {new String(Base64.encode(new byte[] {1, 2, 3}, Base64.DEFAULT), UTF_8),
                        null, new String(Base64.encode(new byte[] {4, 5, 6}, Base64.DEFAULT), UTF_8)},
                new byte[][] {new byte[]{1, 2, 3}, null, new byte[]{4, 5, 6}});

        testPrimitiveListWithValues(PrimitiveListTypes.FIELD_OBJECT_ID_LIST,
                new String[] {"789ABCDEF0123456789ABCDA", null, "789ABCDEF0123456789ABCDB"},
                new ObjectId[] {new ObjectId("789ABCDEF0123456789ABCDA"), null, new ObjectId("789ABCDEF0123456789ABCDB")});

        testPrimitiveListWithValues(PrimitiveListTypes.FIELD_DECIMAL128_LIST,
                new Integer[] {0, null, 1},
                new Decimal128[] {new Decimal128(0), null, new Decimal128(1)});
<<<<<<< HEAD

        testPrimitiveListWithValues(PrimitiveListTypes.FIELD_UUID_LIST,
                new String[] {"027ba5ca-aa12-4afa-9219-e20cc3018599", null, "027ba5ca-aa12-4afa-9219-e20cc3018590"},
                new UUID[] {UUID.fromString("027ba5ca-aa12-4afa-9219-e20cc3018599"), null, UUID.fromString("027ba5ca-aa12-4afa-9219-e20cc3018590")});

        testPrimitiveListWithValues(PrimitiveListTypes.FIELD_MIXED_LIST,
                new Object[] {0, null, "hello world"},
                new Mixed[] {Mixed.valueOf(0), Mixed.nullValue(), Mixed.valueOf("hello world")});
=======
>>>>>>> ef73430b
    }

    // Null list will be saved as empty list since We don't support nullable RealmList
    @Test
    public void createObjectFromJson_primitiveList_nullList() throws IOException, JSONException {
        testPrimitiveListWithValues(PrimitiveListTypes.FIELD_STRING_LIST, null, new String[0]);
        testPrimitiveListWithValues(PrimitiveListTypes.FIELD_BOOLEAN_LIST, null, new Boolean[0]);
        testPrimitiveListWithValues(PrimitiveListTypes.FIELD_DOUBLE_LIST, null, new Double[0]);
        testPrimitiveListWithValues(PrimitiveListTypes.FIELD_FLOAT_LIST, null, new Float[0]);
        testPrimitiveListWithValues(PrimitiveListTypes.FIELD_BYTE_LIST, null, new Byte[0]);
        testPrimitiveListWithValues(PrimitiveListTypes.FIELD_SHORT_LIST, null, new Short[0]);
        testPrimitiveListWithValues(PrimitiveListTypes.FIELD_INT_LIST, null, new Integer[0]);
        testPrimitiveListWithValues(PrimitiveListTypes.FIELD_LONG_LIST, null, new Long[0]);
        testPrimitiveListWithValues(PrimitiveListTypes.FIELD_DATE_LIST, null, new Date[0]);
<<<<<<< HEAD
        testPrimitiveListWithValues(PrimitiveListTypes.FIELD_OBJECT_ID_LIST, null, new Date[0]);
        testPrimitiveListWithValues(PrimitiveListTypes.FIELD_DECIMAL128_LIST, null, new Date[0]);
        testPrimitiveListWithValues(PrimitiveListTypes.FIELD_UUID_LIST, null, new Date[0]);
        testPrimitiveListWithValues(PrimitiveListTypes.FIELD_MIXED_LIST, null, new Date[0]);
=======
        testPrimitiveListWithValues(PrimitiveListTypes.FIELD_OBJECT_ID_LIST, null, new ObjectId[0]);
        testPrimitiveListWithValues(PrimitiveListTypes.FIELD_DECIMAL128_LIST, null, new Decimal128[0]);
>>>>>>> ef73430b
        testPrimitiveListWithValues(PrimitiveListTypes.FIELD_BYTE_LIST, null, new byte[0][]);
    }

    private void testRequiredPrimitiveListWithNullValue(String fieldName) throws JSONException, IOException {
        JSONObject jsonObject = new JSONObject();
        JSONArray jsonArray =new JSONArray();
        jsonArray.put(null);
        jsonObject.put(fieldName, jsonArray);

        // Test from JSONObject
        realm.beginTransaction();
        try {
            realm.createObjectFromJson(PrimitiveListTypes.class, jsonObject);
            fail();
        } catch (IllegalArgumentException ignored) {
            ignored.printStackTrace();
        } finally {
            realm.cancelTransaction();
        }

        // Test from JSONStream
        realm.beginTransaction();
        try {
            realm.createObjectFromJson(PrimitiveListTypes.class, convertJsonObjectToStream(jsonObject));
            fail();
        } catch (IllegalArgumentException ignored) {
            ignored.printStackTrace();
        } finally {
            realm.cancelTransaction();
        }
    }

    private void testOptionalPrimitiveListWithNullValue(String fieldName) throws JSONException, IOException {
        JSONObject jsonObject = new JSONObject();
        JSONArray jsonArray =new JSONArray();
        jsonArray.put(null);
        jsonObject.put(fieldName, jsonArray);

        // Test from JSONObject
        realm.beginTransaction();
        realm.createObjectFromJson(PrimitiveListTypes.class, jsonObject);
        realm.cancelTransaction();

        // Test from JSONStream
        realm.beginTransaction();
        PrimitiveListTypes objectFromJson = realm.createObjectFromJson(PrimitiveListTypes.class, convertJsonObjectToStream(jsonObject));
        realm.cancelTransaction();
    }

    @Test
    public void createObjectFromJson_primitiveList_nullValueForRequiredField() throws IOException, JSONException {
        testRequiredPrimitiveListWithNullValue(PrimitiveListTypes.FIELD_REQUIRED_STRING_LIST);
        testRequiredPrimitiveListWithNullValue(PrimitiveListTypes.FIELD_REQUIRED_BOOLEAN_LIST);
        testRequiredPrimitiveListWithNullValue(PrimitiveListTypes.FIELD_REQUIRED_DOUBLE_LIST);
        testRequiredPrimitiveListWithNullValue(PrimitiveListTypes.FIELD_REQUIRED_FLOAT_LIST);
        testRequiredPrimitiveListWithNullValue(PrimitiveListTypes.FIELD_REQUIRED_BYTE_LIST);
        testRequiredPrimitiveListWithNullValue(PrimitiveListTypes.FIELD_REQUIRED_SHORT_LIST);
        testRequiredPrimitiveListWithNullValue(PrimitiveListTypes.FIELD_REQUIRED_INT_LIST);
        testRequiredPrimitiveListWithNullValue(PrimitiveListTypes.FIELD_REQUIRED_LONG_LIST);
        testRequiredPrimitiveListWithNullValue(PrimitiveListTypes.FIELD_REQUIRED_DATE_LIST);
        testRequiredPrimitiveListWithNullValue(PrimitiveListTypes.FIELD_REQUIRED_BYTE_LIST);
        testRequiredPrimitiveListWithNullValue(PrimitiveListTypes.FIELD_REQUIRED_OBJECT_ID_LIST);
        testRequiredPrimitiveListWithNullValue(PrimitiveListTypes.FIELD_REQUIRED_DECIMAL128_LIST);
<<<<<<< HEAD
        testRequiredPrimitiveListWithNullValue(PrimitiveListTypes.FIELD_REQUIRED_UUID_LIST);
=======
>>>>>>> ef73430b
    }

    @Test
    public void createObjectFromJson_primitiveList_nullValueForOptionalField() throws IOException, JSONException {
        testOptionalPrimitiveListWithNullValue(PrimitiveListTypes.FIELD_STRING_LIST);
        testOptionalPrimitiveListWithNullValue(PrimitiveListTypes.FIELD_BOOLEAN_LIST);
        testOptionalPrimitiveListWithNullValue(PrimitiveListTypes.FIELD_DOUBLE_LIST);
        testOptionalPrimitiveListWithNullValue(PrimitiveListTypes.FIELD_FLOAT_LIST);
        testOptionalPrimitiveListWithNullValue(PrimitiveListTypes.FIELD_BYTE_LIST);
        testOptionalPrimitiveListWithNullValue(PrimitiveListTypes.FIELD_SHORT_LIST);
        testOptionalPrimitiveListWithNullValue(PrimitiveListTypes.FIELD_INT_LIST);
        testOptionalPrimitiveListWithNullValue(PrimitiveListTypes.FIELD_LONG_LIST);
        testOptionalPrimitiveListWithNullValue(PrimitiveListTypes.FIELD_DATE_LIST);
        testOptionalPrimitiveListWithNullValue(PrimitiveListTypes.FIELD_BYTE_LIST);
        testOptionalPrimitiveListWithNullValue(PrimitiveListTypes.FIELD_OBJECT_ID_LIST);
        testOptionalPrimitiveListWithNullValue(PrimitiveListTypes.FIELD_DECIMAL128_LIST);
<<<<<<< HEAD
        testOptionalPrimitiveListWithNullValue(PrimitiveListTypes.FIELD_UUID_LIST);
        testOptionalPrimitiveListWithNullValue(PrimitiveListTypes.FIELD_MIXED_LIST);
=======
>>>>>>> ef73430b
    }
}<|MERGE_RESOLUTION|>--- conflicted
+++ resolved
@@ -115,11 +115,8 @@
         assertEquals(new Date(2000), obj.getColumnDate());
         assertEquals(new ObjectId("789ABCDEF0123456789ABCDA"), obj.getColumnObjectId());
         assertEquals(new Decimal128(-43), obj.getColumnDecimal128());
-<<<<<<< HEAD
         assertEquals(UUID.fromString("027ba5ca-aa12-4afa-9219-e20cc3018590"), obj.getColumnUUID());
         assertEquals(Mixed.valueOf("hello world"), obj.getColumnMixed());
-=======
->>>>>>> ef73430b
         assertEquals("Dog4", obj.getColumnRealmObject().getName());
         assertEquals(2, obj.getColumnRealmList().size());
         assertEquals("Dog5", obj.getColumnRealmList().get(0).getName());
@@ -165,12 +162,9 @@
         // 13 Decimal128
         assertNull(nullTypes1.getFieldDecimal128Null());
         assertEquals(new Decimal128(-42), nullTypes1.getFieldDecimal128NotNull());
-<<<<<<< HEAD
         // 14 UUID
         assertNull(nullTypes1.getFieldUUIDNull());
         assertEquals(UUID.fromString("027ba5ca-aa12-4afa-9219-e20cc3018599"), nullTypes1.getFieldUUIDNotNull());
-=======
->>>>>>> ef73430b
     }
 
     // Checks the imported object from nulltyps.json[1].
@@ -213,12 +207,9 @@
         // 13 Decimal128
         assertTrue(nullTypes2.getFieldDecimal128Null() != null);
         assertEquals(new Decimal128(0), nullTypes2.getFieldDecimal128NotNull());
-<<<<<<< HEAD
         // 14 UUID
         assertTrue(nullTypes2.getFieldUUIDNull() != null);
         assertEquals(UUID.fromString("027ba5ca-aa12-4afa-9219-e20cc3018599"), nullTypes2.getFieldUUIDNotNull());
-=======
->>>>>>> ef73430b
     }
 
     @Test
@@ -240,11 +231,8 @@
 
         ObjectId objectId = new ObjectId(new Date(20));
         Decimal128 decimal128 = new Decimal128(300);
-<<<<<<< HEAD
         UUID uuid = UUID.randomUUID();
         Mixed mixed = Mixed.valueOf("Hello world");
-=======
->>>>>>> ef73430b
 
         json.put("columnString", "String");
         json.put("columnLong", 1L);
@@ -254,11 +242,8 @@
         json.put("columnBinary", new String(Base64.encode(new byte[] {1,2,3}, Base64.DEFAULT), UTF_8));
         json.put("columnObjectId", objectId);
         json.put("columnDecimal128", decimal128);
-<<<<<<< HEAD
         json.put("columnUUID", uuid);
         json.put("columnMixed", mixed);
-=======
->>>>>>> ef73430b
 
         realm.beginTransaction();
         realm.createObjectFromJson(AllTypes.class, json);
@@ -274,11 +259,8 @@
         assertArrayEquals(new byte[]{1, 2, 3}, obj.getColumnBinary());
         assertEquals(objectId, obj.getColumnObjectId());
         assertEquals(decimal128, obj.getColumnDecimal128());
-<<<<<<< HEAD
         assertEquals(uuid, obj.getColumnUUID());
         assertEquals(mixed, obj.getColumnMixed());
-=======
->>>>>>> ef73430b
     }
 
     @Test
@@ -672,11 +654,8 @@
         assertEquals(DefaultValueOfField.FIELD_DATE_DEFAULT_VALUE, managedObj.getFieldDate());
         assertEquals(DefaultValueOfField.FIELD_OBJECT_ID_DEFAULT_VALUE, managedObj.getFieldObjectId());
         assertEquals(DefaultValueOfField.FIELD_DECIMAL128_DEFAULT_VALUE, managedObj.getFieldDecimal128());
-<<<<<<< HEAD
         assertEquals(DefaultValueOfField.FIELD_UUID_DEFAULT_VALUE, managedObj.getFieldUUID());
         assertEquals(DefaultValueOfField.FIELD_MIXED_DEFAULT_VALUE, managedObj.getFieldMixed());
-=======
->>>>>>> ef73430b
         assertArrayEquals(DefaultValueOfField.FIELD_BINARY_DEFAULT_VALUE, managedObj.getFieldBinary());
         assertArrayEquals(DefaultValueOfField.FIELD_BYTE_LIST_DEFAULT_VALUE.toArray(), managedObj.getFieldByteList().toArray());
         assertArrayEquals(DefaultValueOfField.FIELD_SHORT_LIST_DEFAULT_VALUE.toArray(), managedObj.getFieldShortList().toArray());
@@ -688,11 +667,8 @@
         assertArrayEquals(DefaultValueOfField.FIELD_DATE_LIST_DEFAULT_VALUE.toArray(), managedObj.getFieldDateList().toArray());
         assertArrayEquals(DefaultValueOfField.FIELD_OBJECT_ID_LIST_DEFAULT_VALUE.toArray(), managedObj.getFieldObjectIdList().toArray());
         assertArrayEquals(DefaultValueOfField.FIELD_DECIMAL128_LIST_DEFAULT_VALUE.toArray(), managedObj.getFieldDecimal128List().toArray());
-<<<<<<< HEAD
         assertArrayEquals(DefaultValueOfField.FIELD_UUID_LIST_DEFAULT_VALUE.toArray(), managedObj.getFieldUUIDList().toArray());
         assertArrayEquals(DefaultValueOfField.FIELD_MIXED_LIST_DEFAULT_VALUE.toArray(), managedObj.getFieldMixedList().toArray());
-=======
->>>>>>> ef73430b
         assertEquals(RandomPrimaryKey.FIELD_INT_DEFAULT_VALUE, managedObj.getFieldObject().getFieldInt());
         assertEquals(1, managedObj.getFieldList().size());
         assertEquals(RandomPrimaryKey.FIELD_INT_DEFAULT_VALUE, managedObj.getFieldList().first().getFieldInt());
@@ -719,11 +695,8 @@
         final Date fieldDateValue = new Date(DefaultValueOfField.FIELD_DATE_DEFAULT_VALUE.getTime() + 1);
         final ObjectId fieldObjectIdValue = new ObjectId(new Date(20));
         final Decimal128 fieldDecimal128Value = new Decimal128(20);
-<<<<<<< HEAD
         final UUID fieldUUIDValue = UUID.randomUUID();
         final Mixed fieldMixedValue = Mixed.valueOf((float) 20);
-=======
->>>>>>> ef73430b
         final byte[] fieldBinaryValue = {(byte) (DefaultValueOfField.FIELD_BINARY_DEFAULT_VALUE[0] - 1)};
         final int fieldObjectIntValue = RandomPrimaryKey.FIELD_INT_DEFAULT_VALUE + 1;
         final int fieldListIntValue = RandomPrimaryKey.FIELD_INT_DEFAULT_VALUE + 2;
@@ -743,11 +716,8 @@
         json.put(DefaultValueOfField.FIELD_DATE, getISO8601Date(fieldDateValue));
         json.put(DefaultValueOfField.FIELD_OBJECT_ID, fieldObjectIdValue);
         json.put(DefaultValueOfField.FIELD_DECIMAL128, fieldDecimal128Value);
-<<<<<<< HEAD
         json.put(DefaultValueOfField.FIELD_UUID, fieldUUIDValue);
         json.put(DefaultValueOfField.FIELD_MIXED, fieldMixedValue);
-=======
->>>>>>> ef73430b
         json.put(DefaultValueOfField.FIELD_BINARY, Base64.encodeToString(fieldBinaryValue, Base64.DEFAULT));
         // Value for 'fieldObject'
         final JSONObject fieldObjectJson = new JSONObject();
@@ -786,11 +756,8 @@
         assertEquals(fieldBooleanValue, managedObj.isFieldBoolean());
         assertEquals(fieldObjectIdValue, managedObj.getFieldObjectId());
         assertEquals(fieldDecimal128Value, managedObj.getFieldDecimal128());
-<<<<<<< HEAD
         assertEquals(fieldUUIDValue, managedObj.getFieldUUID());
         assertEquals(fieldMixedValue, managedObj.getFieldMixed());
-=======
->>>>>>> ef73430b
         assertEquals(fieldDateValue, managedObj.getFieldDate());
         assertTrue(Arrays.equals(fieldBinaryValue, managedObj.getFieldBinary()));
         assertEquals(fieldObjectJson.getString(RandomPrimaryKey.FIELD_RANDOM_PRIMARY_KEY),
@@ -1367,11 +1334,8 @@
 
         ObjectId objectId = new ObjectId(new Date(20));
         Decimal128 decimal128 = new Decimal128(300);
-<<<<<<< HEAD
         UUID uuid = UUID.randomUUID();
         Mixed mixed = Mixed.valueOf("Hello world");
-=======
->>>>>>> ef73430b
 
         obj.setColumnLong(1); // ID
         obj.setColumnBinary(new byte[]{1});
@@ -1382,11 +1346,8 @@
         obj.setColumnString("1");
         obj.setColumnObjectId(objectId);
         obj.setColumnDecimal128(decimal128);
-<<<<<<< HEAD
         obj.setColumnUUID(uuid);
         obj.setColumnMixed(mixed);
-=======
->>>>>>> ef73430b
 
         realm.beginTransaction();
         realm.copyToRealm(obj);
@@ -1408,11 +1369,8 @@
         assertEquals(date, obj.getColumnDate());
         assertEquals(objectId, obj.getColumnObjectId());
         assertEquals(decimal128, obj.getColumnDecimal128());
-<<<<<<< HEAD
         assertEquals(uuid, obj.getColumnUUID());
         assertEquals(mixed, obj.getColumnMixed());
-=======
->>>>>>> ef73430b
         assertArrayEquals(new byte[]{1}, obj.getColumnBinary());
         assertNull(obj.getColumnRealmObject());
         assertEquals(0, obj.getColumnRealmList().size());
@@ -1537,11 +1495,8 @@
 
         ObjectId objectId = new ObjectId(new Date(20));
         Decimal128 decimal128 = new Decimal128(300);
-<<<<<<< HEAD
         UUID uuid = UUID.randomUUID();
         Mixed mixed = Mixed.valueOf("Hello world");
-=======
->>>>>>> ef73430b
 
         obj.setColumnLong(1); // ID
         obj.setColumnBinary(new byte[]{1});
@@ -1552,11 +1507,8 @@
         obj.setColumnString("1");
         obj.setColumnObjectId(objectId);
         obj.setColumnDecimal128(decimal128);
-<<<<<<< HEAD
         obj.setColumnUUID(uuid);
         obj.setColumnMixed(mixed);
-=======
->>>>>>> ef73430b
 
         realm.beginTransaction();
         realm.copyToRealm(obj);
@@ -1577,11 +1529,8 @@
         assertEquals(date, obj.getColumnDate());
         assertEquals(objectId, obj.getColumnObjectId());
         assertEquals(decimal128, obj.getColumnDecimal128());
-<<<<<<< HEAD
         assertEquals(uuid, obj.getColumnUUID());
         assertEquals(mixed, obj.getColumnMixed());
-=======
->>>>>>> ef73430b
         assertArrayEquals(new byte[]{1}, obj.getColumnBinary());
         assertNull(obj.getColumnRealmObject());
         assertEquals(0, obj.getColumnRealmList().size());
@@ -2353,7 +2302,6 @@
         testPrimitiveListWithValues(PrimitiveListTypes.FIELD_DECIMAL128_LIST,
                 new Integer[] {0, null, 1},
                 new Decimal128[] {new Decimal128(0), null, new Decimal128(1)});
-<<<<<<< HEAD
 
         testPrimitiveListWithValues(PrimitiveListTypes.FIELD_UUID_LIST,
                 new String[] {"027ba5ca-aa12-4afa-9219-e20cc3018599", null, "027ba5ca-aa12-4afa-9219-e20cc3018590"},
@@ -2362,8 +2310,6 @@
         testPrimitiveListWithValues(PrimitiveListTypes.FIELD_MIXED_LIST,
                 new Object[] {0, null, "hello world"},
                 new Mixed[] {Mixed.valueOf(0), Mixed.nullValue(), Mixed.valueOf("hello world")});
-=======
->>>>>>> ef73430b
     }
 
     // Null list will be saved as empty list since We don't support nullable RealmList
@@ -2378,15 +2324,12 @@
         testPrimitiveListWithValues(PrimitiveListTypes.FIELD_INT_LIST, null, new Integer[0]);
         testPrimitiveListWithValues(PrimitiveListTypes.FIELD_LONG_LIST, null, new Long[0]);
         testPrimitiveListWithValues(PrimitiveListTypes.FIELD_DATE_LIST, null, new Date[0]);
-<<<<<<< HEAD
         testPrimitiveListWithValues(PrimitiveListTypes.FIELD_OBJECT_ID_LIST, null, new Date[0]);
         testPrimitiveListWithValues(PrimitiveListTypes.FIELD_DECIMAL128_LIST, null, new Date[0]);
         testPrimitiveListWithValues(PrimitiveListTypes.FIELD_UUID_LIST, null, new Date[0]);
         testPrimitiveListWithValues(PrimitiveListTypes.FIELD_MIXED_LIST, null, new Date[0]);
-=======
         testPrimitiveListWithValues(PrimitiveListTypes.FIELD_OBJECT_ID_LIST, null, new ObjectId[0]);
         testPrimitiveListWithValues(PrimitiveListTypes.FIELD_DECIMAL128_LIST, null, new Decimal128[0]);
->>>>>>> ef73430b
         testPrimitiveListWithValues(PrimitiveListTypes.FIELD_BYTE_LIST, null, new byte[0][]);
     }
 
@@ -2450,10 +2393,7 @@
         testRequiredPrimitiveListWithNullValue(PrimitiveListTypes.FIELD_REQUIRED_BYTE_LIST);
         testRequiredPrimitiveListWithNullValue(PrimitiveListTypes.FIELD_REQUIRED_OBJECT_ID_LIST);
         testRequiredPrimitiveListWithNullValue(PrimitiveListTypes.FIELD_REQUIRED_DECIMAL128_LIST);
-<<<<<<< HEAD
         testRequiredPrimitiveListWithNullValue(PrimitiveListTypes.FIELD_REQUIRED_UUID_LIST);
-=======
->>>>>>> ef73430b
     }
 
     @Test
@@ -2470,10 +2410,7 @@
         testOptionalPrimitiveListWithNullValue(PrimitiveListTypes.FIELD_BYTE_LIST);
         testOptionalPrimitiveListWithNullValue(PrimitiveListTypes.FIELD_OBJECT_ID_LIST);
         testOptionalPrimitiveListWithNullValue(PrimitiveListTypes.FIELD_DECIMAL128_LIST);
-<<<<<<< HEAD
         testOptionalPrimitiveListWithNullValue(PrimitiveListTypes.FIELD_UUID_LIST);
         testOptionalPrimitiveListWithNullValue(PrimitiveListTypes.FIELD_MIXED_LIST);
-=======
->>>>>>> ef73430b
     }
 }