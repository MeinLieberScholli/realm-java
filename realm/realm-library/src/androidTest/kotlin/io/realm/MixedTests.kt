--- conflicted
+++ resolved
@@ -870,7 +870,7 @@
         dynamicRealm.close()
     }
 
-<<<<<<< HEAD
+
     @Test
     fun freeze() {
         realm.beginTransaction()
@@ -881,7 +881,9 @@
         val frozen = obj.freeze<MixedNotIndexedWithPK>()
 
         assertEquals(Mixed.valueOf(10.toInt()), frozen.mixed)
-=======
+    }
+
+    @Test
     fun initialize_default_pkRealmModel() {
         realm.executeTransaction {
             realm.createObject<PrimaryKeyAsString>(MixedDefaultPK.NAME)
@@ -914,6 +916,5 @@
         assertTrue(mixedObject.isManaged)
         assertEquals(MixedType.OBJECT, mixedObject.mixed!!.type)
         assertEquals(MixedNotIndexed::class.simpleName, mixedObject.mixed!!.valueClass?.simpleName)
->>>>>>> 10fde623
     }
 }