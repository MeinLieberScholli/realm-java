--- conflicted
+++ resolved
@@ -16,7 +16,6 @@
 
 package io.realm.mixed
 
-import android.util.Log
 import androidx.test.ext.junit.runners.AndroidJUnit4
 import androidx.test.platform.app.InstrumentationRegistry
 import io.realm.*
@@ -29,15 +28,11 @@
 import org.junit.Test
 import org.junit.runner.RunWith
 import java.util.*
-<<<<<<< HEAD
-import kotlin.test.*
-=======
 import kotlin.collections.HashSet
 import kotlin.test.assertEquals
 import kotlin.test.assertFailsWith
 import kotlin.test.assertFalse
 import kotlin.test.assertTrue
->>>>>>> a1e3309e
 
 @RunWith(AndroidJUnit4::class)
 class MixedQueryTests {
@@ -149,7 +144,7 @@
     @Test
     fun min_without_nulls() {
         initializeTestData(true)
-        realm.executeTransaction{
+        realm.executeTransaction {
             val mixedObject = MixedNotIndexed(Mixed.nullValue())
             realm.insert(mixedObject)
         }
@@ -183,7 +178,7 @@
         val results = realm.where<MixedNotIndexed>().distinct(MixedNotIndexed.FIELD_MIXED).findAll()
 
         val hashSet = HashSet<Mixed>()
-        for (result in results){
+        for (result in results) {
             hashSet.add(result.mixed!!)
         }
         assertEquals(60, results.size)
